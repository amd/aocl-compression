/**
 * Copyright (C) 2022-2023, Advanced Micro Devices. All rights reserved.
 * 
 * Redistribution and use in source and binary forms, with or without
 * modification, are permitted provided that the following conditions are met:
 *
 * 1. Redistributions of source code must retain the above copyright notice,
 * this list of conditions and the following disclaimer.
 * 2. Redistributions in binary form must reproduce the above copyright notice,
 * this list of conditions and the following disclaimer in the documentation
 * and/or other materials provided with the distribution.
 * 3. Neither the name of the copyright holder nor the names of its
 * contributors may be used to endorse or promote products derived from this
 * software without specific prior written permission.
 *
 * THIS SOFTWARE IS PROVIDED BY THE COPYRIGHT HOLDERS AND CONTRIBUTORS "AS IS"
 * AND ANY EXPRESS OR IMPLIED WARRANTIES, INCLUDING, BUT NOT LIMITED TO, THE
 * IMPLIED WARRANTIES OF MERCHANTABILITY AND FITNESS FOR A PARTICULAR PURPOSE
 * ARE DISCLAIMED. IN NO EVENT SHALL THE COPYRIGHT HOLDER OR CONTRIBUTORS BE
 * LIABLE FOR ANY DIRECT, INDIRECT, INCIDENTAL, SPECIAL, EXEMPLARY, OR
 * CONSEQUENTIAL DAMAGES (INCLUDING, BUT NOT LIMITED TO, PROCUREMENT OF
 * SUBSTITUTE GOODS OR SERVICES; LOSS OF USE, DATA, OR PROFITS; OR BUSINESS
 * INTERRUPTION) HOWEVER CAUSED AND ON ANY THEORY OF LIABILITY, WHETHER IN
 * CONTRACT, STRICT LIABILITY, OR TORT (INCLUDING NEGLIGENCE OR OTHERWISE)
 * ARISING IN ANY WAY OUT OF THE USE OF THIS SOFTWARE, EVEN IF ADVISED OF THE
 * POSSIBILITY OF SUCH DAMAGE.
 */

/** @file utils.h
 *  
 *  @brief Utility functions related to logger, timer and others.
 *
 *  This file contains the utility functions related to logging mechanism,
 *  timer and others along with the associated data structures and macros.
 *
 *  @author S. Biplab Raut
 */

#ifndef UTILS_H
#define UTILS_H

#define AOCL_CL_STATS

#define AOCL_CL_CPUID_SIMD_DETECTION

#if defined(__GNUC__) && __GNUC__ >= 3
#define FUNC_NAME __func__
#else
#define FUNC_NAME __FUNCTION__
#endif

<<<<<<< HEAD
#ifdef AOCL_CL_DTL
=======
#ifdef AOCL_ENABLE_LOG_FEATURE
>>>>>>> f5427442
#define ERR      1
#define INFO     2
#define DEBUG    3
#define TRACE    4
#else
#define ERR      0
#define INFO     0
#define DEBUG    0
#define TRACE    0

#endif /* AOCL_ENABLE_LOG_FEATURE */

#ifdef AOCL_CL_STATS
#ifdef _WINDOWS
#define NOMINMAX
#include <windows.h>
typedef LARGE_INTEGER timer;
typedef LARGE_INTEGER timeVal;
#else
#include <unistd.h>
#include <stdlib.h>
#include <time.h>
typedef struct timespec timer;
typedef struct timespec timeVal;
#endif
#endif
#include <stddef.h>

#define AOCL_BUILD_PRAGMA(x) _Pragma (#x)
/* Place content that needs to run within a critical section
 * between AOCL_ENTER_CRITICAL() and AOCL_EXIT_CRITICAL() calls */
#define AOCL_ENTER_CRITICAL(func) AOCL_BUILD_PRAGMA(omp critical (func)) {
#define AOCL_EXIT_CRITICAL(func) }

#include <string.h>
#include <stdio.h>
#include "api/types.h"

//Logger - DTL
#ifdef AOCL_ENABLE_LOG_FEATURE

typedef struct {
int maxLevel; // set via AOCL_ENABLE_LOG
//LOG* filePtr; in the future, we can add a pointer to a log file here and pass it instead of logging to stdout
} aocl_log_ctx;

#ifdef __cplusplus
extern "C" {
#endif

    extern aocl_log_ctx logCtx;

#ifdef __cplusplus
<<<<<<< HEAD
#define LOG_UNFORMATTED(logType, enableLog, str)     do {\
                            if (enableLog)\
                            {\
                                const char *type=NULL;\
                                if (logType == ERR)\
                                    type = "ERR";\
                                else if (logType == INFO)\
                                    type = "INFO";\
                                else if (logType == DEBUG)\
                                    type = "DEBUG";\
                                else if (logType == TRACE)\
                                    type = "TRACE";\
                                if (logType <= enableLog)\
                                {\
                                    fprintf (stdout, "[%s] : %s : %s : %d : ",\
                                    type, __FILE__, FUNC_NAME, __LINE__);\
                                    fprintf(stdout, str);\
                                    fprintf(stdout, "\n");\
                                }\
                            }\
                        } while (0)
#define LOG_FORMATTED(logType, enableLog, str, ...)     do {\
                            if (enableLog)\
=======
}
#endif

#ifdef AOCL_ENABLE_LOG_FEATURE
#ifdef _WINDOWS
#include <stdlib.h>
#define SET_MAX_LOG_LEVEL(logCtx)\
{\
                            _Pragma("omp critical")\
                            {\
                                char AOCL_Compression_logs[8] = {0};\
                                size_t env_var_size = 8;\
                                getenv_s(&env_var_size, AOCL_Compression_logs, env_var_size, "AOCL_ENABLE_LOG");\
                                if(env_var_size == 0)\
                                    logCtx.maxLevel = 0;\
                                else if(!strcmp(AOCL_Compression_logs, "ERR"))\
                                    logCtx.maxLevel = 1;\
                                else if(!strcmp(AOCL_Compression_logs, "INFO"))\
                                    logCtx.maxLevel = 2;\
                                else if(!strcmp(AOCL_Compression_logs, "DEBUG"))\
                                    logCtx.maxLevel = 3;\
                                else if(!strcmp(AOCL_Compression_logs, "TRACE"))\
                                    logCtx.maxLevel = 4;\
                                else\
                                    logCtx.maxLevel = 0;\
                            }\
}
#else
#define SET_MAX_LOG_LEVEL(logCtx)\
{\
                            _Pragma("omp critical")\
                            {\
                                const char * AOCL_Compression_logs = getenv("AOCL_ENABLE_LOG");\
                                if(AOCL_Compression_logs == NULL)\
                                    logCtx.maxLevel = 0;\
                                else if(!strcmp(AOCL_Compression_logs, "ERR"))\
                                    logCtx.maxLevel = 1;\
                                else if(!strcmp(AOCL_Compression_logs, "INFO"))\
                                    logCtx.maxLevel = 2;\
                                else if(!strcmp(AOCL_Compression_logs, "DEBUG"))\
                                    logCtx.maxLevel = 3;\
                                else if(!strcmp(AOCL_Compression_logs, "TRACE"))\
                                    logCtx.maxLevel = 4;\
                                else\
                                    logCtx.maxLevel = 0;\
                            }\
}
#endif /* _WINDOWS */
#endif

#define LOG_UNFORMATTED(logType, logCtx, str)     do {\
                            SET_MAX_LOG_LEVEL(logCtx)\
                            if (logType <= logCtx.maxLevel)\
>>>>>>> f5427442
                            {\
                                const char *type=NULL;\
                                if (logType == ERR)\
                                    type = "ERR";\
                                else if (logType == INFO)\
                                    type = "INFO";\
                                else if (logType == DEBUG)\
                                    type = "DEBUG";\
                                else if (logType == TRACE)\
                                    type = "TRACE";\
                                if(logType == ERR)\
                                {\
                                    fprintf(stderr, "[%s] : %s : %s : %d : ",\
                                    type, __FILE__, FUNC_NAME, __LINE__);\
                                    fprintf(stderr, str);\
                                    fprintf(stderr, "\n");\
                                }\
                                else\
                                {\
<<<<<<< HEAD
                                    fprintf (stdout, "[%s] : %s : %s : %d : ",\
                                    type, __FILE__, FUNC_NAME, __LINE__);\
                                    fprintf(stdout, str, __VA_ARGS__);\
=======
                                    fprintf(stdout, "[%s] : %s : %s : %d : ",\
                                    type, __FILE__, FUNC_NAME, __LINE__);\
                                    fprintf(stdout, str);\
>>>>>>> f5427442
                                    fprintf(stdout, "\n");\
                                }\
                            }\
                        } while (0)
<<<<<<< HEAD
#else
#define LOG_UNFORMATTED(logType, enableLog, str)     do {\
                            if (enableLog)\
                            {\
                                const char *type=NULL;\
                                if (logType == ERR)\
                                    type = "ERR";\
                                else if (logType == INFO)\
                                    type = "INFO";\
                                else if (logType == DEBUG)\
                                    type = "DEBUG";\
                                else if (logType == TRACE)\
                                    type = "TRACE";\
                                if (logType <= enableLog)\
                                    printf ("[%s] : %s : %s : %d : "str"\n",\
                                    type, __FILE__, FUNC_NAME, __LINE__);\
                            }\
                        } while (0)
#define LOG_FORMATTED(logType, enableLog, str, ...)     do {\
                            if (enableLog)\
=======
#define LOG_FORMATTED(logType, logCtx, str, ...)     do {\
                            SET_MAX_LOG_LEVEL(logCtx)\
                            if (logType <= logCtx.maxLevel)\
>>>>>>> f5427442
                            {\
                                const char *type=NULL;\
                                if (logType == ERR)\
                                    type = "ERR";\
                                else if (logType == INFO)\
                                    type = "INFO";\
                                else if (logType == DEBUG)\
                                    type = "DEBUG";\
                                else if (logType == TRACE)\
                                    type = "TRACE";\
<<<<<<< HEAD
                                if (logType <= enableLog)\
                                    printf ("[%s] : %s : %s : %d : "str"\n",\
                                    type, __FILE__, FUNC_NAME, __LINE__, __VA_ARGS__);\
                            }\
                        } while (0)
#endif
#else
#define LOG_UNFORMATTED(logType, enableLog, str)
#define LOG_FORMATTED(logType, enableLog, str, ...)
=======
                                if(logType == ERR)\
                                {\
                                    fprintf(stderr, "[%s] : %s : %s : %d : ",\
                                    type, __FILE__, FUNC_NAME, __LINE__);\
                                    fprintf(stderr, str, __VA_ARGS__);\
                                    fprintf(stderr, "\n");\
                                }\
                                else\
                                {\
                                    fprintf(stdout, "[%s] : %s : %s : %d : ",\
                                    type, __FILE__, FUNC_NAME, __LINE__);\
                                    fprintf(stdout, str, __VA_ARGS__);\
                                    fprintf(stdout, "\n");\
                                }\
                            }\
                        } while (0)
#else /* !AOCL_ENABLE_LOG_FEATURE */
#define LOG_UNFORMATTED(logType, logCtx, str)
#define LOG_FORMATTED(logType, logCtx, str, ...)
>>>>>>> f5427442
#endif

//Timer and stats keeping
#ifdef AOCL_CL_STATS
#ifdef _WINDOWS
#ifdef __cplusplus
#define initTimer(timerClk) if(!QueryPerformanceFrequency(&timerClk))\
                         {\
<<<<<<< HEAD
                             LOG_UNFORMATTED(ERR, 1, \
                             "QueryPerformanceFrequency based Timer failed.");\
=======
                            fprintf(stderr, "[ERR] : %s : %s : %d : ",\
                                __FILE__, FUNC_NAME, __LINE__);\
                            fprintf(stderr, "QueryPerformanceFrequency based Timer failed.\n");\
>>>>>>> f5427442
                         }
#else
#define initTimer(timerClk) if(!QueryPerformanceFrequency(&timerClk))\
                         {\
                            printf ("[ERR] : %s : %s : %d : QueryPerformanceFrequency based Timer failed.\n",\
                                __FILE__, FUNC_NAME, __LINE__);\
                         }
#endif /* __cplusplus */
#define getTime(timeVal) QueryPerformanceCounter(&timeVal)
#define diffTime(timerClk, startTime, endTime) ((1000000000ULL * \
                (endTime.QuadPart - startTime.QuadPart))/timerClk.QuadPart)
#else
#include <unistd.h>
#include <stdlib.h>
#include <time.h>
#define initTimer(timer)
#define getTime(timeVal) clock_gettime(CLOCK_REALTIME, &timeVal)
#define diffTime(timer, startTime, endTime) (1000000000ULL * \
                (endTime.tv_sec - startTime.tv_sec) + \
                endTime.tv_nsec - startTime.tv_nsec)
#endif
#endif

//CPU Features detection using CPUID
#ifdef AOCL_CL_CPUID_SIMD_DETECTION
#ifndef _WINDOWS
inline AOCL_VOID cpu_features_detection(AOCL_INTP fn, AOCL_INTP optVal,
                                   AOCL_INTP *eax, AOCL_INTP *ebx,
                                   AOCL_INTP *ecx, AOCL_INTP *edx)
{
    *eax = fn;
    *ecx = optVal;
    *ebx = 0;
    *edx = 0;
    __asm__ ("cpuid            \n\t"
             : "+a" (*eax), "+b" (*ebx), "+c" (*ecx), "+d" (*edx));
}
#else
#include <intrin.h>
inline AOCL_VOID cpu_features_detection(AOCL_INTP fn, AOCL_INTP optVal,
    AOCL_INTP* eax, AOCL_INTP* ebx,
    AOCL_INTP* ecx, AOCL_INTP* edx)
{
    AOCL_INT32 CPUInfo[4];

    __cpuid(CPUInfo, fn);

    *eax = CPUInfo[0];
    *ebx = CPUInfo[1];
    *ecx = CPUInfo[2];
    *edx = CPUInfo[3];
}
#endif
#endif

#if defined(WIN32) && defined(AOCL_UNIT_TEST)
#define EXPORT_UTILS_DYN_TEST __declspec(dllexport)
#else
/**
 * For Linux EXPORT_UTILS_DYN_TEST is NULL, by default the symbols are publicly exposed.
 */
#define EXPORT_UTILS_DYN_TEST
#endif

#ifdef __cplusplus
extern "C" {
#endif

    /* Similar to get_cpu_opt_flags, but sets handle->optLevel
     * instead of returning it. */
    EXPORT_UTILS_DYN_TEST AOCL_VOID set_cpu_opt_flags(AOCL_VOID* handle);

    /* Reads cpuid to determine instruction sets supported
     * Also, reads AOCL_ENABLE_INSTRUCTIONS environment variable
     * Determines optLevel based on this
     * return
     *        -1 if undecided
     *        optLevel otherwise */
    EXPORT_UTILS_DYN_TEST ptrdiff_t get_cpu_opt_flags(int printDebugLogs);

    /* Reads the value of AOCL_DISABLE_OPT environment variable
     * return
     *        0 if AOCL_DISABLE_OPT=OFF
     *        1 if AOCL_DISABLE_OPT=ON
     *        0 if not set */
    EXPORT_UTILS_DYN_TEST ptrdiff_t get_disable_opt_flags(int printDebugLogs);

#ifdef __cplusplus
}
#endif


#ifdef AOCL_UNIT_TEST
#ifndef AOCL_ENABLE_THREADS
#define AOCL_SIMD_UNIT_TEST(logType, logCtx, str)     do {\
                            update_test_log_counter(FUNC_NAME); \
                        } while (0)
#else
#define AOCL_SIMD_UNIT_TEST(logType, logCtx, str)
#endif

#ifdef __cplusplus
extern "C" {
#endif
    typedef struct {
        const char* name;
        int optLevel;
    } aocl_func_info;

    /* Keeps count of number of LOG_UNFORMATTED() calls from any function.
    * This can be used to check hits for aocl optimized functions by
    * placing LOG_UNFORMATTED() calls in them. */
    void update_test_log_counter(const char* name);

    EXPORT_UTILS_DYN_TEST void clear_test_log_counter(void);

    /* Call this after running desired compression/decompression apis.
    * aocl_func_info* is the list of aocl optimized functions using simd.
    * maxOptLevel is the max optLevel allowed. compression/decompression apis
    *   are expected to not take any code paths that use simd above this level.
    * This function validates if that is the case based on hits counted by
    *   update_test_log_counter().
    */
    EXPORT_UTILS_DYN_TEST int validate_simd_func_access(const aocl_func_info* aocl_simd_funcs, size_t cnt, int maxOptLevel);

    EXPORT_UTILS_DYN_TEST int set_env_var(const char* name, const char* value);

    EXPORT_UTILS_DYN_TEST int unset_env_var(const char* name);

    EXPORT_UTILS_DYN_TEST int set_opt_off(int optOff);

    EXPORT_UTILS_DYN_TEST int set_opt_level(int optLevel);

    /* Wrapper function to test reading AOCL_ENABLE_INSTRUCTIONS
    * environment variable */
    EXPORT_UTILS_DYN_TEST int test_get_enabled_inst(void);

#ifdef __cplusplus
}
#endif

#else
#define AOCL_SIMD_UNIT_TEST(logType, logCtx, str)
#endif /* AOCL_UNIT_TEST */
#endif
<|MERGE_RESOLUTION|>--- conflicted
+++ resolved
@@ -1,448 +1,372 @@
-/**
- * Copyright (C) 2022-2023, Advanced Micro Devices. All rights reserved.
- * 
- * Redistribution and use in source and binary forms, with or without
- * modification, are permitted provided that the following conditions are met:
- *
- * 1. Redistributions of source code must retain the above copyright notice,
- * this list of conditions and the following disclaimer.
- * 2. Redistributions in binary form must reproduce the above copyright notice,
- * this list of conditions and the following disclaimer in the documentation
- * and/or other materials provided with the distribution.
- * 3. Neither the name of the copyright holder nor the names of its
- * contributors may be used to endorse or promote products derived from this
- * software without specific prior written permission.
- *
- * THIS SOFTWARE IS PROVIDED BY THE COPYRIGHT HOLDERS AND CONTRIBUTORS "AS IS"
- * AND ANY EXPRESS OR IMPLIED WARRANTIES, INCLUDING, BUT NOT LIMITED TO, THE
- * IMPLIED WARRANTIES OF MERCHANTABILITY AND FITNESS FOR A PARTICULAR PURPOSE
- * ARE DISCLAIMED. IN NO EVENT SHALL THE COPYRIGHT HOLDER OR CONTRIBUTORS BE
- * LIABLE FOR ANY DIRECT, INDIRECT, INCIDENTAL, SPECIAL, EXEMPLARY, OR
- * CONSEQUENTIAL DAMAGES (INCLUDING, BUT NOT LIMITED TO, PROCUREMENT OF
- * SUBSTITUTE GOODS OR SERVICES; LOSS OF USE, DATA, OR PROFITS; OR BUSINESS
- * INTERRUPTION) HOWEVER CAUSED AND ON ANY THEORY OF LIABILITY, WHETHER IN
- * CONTRACT, STRICT LIABILITY, OR TORT (INCLUDING NEGLIGENCE OR OTHERWISE)
- * ARISING IN ANY WAY OUT OF THE USE OF THIS SOFTWARE, EVEN IF ADVISED OF THE
- * POSSIBILITY OF SUCH DAMAGE.
- */
-
-/** @file utils.h
- *  
- *  @brief Utility functions related to logger, timer and others.
- *
- *  This file contains the utility functions related to logging mechanism,
- *  timer and others along with the associated data structures and macros.
- *
- *  @author S. Biplab Raut
- */
-
-#ifndef UTILS_H
-#define UTILS_H
-
-#define AOCL_CL_STATS
-
-#define AOCL_CL_CPUID_SIMD_DETECTION
-
-#if defined(__GNUC__) && __GNUC__ >= 3
-#define FUNC_NAME __func__
-#else
-#define FUNC_NAME __FUNCTION__
-#endif
-
-<<<<<<< HEAD
-#ifdef AOCL_CL_DTL
-=======
-#ifdef AOCL_ENABLE_LOG_FEATURE
->>>>>>> f5427442
-#define ERR      1
-#define INFO     2
-#define DEBUG    3
-#define TRACE    4
-#else
-#define ERR      0
-#define INFO     0
-#define DEBUG    0
-#define TRACE    0
-
-#endif /* AOCL_ENABLE_LOG_FEATURE */
-
-#ifdef AOCL_CL_STATS
-#ifdef _WINDOWS
-#define NOMINMAX
-#include <windows.h>
-typedef LARGE_INTEGER timer;
-typedef LARGE_INTEGER timeVal;
-#else
-#include <unistd.h>
-#include <stdlib.h>
-#include <time.h>
-typedef struct timespec timer;
-typedef struct timespec timeVal;
-#endif
-#endif
-#include <stddef.h>
-
-#define AOCL_BUILD_PRAGMA(x) _Pragma (#x)
-/* Place content that needs to run within a critical section
- * between AOCL_ENTER_CRITICAL() and AOCL_EXIT_CRITICAL() calls */
-#define AOCL_ENTER_CRITICAL(func) AOCL_BUILD_PRAGMA(omp critical (func)) {
-#define AOCL_EXIT_CRITICAL(func) }
-
-#include <string.h>
-#include <stdio.h>
-#include "api/types.h"
-
-//Logger - DTL
-#ifdef AOCL_ENABLE_LOG_FEATURE
-
-typedef struct {
-int maxLevel; // set via AOCL_ENABLE_LOG
-//LOG* filePtr; in the future, we can add a pointer to a log file here and pass it instead of logging to stdout
-} aocl_log_ctx;
-
-#ifdef __cplusplus
-extern "C" {
-#endif
-
-    extern aocl_log_ctx logCtx;
-
-#ifdef __cplusplus
-<<<<<<< HEAD
-#define LOG_UNFORMATTED(logType, enableLog, str)     do {\
-                            if (enableLog)\
-                            {\
-                                const char *type=NULL;\
-                                if (logType == ERR)\
-                                    type = "ERR";\
-                                else if (logType == INFO)\
-                                    type = "INFO";\
-                                else if (logType == DEBUG)\
-                                    type = "DEBUG";\
-                                else if (logType == TRACE)\
-                                    type = "TRACE";\
-                                if (logType <= enableLog)\
-                                {\
-                                    fprintf (stdout, "[%s] : %s : %s : %d : ",\
-                                    type, __FILE__, FUNC_NAME, __LINE__);\
-                                    fprintf(stdout, str);\
-                                    fprintf(stdout, "\n");\
-                                }\
-                            }\
-                        } while (0)
-#define LOG_FORMATTED(logType, enableLog, str, ...)     do {\
-                            if (enableLog)\
-=======
-}
-#endif
-
-#ifdef AOCL_ENABLE_LOG_FEATURE
-#ifdef _WINDOWS
-#include <stdlib.h>
-#define SET_MAX_LOG_LEVEL(logCtx)\
-{\
-                            _Pragma("omp critical")\
-                            {\
-                                char AOCL_Compression_logs[8] = {0};\
-                                size_t env_var_size = 8;\
-                                getenv_s(&env_var_size, AOCL_Compression_logs, env_var_size, "AOCL_ENABLE_LOG");\
-                                if(env_var_size == 0)\
-                                    logCtx.maxLevel = 0;\
-                                else if(!strcmp(AOCL_Compression_logs, "ERR"))\
-                                    logCtx.maxLevel = 1;\
-                                else if(!strcmp(AOCL_Compression_logs, "INFO"))\
-                                    logCtx.maxLevel = 2;\
-                                else if(!strcmp(AOCL_Compression_logs, "DEBUG"))\
-                                    logCtx.maxLevel = 3;\
-                                else if(!strcmp(AOCL_Compression_logs, "TRACE"))\
-                                    logCtx.maxLevel = 4;\
-                                else\
-                                    logCtx.maxLevel = 0;\
-                            }\
-}
-#else
-#define SET_MAX_LOG_LEVEL(logCtx)\
-{\
-                            _Pragma("omp critical")\
-                            {\
-                                const char * AOCL_Compression_logs = getenv("AOCL_ENABLE_LOG");\
-                                if(AOCL_Compression_logs == NULL)\
-                                    logCtx.maxLevel = 0;\
-                                else if(!strcmp(AOCL_Compression_logs, "ERR"))\
-                                    logCtx.maxLevel = 1;\
-                                else if(!strcmp(AOCL_Compression_logs, "INFO"))\
-                                    logCtx.maxLevel = 2;\
-                                else if(!strcmp(AOCL_Compression_logs, "DEBUG"))\
-                                    logCtx.maxLevel = 3;\
-                                else if(!strcmp(AOCL_Compression_logs, "TRACE"))\
-                                    logCtx.maxLevel = 4;\
-                                else\
-                                    logCtx.maxLevel = 0;\
-                            }\
-}
-#endif /* _WINDOWS */
-#endif
-
-#define LOG_UNFORMATTED(logType, logCtx, str)     do {\
-                            SET_MAX_LOG_LEVEL(logCtx)\
-                            if (logType <= logCtx.maxLevel)\
->>>>>>> f5427442
-                            {\
-                                const char *type=NULL;\
-                                if (logType == ERR)\
-                                    type = "ERR";\
-                                else if (logType == INFO)\
-                                    type = "INFO";\
-                                else if (logType == DEBUG)\
-                                    type = "DEBUG";\
-                                else if (logType == TRACE)\
-                                    type = "TRACE";\
-                                if(logType == ERR)\
-                                {\
-                                    fprintf(stderr, "[%s] : %s : %s : %d : ",\
-                                    type, __FILE__, FUNC_NAME, __LINE__);\
-                                    fprintf(stderr, str);\
-                                    fprintf(stderr, "\n");\
-                                }\
-                                else\
-                                {\
-<<<<<<< HEAD
-                                    fprintf (stdout, "[%s] : %s : %s : %d : ",\
-                                    type, __FILE__, FUNC_NAME, __LINE__);\
-                                    fprintf(stdout, str, __VA_ARGS__);\
-=======
-                                    fprintf(stdout, "[%s] : %s : %s : %d : ",\
-                                    type, __FILE__, FUNC_NAME, __LINE__);\
-                                    fprintf(stdout, str);\
->>>>>>> f5427442
-                                    fprintf(stdout, "\n");\
-                                }\
-                            }\
-                        } while (0)
-<<<<<<< HEAD
-#else
-#define LOG_UNFORMATTED(logType, enableLog, str)     do {\
-                            if (enableLog)\
-                            {\
-                                const char *type=NULL;\
-                                if (logType == ERR)\
-                                    type = "ERR";\
-                                else if (logType == INFO)\
-                                    type = "INFO";\
-                                else if (logType == DEBUG)\
-                                    type = "DEBUG";\
-                                else if (logType == TRACE)\
-                                    type = "TRACE";\
-                                if (logType <= enableLog)\
-                                    printf ("[%s] : %s : %s : %d : "str"\n",\
-                                    type, __FILE__, FUNC_NAME, __LINE__);\
-                            }\
-                        } while (0)
-#define LOG_FORMATTED(logType, enableLog, str, ...)     do {\
-                            if (enableLog)\
-=======
-#define LOG_FORMATTED(logType, logCtx, str, ...)     do {\
-                            SET_MAX_LOG_LEVEL(logCtx)\
-                            if (logType <= logCtx.maxLevel)\
->>>>>>> f5427442
-                            {\
-                                const char *type=NULL;\
-                                if (logType == ERR)\
-                                    type = "ERR";\
-                                else if (logType == INFO)\
-                                    type = "INFO";\
-                                else if (logType == DEBUG)\
-                                    type = "DEBUG";\
-                                else if (logType == TRACE)\
-                                    type = "TRACE";\
-<<<<<<< HEAD
-                                if (logType <= enableLog)\
-                                    printf ("[%s] : %s : %s : %d : "str"\n",\
-                                    type, __FILE__, FUNC_NAME, __LINE__, __VA_ARGS__);\
-                            }\
-                        } while (0)
-#endif
-#else
-#define LOG_UNFORMATTED(logType, enableLog, str)
-#define LOG_FORMATTED(logType, enableLog, str, ...)
-=======
-                                if(logType == ERR)\
-                                {\
-                                    fprintf(stderr, "[%s] : %s : %s : %d : ",\
-                                    type, __FILE__, FUNC_NAME, __LINE__);\
-                                    fprintf(stderr, str, __VA_ARGS__);\
-                                    fprintf(stderr, "\n");\
-                                }\
-                                else\
-                                {\
-                                    fprintf(stdout, "[%s] : %s : %s : %d : ",\
-                                    type, __FILE__, FUNC_NAME, __LINE__);\
-                                    fprintf(stdout, str, __VA_ARGS__);\
-                                    fprintf(stdout, "\n");\
-                                }\
-                            }\
-                        } while (0)
-#else /* !AOCL_ENABLE_LOG_FEATURE */
-#define LOG_UNFORMATTED(logType, logCtx, str)
-#define LOG_FORMATTED(logType, logCtx, str, ...)
->>>>>>> f5427442
-#endif
-
-//Timer and stats keeping
-#ifdef AOCL_CL_STATS
-#ifdef _WINDOWS
-#ifdef __cplusplus
-#define initTimer(timerClk) if(!QueryPerformanceFrequency(&timerClk))\
-                         {\
-<<<<<<< HEAD
-                             LOG_UNFORMATTED(ERR, 1, \
-                             "QueryPerformanceFrequency based Timer failed.");\
-=======
-                            fprintf(stderr, "[ERR] : %s : %s : %d : ",\
-                                __FILE__, FUNC_NAME, __LINE__);\
-                            fprintf(stderr, "QueryPerformanceFrequency based Timer failed.\n");\
->>>>>>> f5427442
-                         }
-#else
-#define initTimer(timerClk) if(!QueryPerformanceFrequency(&timerClk))\
-                         {\
-                            printf ("[ERR] : %s : %s : %d : QueryPerformanceFrequency based Timer failed.\n",\
-                                __FILE__, FUNC_NAME, __LINE__);\
-                         }
-#endif /* __cplusplus */
-#define getTime(timeVal) QueryPerformanceCounter(&timeVal)
-#define diffTime(timerClk, startTime, endTime) ((1000000000ULL * \
-                (endTime.QuadPart - startTime.QuadPart))/timerClk.QuadPart)
-#else
-#include <unistd.h>
-#include <stdlib.h>
-#include <time.h>
-#define initTimer(timer)
-#define getTime(timeVal) clock_gettime(CLOCK_REALTIME, &timeVal)
-#define diffTime(timer, startTime, endTime) (1000000000ULL * \
-                (endTime.tv_sec - startTime.tv_sec) + \
-                endTime.tv_nsec - startTime.tv_nsec)
-#endif
-#endif
-
-//CPU Features detection using CPUID
-#ifdef AOCL_CL_CPUID_SIMD_DETECTION
-#ifndef _WINDOWS
-inline AOCL_VOID cpu_features_detection(AOCL_INTP fn, AOCL_INTP optVal,
-                                   AOCL_INTP *eax, AOCL_INTP *ebx,
-                                   AOCL_INTP *ecx, AOCL_INTP *edx)
-{
-    *eax = fn;
-    *ecx = optVal;
-    *ebx = 0;
-    *edx = 0;
-    __asm__ ("cpuid            \n\t"
-             : "+a" (*eax), "+b" (*ebx), "+c" (*ecx), "+d" (*edx));
-}
-#else
-#include <intrin.h>
-inline AOCL_VOID cpu_features_detection(AOCL_INTP fn, AOCL_INTP optVal,
-    AOCL_INTP* eax, AOCL_INTP* ebx,
-    AOCL_INTP* ecx, AOCL_INTP* edx)
-{
-    AOCL_INT32 CPUInfo[4];
-
-    __cpuid(CPUInfo, fn);
-
-    *eax = CPUInfo[0];
-    *ebx = CPUInfo[1];
-    *ecx = CPUInfo[2];
-    *edx = CPUInfo[3];
-}
-#endif
-#endif
-
-#if defined(WIN32) && defined(AOCL_UNIT_TEST)
-#define EXPORT_UTILS_DYN_TEST __declspec(dllexport)
-#else
-/**
- * For Linux EXPORT_UTILS_DYN_TEST is NULL, by default the symbols are publicly exposed.
- */
-#define EXPORT_UTILS_DYN_TEST
-#endif
-
-#ifdef __cplusplus
-extern "C" {
-#endif
-
-    /* Similar to get_cpu_opt_flags, but sets handle->optLevel
-     * instead of returning it. */
-    EXPORT_UTILS_DYN_TEST AOCL_VOID set_cpu_opt_flags(AOCL_VOID* handle);
-
-    /* Reads cpuid to determine instruction sets supported
-     * Also, reads AOCL_ENABLE_INSTRUCTIONS environment variable
-     * Determines optLevel based on this
-     * return
-     *        -1 if undecided
-     *        optLevel otherwise */
-    EXPORT_UTILS_DYN_TEST ptrdiff_t get_cpu_opt_flags(int printDebugLogs);
-
-    /* Reads the value of AOCL_DISABLE_OPT environment variable
-     * return
-     *        0 if AOCL_DISABLE_OPT=OFF
-     *        1 if AOCL_DISABLE_OPT=ON
-     *        0 if not set */
-    EXPORT_UTILS_DYN_TEST ptrdiff_t get_disable_opt_flags(int printDebugLogs);
-
-#ifdef __cplusplus
-}
-#endif
-
-
-#ifdef AOCL_UNIT_TEST
-#ifndef AOCL_ENABLE_THREADS
-#define AOCL_SIMD_UNIT_TEST(logType, logCtx, str)     do {\
-                            update_test_log_counter(FUNC_NAME); \
-                        } while (0)
-#else
-#define AOCL_SIMD_UNIT_TEST(logType, logCtx, str)
-#endif
-
-#ifdef __cplusplus
-extern "C" {
-#endif
-    typedef struct {
-        const char* name;
-        int optLevel;
-    } aocl_func_info;
-
-    /* Keeps count of number of LOG_UNFORMATTED() calls from any function.
-    * This can be used to check hits for aocl optimized functions by
-    * placing LOG_UNFORMATTED() calls in them. */
-    void update_test_log_counter(const char* name);
-
-    EXPORT_UTILS_DYN_TEST void clear_test_log_counter(void);
-
-    /* Call this after running desired compression/decompression apis.
-    * aocl_func_info* is the list of aocl optimized functions using simd.
-    * maxOptLevel is the max optLevel allowed. compression/decompression apis
-    *   are expected to not take any code paths that use simd above this level.
-    * This function validates if that is the case based on hits counted by
-    *   update_test_log_counter().
-    */
-    EXPORT_UTILS_DYN_TEST int validate_simd_func_access(const aocl_func_info* aocl_simd_funcs, size_t cnt, int maxOptLevel);
-
-    EXPORT_UTILS_DYN_TEST int set_env_var(const char* name, const char* value);
-
-    EXPORT_UTILS_DYN_TEST int unset_env_var(const char* name);
-
-    EXPORT_UTILS_DYN_TEST int set_opt_off(int optOff);
-
-    EXPORT_UTILS_DYN_TEST int set_opt_level(int optLevel);
-
-    /* Wrapper function to test reading AOCL_ENABLE_INSTRUCTIONS
-    * environment variable */
-    EXPORT_UTILS_DYN_TEST int test_get_enabled_inst(void);
-
-#ifdef __cplusplus
-}
-#endif
-
-#else
-#define AOCL_SIMD_UNIT_TEST(logType, logCtx, str)
-#endif /* AOCL_UNIT_TEST */
-#endif
+/**
+ * Copyright (C) 2022-2023, Advanced Micro Devices. All rights reserved.
+ * 
+ * Redistribution and use in source and binary forms, with or without
+ * modification, are permitted provided that the following conditions are met:
+ *
+ * 1. Redistributions of source code must retain the above copyright notice,
+ * this list of conditions and the following disclaimer.
+ * 2. Redistributions in binary form must reproduce the above copyright notice,
+ * this list of conditions and the following disclaimer in the documentation
+ * and/or other materials provided with the distribution.
+ * 3. Neither the name of the copyright holder nor the names of its
+ * contributors may be used to endorse or promote products derived from this
+ * software without specific prior written permission.
+ *
+ * THIS SOFTWARE IS PROVIDED BY THE COPYRIGHT HOLDERS AND CONTRIBUTORS "AS IS"
+ * AND ANY EXPRESS OR IMPLIED WARRANTIES, INCLUDING, BUT NOT LIMITED TO, THE
+ * IMPLIED WARRANTIES OF MERCHANTABILITY AND FITNESS FOR A PARTICULAR PURPOSE
+ * ARE DISCLAIMED. IN NO EVENT SHALL THE COPYRIGHT HOLDER OR CONTRIBUTORS BE
+ * LIABLE FOR ANY DIRECT, INDIRECT, INCIDENTAL, SPECIAL, EXEMPLARY, OR
+ * CONSEQUENTIAL DAMAGES (INCLUDING, BUT NOT LIMITED TO, PROCUREMENT OF
+ * SUBSTITUTE GOODS OR SERVICES; LOSS OF USE, DATA, OR PROFITS; OR BUSINESS
+ * INTERRUPTION) HOWEVER CAUSED AND ON ANY THEORY OF LIABILITY, WHETHER IN
+ * CONTRACT, STRICT LIABILITY, OR TORT (INCLUDING NEGLIGENCE OR OTHERWISE)
+ * ARISING IN ANY WAY OUT OF THE USE OF THIS SOFTWARE, EVEN IF ADVISED OF THE
+ * POSSIBILITY OF SUCH DAMAGE.
+ */
+
+/** @file utils.h
+ *  
+ *  @brief Utility functions related to logger, timer and others.
+ *
+ *  This file contains the utility functions related to logging mechanism,
+ *  timer and others along with the associated data structures and macros.
+ *
+ *  @author S. Biplab Raut
+ */
+
+#ifndef UTILS_H
+#define UTILS_H
+
+#define AOCL_CL_STATS
+
+#define AOCL_CL_CPUID_SIMD_DETECTION
+
+#if defined(__GNUC__) && __GNUC__ >= 3
+#define FUNC_NAME __func__
+#else
+#define FUNC_NAME __FUNCTION__
+#endif
+
+#ifdef AOCL_ENABLE_LOG_FEATURE
+#define ERR      1
+#define INFO     2
+#define DEBUG    3
+#define TRACE    4
+#else
+#define ERR      0
+#define INFO     0
+#define DEBUG    0
+#define TRACE    0
+
+#endif /* AOCL_ENABLE_LOG_FEATURE */
+
+#ifdef AOCL_CL_STATS
+#ifdef _WINDOWS
+#define NOMINMAX
+#include <windows.h>
+typedef LARGE_INTEGER timer;
+typedef LARGE_INTEGER timeVal;
+#else
+#include <unistd.h>
+#include <stdlib.h>
+#include <time.h>
+typedef struct timespec timer;
+typedef struct timespec timeVal;
+#endif
+#endif
+#include <stddef.h>
+
+#define AOCL_BUILD_PRAGMA(x) _Pragma (#x)
+/* Place content that needs to run within a critical section
+ * between AOCL_ENTER_CRITICAL() and AOCL_EXIT_CRITICAL() calls */
+#define AOCL_ENTER_CRITICAL(func) AOCL_BUILD_PRAGMA(omp critical (func)) {
+#define AOCL_EXIT_CRITICAL(func) }
+
+#include <string.h>
+#include <stdio.h>
+#include "api/types.h"
+
+//Logger - DTL
+#ifdef AOCL_ENABLE_LOG_FEATURE
+
+typedef struct {
+int maxLevel; // set via AOCL_ENABLE_LOG
+//LOG* filePtr; in the future, we can add a pointer to a log file here and pass it instead of logging to stdout
+} aocl_log_ctx;
+
+#ifdef __cplusplus
+extern "C" {
+#endif
+
+    extern aocl_log_ctx logCtx;
+
+#ifdef __cplusplus
+}
+#endif
+
+#ifdef AOCL_ENABLE_LOG_FEATURE
+#ifdef _WINDOWS
+#include <stdlib.h>
+#define SET_MAX_LOG_LEVEL(logCtx)\
+{\
+                            _Pragma("omp critical")\
+                            {\
+                                char AOCL_Compression_logs[8] = {0};\
+                                size_t env_var_size = 8;\
+                                getenv_s(&env_var_size, AOCL_Compression_logs, env_var_size, "AOCL_ENABLE_LOG");\
+                                if(env_var_size == 0)\
+                                    logCtx.maxLevel = 0;\
+                                else if(!strcmp(AOCL_Compression_logs, "ERR"))\
+                                    logCtx.maxLevel = 1;\
+                                else if(!strcmp(AOCL_Compression_logs, "INFO"))\
+                                    logCtx.maxLevel = 2;\
+                                else if(!strcmp(AOCL_Compression_logs, "DEBUG"))\
+                                    logCtx.maxLevel = 3;\
+                                else if(!strcmp(AOCL_Compression_logs, "TRACE"))\
+                                    logCtx.maxLevel = 4;\
+                                else\
+                                    logCtx.maxLevel = 0;\
+                            }\
+}
+#else
+#define SET_MAX_LOG_LEVEL(logCtx)\
+{\
+                            _Pragma("omp critical")\
+                            {\
+                                const char * AOCL_Compression_logs = getenv("AOCL_ENABLE_LOG");\
+                                if(AOCL_Compression_logs == NULL)\
+                                    logCtx.maxLevel = 0;\
+                                else if(!strcmp(AOCL_Compression_logs, "ERR"))\
+                                    logCtx.maxLevel = 1;\
+                                else if(!strcmp(AOCL_Compression_logs, "INFO"))\
+                                    logCtx.maxLevel = 2;\
+                                else if(!strcmp(AOCL_Compression_logs, "DEBUG"))\
+                                    logCtx.maxLevel = 3;\
+                                else if(!strcmp(AOCL_Compression_logs, "TRACE"))\
+                                    logCtx.maxLevel = 4;\
+                                else\
+                                    logCtx.maxLevel = 0;\
+                            }\
+}
+#endif /* _WINDOWS */
+#endif
+
+#define LOG_UNFORMATTED(logType, logCtx, str)     do {\
+                            SET_MAX_LOG_LEVEL(logCtx)\
+                            if (logType <= logCtx.maxLevel)\
+                            {\
+                                const char *type=NULL;\
+                                if (logType == ERR)\
+                                    type = "ERR";\
+                                else if (logType == INFO)\
+                                    type = "INFO";\
+                                else if (logType == DEBUG)\
+                                    type = "DEBUG";\
+                                else if (logType == TRACE)\
+                                    type = "TRACE";\
+                                if(logType == ERR)\
+                                {\
+                                    fprintf(stderr, "[%s] : %s : %s : %d : ",\
+                                    type, __FILE__, FUNC_NAME, __LINE__);\
+                                    fprintf(stderr, str);\
+                                    fprintf(stderr, "\n");\
+                                }\
+                                else\
+                                {\
+                                    fprintf(stdout, "[%s] : %s : %s : %d : ",\
+                                    type, __FILE__, FUNC_NAME, __LINE__);\
+                                    fprintf(stdout, str);\
+                                    fprintf(stdout, "\n");\
+                                }\
+                            }\
+                        } while (0)
+#define LOG_FORMATTED(logType, logCtx, str, ...)     do {\
+                            SET_MAX_LOG_LEVEL(logCtx)\
+                            if (logType <= logCtx.maxLevel)\
+                            {\
+                                const char *type=NULL;\
+                                if (logType == ERR)\
+                                    type = "ERR";\
+                                else if (logType == INFO)\
+                                    type = "INFO";\
+                                else if (logType == DEBUG)\
+                                    type = "DEBUG";\
+                                else if (logType == TRACE)\
+                                    type = "TRACE";\
+                                if(logType == ERR)\
+                                {\
+                                    fprintf(stderr, "[%s] : %s : %s : %d : ",\
+                                    type, __FILE__, FUNC_NAME, __LINE__);\
+                                    fprintf(stderr, str, __VA_ARGS__);\
+                                    fprintf(stderr, "\n");\
+                                }\
+                                else\
+                                {\
+                                    fprintf(stdout, "[%s] : %s : %s : %d : ",\
+                                    type, __FILE__, FUNC_NAME, __LINE__);\
+                                    fprintf(stdout, str, __VA_ARGS__);\
+                                    fprintf(stdout, "\n");\
+                                }\
+                            }\
+                        } while (0)
+#else /* !AOCL_ENABLE_LOG_FEATURE */
+#define LOG_UNFORMATTED(logType, logCtx, str)
+#define LOG_FORMATTED(logType, logCtx, str, ...)
+#endif
+
+//Timer and stats keeping
+#ifdef AOCL_CL_STATS
+#ifdef _WINDOWS
+#ifdef __cplusplus
+#define initTimer(timerClk) if(!QueryPerformanceFrequency(&timerClk))\
+                         {\
+                            fprintf(stderr, "[ERR] : %s : %s : %d : ",\
+                                __FILE__, FUNC_NAME, __LINE__);\
+                            fprintf(stderr, "QueryPerformanceFrequency based Timer failed.\n");\
+                         }
+#else
+#define initTimer(timerClk) if(!QueryPerformanceFrequency(&timerClk))\
+                         {\
+                            printf ("[ERR] : %s : %s : %d : QueryPerformanceFrequency based Timer failed.\n",\
+                                __FILE__, FUNC_NAME, __LINE__);\
+                         }
+#endif /* __cplusplus */
+#define getTime(timeVal) QueryPerformanceCounter(&timeVal)
+#define diffTime(timerClk, startTime, endTime) ((1000000000ULL * \
+                (endTime.QuadPart - startTime.QuadPart))/timerClk.QuadPart)
+#else
+#include <unistd.h>
+#include <stdlib.h>
+#include <time.h>
+#define initTimer(timer)
+#define getTime(timeVal) clock_gettime(CLOCK_REALTIME, &timeVal)
+#define diffTime(timer, startTime, endTime) (1000000000ULL * \
+                (endTime.tv_sec - startTime.tv_sec) + \
+                endTime.tv_nsec - startTime.tv_nsec)
+#endif
+#endif
+
+//CPU Features detection using CPUID
+#ifdef AOCL_CL_CPUID_SIMD_DETECTION
+#ifndef _WINDOWS
+inline AOCL_VOID cpu_features_detection(AOCL_INTP fn, AOCL_INTP optVal,
+                                   AOCL_INTP *eax, AOCL_INTP *ebx,
+                                   AOCL_INTP *ecx, AOCL_INTP *edx)
+{
+    *eax = fn;
+    *ecx = optVal;
+    *ebx = 0;
+    *edx = 0;
+    __asm__ ("cpuid            \n\t"
+             : "+a" (*eax), "+b" (*ebx), "+c" (*ecx), "+d" (*edx));
+}
+#else
+#include <intrin.h>
+inline AOCL_VOID cpu_features_detection(AOCL_INTP fn, AOCL_INTP optVal,
+    AOCL_INTP* eax, AOCL_INTP* ebx,
+    AOCL_INTP* ecx, AOCL_INTP* edx)
+{
+    AOCL_INT32 CPUInfo[4];
+
+    __cpuid(CPUInfo, fn);
+
+    *eax = CPUInfo[0];
+    *ebx = CPUInfo[1];
+    *ecx = CPUInfo[2];
+    *edx = CPUInfo[3];
+}
+#endif
+#endif
+
+#if defined(WIN32) && defined(AOCL_UNIT_TEST)
+#define EXPORT_UTILS_DYN_TEST __declspec(dllexport)
+#else
+/**
+ * For Linux EXPORT_UTILS_DYN_TEST is NULL, by default the symbols are publicly exposed.
+ */
+#define EXPORT_UTILS_DYN_TEST
+#endif
+
+#ifdef __cplusplus
+extern "C" {
+#endif
+
+    /* Similar to get_cpu_opt_flags, but sets handle->optLevel
+     * instead of returning it. */
+    EXPORT_UTILS_DYN_TEST AOCL_VOID set_cpu_opt_flags(AOCL_VOID* handle);
+
+    /* Reads cpuid to determine instruction sets supported
+     * Also, reads AOCL_ENABLE_INSTRUCTIONS environment variable
+     * Determines optLevel based on this
+     * return
+     *        -1 if undecided
+     *        optLevel otherwise */
+    EXPORT_UTILS_DYN_TEST ptrdiff_t get_cpu_opt_flags(int printDebugLogs);
+
+    /* Reads the value of AOCL_DISABLE_OPT environment variable
+     * return
+     *        0 if AOCL_DISABLE_OPT=OFF
+     *        1 if AOCL_DISABLE_OPT=ON
+     *        0 if not set */
+    EXPORT_UTILS_DYN_TEST ptrdiff_t get_disable_opt_flags(int printDebugLogs);
+
+#ifdef __cplusplus
+}
+#endif
+
+
+#ifdef AOCL_UNIT_TEST
+#ifndef AOCL_ENABLE_THREADS
+#define AOCL_SIMD_UNIT_TEST(logType, logCtx, str)     do {\
+                            update_test_log_counter(FUNC_NAME); \
+                        } while (0)
+#else
+#define AOCL_SIMD_UNIT_TEST(logType, logCtx, str)
+#endif
+
+#ifdef __cplusplus
+extern "C" {
+#endif
+    typedef struct {
+        const char* name;
+        int optLevel;
+    } aocl_func_info;
+
+    /* Keeps count of number of LOG_UNFORMATTED() calls from any function.
+    * This can be used to check hits for aocl optimized functions by
+    * placing LOG_UNFORMATTED() calls in them. */
+    void update_test_log_counter(const char* name);
+
+    EXPORT_UTILS_DYN_TEST void clear_test_log_counter(void);
+
+    /* Call this after running desired compression/decompression apis.
+    * aocl_func_info* is the list of aocl optimized functions using simd.
+    * maxOptLevel is the max optLevel allowed. compression/decompression apis
+    *   are expected to not take any code paths that use simd above this level.
+    * This function validates if that is the case based on hits counted by
+    *   update_test_log_counter().
+    */
+    EXPORT_UTILS_DYN_TEST int validate_simd_func_access(const aocl_func_info* aocl_simd_funcs, size_t cnt, int maxOptLevel);
+
+    EXPORT_UTILS_DYN_TEST int set_env_var(const char* name, const char* value);
+
+    EXPORT_UTILS_DYN_TEST int unset_env_var(const char* name);
+
+    EXPORT_UTILS_DYN_TEST int set_opt_off(int optOff);
+
+    EXPORT_UTILS_DYN_TEST int set_opt_level(int optLevel);
+
+    /* Wrapper function to test reading AOCL_ENABLE_INSTRUCTIONS
+    * environment variable */
+    EXPORT_UTILS_DYN_TEST int test_get_enabled_inst(void);
+
+#ifdef __cplusplus
+}
+#endif
+
+#else
+#define AOCL_SIMD_UNIT_TEST(logType, logCtx, str)
+#endif /* AOCL_UNIT_TEST */
+#endif