--- conflicted
+++ resolved
@@ -1,195 +1,176 @@
-/**
- * Copyright (C) 2022-2023, Advanced Micro Devices. All rights reserved.
- * 
- * Redistribution and use in source and binary forms, with or without
- * modification, are permitted provided that the following conditions are met:
- *
- * 1. Redistributions of source code must retain the above copyright notice,
- * this list of conditions and the following disclaimer.
- * 2. Redistributions in binary form must reproduce the above copyright notice,
- * this list of conditions and the following disclaimer in the documentation
- * and/or other materials provided with the distribution.
- * 3. Neither the name of the copyright holder nor the names of its
- * contributors may be used to endorse or promote products derived from this
- * software without specific prior written permission.
- *
- * THIS SOFTWARE IS PROVIDED BY THE COPYRIGHT HOLDERS AND CONTRIBUTORS "AS IS"
- * AND ANY EXPRESS OR IMPLIED WARRANTIES, INCLUDING, BUT NOT LIMITED TO, THE
- * IMPLIED WARRANTIES OF MERCHANTABILITY AND FITNESS FOR A PARTICULAR PURPOSE
- * ARE DISCLAIMED. IN NO EVENT SHALL THE COPYRIGHT HOLDER OR CONTRIBUTORS BE
- * LIABLE FOR ANY DIRECT, INDIRECT, INCIDENTAL, SPECIAL, EXEMPLARY, OR
- * CONSEQUENTIAL DAMAGES (INCLUDING, BUT NOT LIMITED TO, PROCUREMENT OF
- * SUBSTITUTE GOODS OR SERVICES; LOSS OF USE, DATA, OR PROFITS; OR BUSINESS
- * INTERRUPTION) HOWEVER CAUSED AND ON ANY THEORY OF LIABILITY, WHETHER IN
- * CONTRACT, STRICT LIABILITY, OR TORT (INCLUDING NEGLIGENCE OR OTHERWISE)
- * ARISING IN ANY WAY OUT OF THE USE OF THIS SOFTWARE, EVEN IF ADVISED OF THE
- * POSSIBILITY OF SUCH DAMAGE.
- */
- 
- /** @file codec.h
- *  
- *  @brief Prototypes of wrapper functions of the supported codec methods.
- *
- *  This file contains the prototypes of wrapper functions of the supported
- *  compression and decompression methods along with a data structure to
- *  hold the function pointers of each of them.
- *
- *  @author S. Biplab Raut
- */
- 
-#ifndef CODEC_H
-#define CODEC_H
-
-typedef AOCL_INT64 (*comp_decomp_fp)(AOCL_CHAR *inStream, AOCL_UINTP inSize, AOCL_CHAR *outStream,
-                                AOCL_UINTP outSize, AOCL_UINTP, AOCL_UINTP, AOCL_CHAR*);
-typedef AOCL_CHAR* (*setup_fp)(AOCL_INTP optOff, AOCL_INTP optLevel, AOCL_UINTP inSize, AOCL_UINTP,
-                          AOCL_UINTP);
-typedef AOCL_VOID  (*destroy_fp)(AOCL_CHAR *memBuff);
-
-//Method 1
-#ifndef AOCL_EXCLUDE_BZIP2
-        AOCL_INT64 aocl_bzip2_compress(AOCL_CHAR *inBuf, AOCL_UINTP inSize, AOCL_CHAR *outBuf,
-                         AOCL_UINTP outSize, AOCL_UINTP level, AOCL_UINTP optVar, AOCL_CHAR *workBuf);
-        AOCL_INT64 aocl_bzip2_decompress(AOCL_CHAR *inBuf, AOCL_UINTP inSize, AOCL_CHAR *outBuf,
-                         AOCL_UINTP outSize, AOCL_UINTP level, AOCL_UINTP optVar, AOCL_CHAR *workBuf);
-        AOCL_CHAR *aocl_bzip2_setup(AOCL_INTP optOff, AOCL_INTP optLevel,
-                           AOCL_UINTP insize, AOCL_UINTP level, AOCL_UINTP windowLog);
-        AOCL_VOID aocl_bzip2_destroy(AOCL_CHAR* workmem);
-#else
-    #define aocl_bzip2_compress NULL
-    #define aocl_bzip2_decompress NULL
-    #define aocl_bzip2_setup NULL
-    #define aocl_bzip2_destroy NULL
-#endif
-//Method 2
-#ifndef AOCL_EXCLUDE_LZ4
-        AOCL_INT64 aocl_lz4_compress(AOCL_CHAR *inBuf, AOCL_UINTP inSize, AOCL_CHAR *outBuf, 
-                         AOCL_UINTP outSize, AOCL_UINTP level, AOCL_UINTP optVar, AOCL_CHAR *workBuf);
-        AOCL_INT64 aocl_lz4_decompress(AOCL_CHAR *inBuf, AOCL_UINTP inSize, AOCL_CHAR *outBuf, 
-                         AOCL_UINTP outSize, AOCL_UINTP level, AOCL_UINTP optVar, AOCL_CHAR *workBuf);
-        AOCL_CHAR *aocl_lz4_setup(AOCL_INTP optOff, AOCL_INTP optLevel,
-                         AOCL_UINTP insize, AOCL_UINTP level, AOCL_UINTP windowLog);
-        AOCL_VOID aocl_lz4_destroy(AOCL_CHAR* workmem);
-#else
-    #define aocl_lz4_compress NULL
-    #define aocl_lz4_decompress NULL
-    #define aocl_lz4_setup NULL
-    #define aocl_lz4_destroy NULL
-#endif
-//Method 3
-#if !defined(AOCL_EXCLUDE_LZ4HC) && !defined(AOCL_EXCLUDE_LZ4)
-<<<<<<< HEAD
-        INT64 aocl_lz4hc_compress(CHAR *inBuf, UINTP inSize, CHAR *outBuf, 
-                         UINTP outSize, UINTP level, UINTP optVar, CHAR *workBuf);
-        INT64 aocl_lz4hc_decompress(CHAR *inBuf, UINTP inSize, CHAR *outBuf, 
-                         UINTP outSize, UINTP level, UINTP optVar, CHAR *workBuf);
-        CHAR *aocl_lz4hc_setup(INTP optOff, INTP optLevel,
-                         UINTP insize, UINTP level, UINTP windowLog);
-=======
-        AOCL_INT64 aocl_lz4hc_compress(AOCL_CHAR *inBuf, AOCL_UINTP inSize, AOCL_CHAR *outBuf, 
-                         AOCL_UINTP outSize, AOCL_UINTP level, AOCL_UINTP optVar, AOCL_CHAR *workBuf);
-        AOCL_INT64 aocl_lz4hc_decompress(AOCL_CHAR *inBuf, AOCL_UINTP inSize, AOCL_CHAR *outBuf, 
-                         AOCL_UINTP outSize, AOCL_UINTP level, AOCL_UINTP optVar, AOCL_CHAR *workBuf);
-        AOCL_CHAR *aocl_lz4hc_setup(AOCL_INTP optOff, AOCL_INTP optLevel,
-                         AOCL_UINTP insize, AOCL_UINTP level, AOCL_UINTP windowLog);
-        AOCL_VOID aocl_lz4hc_destroy(AOCL_CHAR* workmem);
->>>>>>> f5427442
-#else
-    #define aocl_lz4hc_compress NULL
-    #define aocl_lz4hc_decompress NULL
-    #define aocl_lz4hc_setup NULL
-    #define aocl_lz4hc_destroy NULL
-#endif
-//Method 4
-#ifndef AOCL_EXCLUDE_LZMA
-        AOCL_INT64 aocl_lzma_compress(AOCL_CHAR *inBuf, AOCL_UINTP inSize, AOCL_CHAR *outBuf, 
-                         AOCL_UINTP outSize, AOCL_UINTP level, AOCL_UINTP optVar, AOCL_CHAR *workBuf);
-        AOCL_INT64 aocl_lzma_decompress(AOCL_CHAR *inBuf, AOCL_UINTP inSize, AOCL_CHAR *outBuf, 
-                         AOCL_UINTP outSize, AOCL_UINTP level, AOCL_UINTP optVar, AOCL_CHAR *workBuf);
-        AOCL_CHAR *aocl_lzma_setup(AOCL_INTP optOff, AOCL_INTP optLevel,
-                         AOCL_UINTP insize, AOCL_UINTP level, AOCL_UINTP windowLog);
-        AOCL_VOID aocl_lzma_destroy(AOCL_CHAR* workmem);
-#else
-    #define aocl_lzma_compress NULL
-    #define aocl_lzma_decompress NULL
-    #define aocl_lzma_setup NULL
-    #define aocl_lzma_destroy NULL
-#endif
-//Method 5
-#ifndef AOCL_EXCLUDE_SNAPPY
-        AOCL_INT64 aocl_snappy_compress(AOCL_CHAR *inBuf, AOCL_UINTP inSize, AOCL_CHAR *outBuf, 
-                         AOCL_UINTP outSize, AOCL_UINTP level, AOCL_UINTP optVar, AOCL_CHAR *workBuf);
-        AOCL_INT64 aocl_snappy_decompress(AOCL_CHAR *inBuf, AOCL_UINTP inSize, AOCL_CHAR *outBuf, 
-                         AOCL_UINTP outSize, AOCL_UINTP level, AOCL_UINTP optVar, AOCL_CHAR *workBuf);
-        AOCL_CHAR *aocl_snappy_setup(AOCL_INTP optOff, AOCL_INTP optLevel,
-                         AOCL_UINTP insize, AOCL_UINTP level, AOCL_UINTP windowLog);
-        AOCL_VOID aocl_snappy_destroy(AOCL_CHAR* workmem);
-#else
-    #define aocl_snappy_compress NULL
-    #define aocl_snappy_decompress NULL
-    #define aocl_snappy_setup NULL
-    #define aocl_snappy_destroy NULL
-#endif
-//Method 6
-#ifndef AOCL_EXCLUDE_ZLIB
-        AOCL_INT64 aocl_zlib_compress(AOCL_CHAR *inBuf, AOCL_UINTP inSize, AOCL_CHAR *outBuf, 
-                         AOCL_UINTP outSize, AOCL_UINTP level, AOCL_UINTP optVar, AOCL_CHAR *workBuf);
-        AOCL_INT64 aocl_zlib_decompress(AOCL_CHAR *inBuf, AOCL_UINTP inSize, AOCL_CHAR *outBuf, 
-                         AOCL_UINTP outSize, AOCL_UINTP level, AOCL_UINTP optVar, AOCL_CHAR *workBuf);
-        AOCL_CHAR *aocl_zlib_setup(AOCL_INTP optOff, AOCL_INTP optLevel,
-                         AOCL_UINTP insize, AOCL_UINTP level, AOCL_UINTP windowLog);
-        AOCL_VOID aocl_zlib_destroy(AOCL_CHAR* workmem);
-#else
-    #define aocl_zlib_compress NULL
-    #define aocl_zlib_decompress NULL
-    #define aocl_zlib_setup NULL
-    #define aocl_zlib_destroy NULL
-#endif
-//Method 7
-#ifndef AOCL_EXCLUDE_ZSTD
-        AOCL_INT64 aocl_zstd_compress(AOCL_CHAR *inBuf, AOCL_UINTP inSize, AOCL_CHAR *outBuf, 
-                         AOCL_UINTP outSize, AOCL_UINTP level, AOCL_UINTP optVar, AOCL_CHAR *workBuf);
-        AOCL_INT64 aocl_zstd_decompress(AOCL_CHAR *inBuf, AOCL_UINTP inSize, AOCL_CHAR *outBuf, 
-                         AOCL_UINTP outSize, AOCL_UINTP level, AOCL_UINTP optVar, AOCL_CHAR *workBuf);
-        AOCL_CHAR *aocl_zstd_setup(AOCL_INTP optOff, AOCL_INTP optLevel,
-                         AOCL_UINTP insize, AOCL_UINTP level, AOCL_UINTP windowLog);
-        AOCL_VOID aocl_zstd_destroy(AOCL_CHAR *workmem);
-#else
-	#define aocl_zstd_compress NULL
-	#define aocl_zstd_decompress NULL
-	#define aocl_zstd_setup NULL
-	#define aocl_zstd_destroy NULL
-#endif
-
-typedef struct
-{
-    const AOCL_CHAR* codec_name;
-    const AOCL_CHAR* codec_version;
-    comp_decomp_fp compress;
-    comp_decomp_fp decompress;
-    setup_fp setup;
-    destroy_fp destroy;
-} aocl_codec_t;
-
-static const aocl_codec_t aocl_codec[AOCL_COMPRESSOR_ALGOS_NUM] =
-{
-<<<<<<< HEAD
-    { "lz4",    "1.9.3",      aocl_lz4_compress,    aocl_lz4_decompress,    aocl_lz4_setup,    NULL },
-    { "lz4hc",  "1.9.3",      aocl_lz4hc_compress,  aocl_lz4_decompress,    aocl_lz4hc_setup,  NULL },
-    { "lzma",   "22.01",      aocl_lzma_compress,   aocl_lzma_decompress,   aocl_lzma_setup,   NULL },
-    { "bzip2",  "1.0.8",      aocl_bzip2_compress,  aocl_bzip2_decompress,  aocl_bzip2_setup,  NULL },
-    { "snappy", "2020-07-11", aocl_snappy_compress, aocl_snappy_decompress, aocl_snappy_setup, NULL },
-    { "zlib",   "1.2.11",     aocl_zlib_compress,   aocl_zlib_decompress,   aocl_zlib_setup,   NULL },
-    { "zstd",   "1.5.0",      aocl_zstd_compress,   aocl_zstd_decompress,   aocl_zstd_setup,   aocl_zstd_destroy }
-=======
-    { "lz4",    "1.9.3",      aocl_lz4_compress,    aocl_lz4_decompress,    aocl_lz4_setup,    aocl_lz4_destroy },
-    { "lz4hc",  "1.9.3",      aocl_lz4hc_compress,  aocl_lz4_decompress,    aocl_lz4hc_setup,  aocl_lz4hc_destroy },
-    { "lzma",   "22.01",      aocl_lzma_compress,   aocl_lzma_decompress,   aocl_lzma_setup,   aocl_lzma_destroy },
-    { "bzip2",  "1.0.8",      aocl_bzip2_compress,  aocl_bzip2_decompress,  aocl_bzip2_setup,  aocl_bzip2_destroy },
-    { "snappy", "2020-07-11", aocl_snappy_compress, aocl_snappy_decompress, aocl_snappy_setup, aocl_snappy_destroy },
-    { "zlib",   "1.3",        aocl_zlib_compress,   aocl_zlib_decompress,   aocl_zlib_setup,   aocl_zlib_destroy },
-    { "zstd",   "1.5.5",      aocl_zstd_compress,   aocl_zstd_decompress,   aocl_zstd_setup,   aocl_zstd_destroy }
->>>>>>> f5427442
-};
-
-#endif
+/**
+ * Copyright (C) 2022-2023, Advanced Micro Devices. All rights reserved.
+ * 
+ * Redistribution and use in source and binary forms, with or without
+ * modification, are permitted provided that the following conditions are met:
+ *
+ * 1. Redistributions of source code must retain the above copyright notice,
+ * this list of conditions and the following disclaimer.
+ * 2. Redistributions in binary form must reproduce the above copyright notice,
+ * this list of conditions and the following disclaimer in the documentation
+ * and/or other materials provided with the distribution.
+ * 3. Neither the name of the copyright holder nor the names of its
+ * contributors may be used to endorse or promote products derived from this
+ * software without specific prior written permission.
+ *
+ * THIS SOFTWARE IS PROVIDED BY THE COPYRIGHT HOLDERS AND CONTRIBUTORS "AS IS"
+ * AND ANY EXPRESS OR IMPLIED WARRANTIES, INCLUDING, BUT NOT LIMITED TO, THE
+ * IMPLIED WARRANTIES OF MERCHANTABILITY AND FITNESS FOR A PARTICULAR PURPOSE
+ * ARE DISCLAIMED. IN NO EVENT SHALL THE COPYRIGHT HOLDER OR CONTRIBUTORS BE
+ * LIABLE FOR ANY DIRECT, INDIRECT, INCIDENTAL, SPECIAL, EXEMPLARY, OR
+ * CONSEQUENTIAL DAMAGES (INCLUDING, BUT NOT LIMITED TO, PROCUREMENT OF
+ * SUBSTITUTE GOODS OR SERVICES; LOSS OF USE, DATA, OR PROFITS; OR BUSINESS
+ * INTERRUPTION) HOWEVER CAUSED AND ON ANY THEORY OF LIABILITY, WHETHER IN
+ * CONTRACT, STRICT LIABILITY, OR TORT (INCLUDING NEGLIGENCE OR OTHERWISE)
+ * ARISING IN ANY WAY OUT OF THE USE OF THIS SOFTWARE, EVEN IF ADVISED OF THE
+ * POSSIBILITY OF SUCH DAMAGE.
+ */
+ 
+ /** @file codec.h
+ *  
+ *  @brief Prototypes of wrapper functions of the supported codec methods.
+ *
+ *  This file contains the prototypes of wrapper functions of the supported
+ *  compression and decompression methods along with a data structure to
+ *  hold the function pointers of each of them.
+ *
+ *  @author S. Biplab Raut
+ */
+ 
+#ifndef CODEC_H
+#define CODEC_H
+
+typedef AOCL_INT64 (*comp_decomp_fp)(AOCL_CHAR *inStream, AOCL_UINTP inSize, AOCL_CHAR *outStream,
+                                AOCL_UINTP outSize, AOCL_UINTP, AOCL_UINTP, AOCL_CHAR*);
+typedef AOCL_CHAR* (*setup_fp)(AOCL_INTP optOff, AOCL_INTP optLevel, AOCL_UINTP inSize, AOCL_UINTP,
+                          AOCL_UINTP);
+typedef AOCL_VOID  (*destroy_fp)(AOCL_CHAR *memBuff);
+
+//Method 1
+#ifndef AOCL_EXCLUDE_BZIP2
+        AOCL_INT64 aocl_bzip2_compress(AOCL_CHAR *inBuf, AOCL_UINTP inSize, AOCL_CHAR *outBuf,
+                         AOCL_UINTP outSize, AOCL_UINTP level, AOCL_UINTP optVar, AOCL_CHAR *workBuf);
+        AOCL_INT64 aocl_bzip2_decompress(AOCL_CHAR *inBuf, AOCL_UINTP inSize, AOCL_CHAR *outBuf,
+                         AOCL_UINTP outSize, AOCL_UINTP level, AOCL_UINTP optVar, AOCL_CHAR *workBuf);
+        AOCL_CHAR *aocl_bzip2_setup(AOCL_INTP optOff, AOCL_INTP optLevel,
+                           AOCL_UINTP insize, AOCL_UINTP level, AOCL_UINTP windowLog);
+        AOCL_VOID aocl_bzip2_destroy(AOCL_CHAR* workmem);
+#else
+    #define aocl_bzip2_compress NULL
+    #define aocl_bzip2_decompress NULL
+    #define aocl_bzip2_setup NULL
+    #define aocl_bzip2_destroy NULL
+#endif
+//Method 2
+#ifndef AOCL_EXCLUDE_LZ4
+        AOCL_INT64 aocl_lz4_compress(AOCL_CHAR *inBuf, AOCL_UINTP inSize, AOCL_CHAR *outBuf, 
+                         AOCL_UINTP outSize, AOCL_UINTP level, AOCL_UINTP optVar, AOCL_CHAR *workBuf);
+        AOCL_INT64 aocl_lz4_decompress(AOCL_CHAR *inBuf, AOCL_UINTP inSize, AOCL_CHAR *outBuf, 
+                         AOCL_UINTP outSize, AOCL_UINTP level, AOCL_UINTP optVar, AOCL_CHAR *workBuf);
+        AOCL_CHAR *aocl_lz4_setup(AOCL_INTP optOff, AOCL_INTP optLevel,
+                         AOCL_UINTP insize, AOCL_UINTP level, AOCL_UINTP windowLog);
+        AOCL_VOID aocl_lz4_destroy(AOCL_CHAR* workmem);
+#else
+    #define aocl_lz4_compress NULL
+    #define aocl_lz4_decompress NULL
+    #define aocl_lz4_setup NULL
+    #define aocl_lz4_destroy NULL
+#endif
+//Method 3
+#if !defined(AOCL_EXCLUDE_LZ4HC) && !defined(AOCL_EXCLUDE_LZ4)
+        AOCL_INT64 aocl_lz4hc_compress(AOCL_CHAR *inBuf, AOCL_UINTP inSize, AOCL_CHAR *outBuf, 
+                         AOCL_UINTP outSize, AOCL_UINTP level, AOCL_UINTP optVar, AOCL_CHAR *workBuf);
+        AOCL_INT64 aocl_lz4hc_decompress(AOCL_CHAR *inBuf, AOCL_UINTP inSize, AOCL_CHAR *outBuf, 
+                         AOCL_UINTP outSize, AOCL_UINTP level, AOCL_UINTP optVar, AOCL_CHAR *workBuf);
+        AOCL_CHAR *aocl_lz4hc_setup(AOCL_INTP optOff, AOCL_INTP optLevel,
+                         AOCL_UINTP insize, AOCL_UINTP level, AOCL_UINTP windowLog);
+        AOCL_VOID aocl_lz4hc_destroy(AOCL_CHAR* workmem);
+#else
+    #define aocl_lz4hc_compress NULL
+    #define aocl_lz4hc_decompress NULL
+    #define aocl_lz4hc_setup NULL
+    #define aocl_lz4hc_destroy NULL
+#endif
+//Method 4
+#ifndef AOCL_EXCLUDE_LZMA
+        AOCL_INT64 aocl_lzma_compress(AOCL_CHAR *inBuf, AOCL_UINTP inSize, AOCL_CHAR *outBuf, 
+                         AOCL_UINTP outSize, AOCL_UINTP level, AOCL_UINTP optVar, AOCL_CHAR *workBuf);
+        AOCL_INT64 aocl_lzma_decompress(AOCL_CHAR *inBuf, AOCL_UINTP inSize, AOCL_CHAR *outBuf, 
+                         AOCL_UINTP outSize, AOCL_UINTP level, AOCL_UINTP optVar, AOCL_CHAR *workBuf);
+        AOCL_CHAR *aocl_lzma_setup(AOCL_INTP optOff, AOCL_INTP optLevel,
+                         AOCL_UINTP insize, AOCL_UINTP level, AOCL_UINTP windowLog);
+        AOCL_VOID aocl_lzma_destroy(AOCL_CHAR* workmem);
+#else
+    #define aocl_lzma_compress NULL
+    #define aocl_lzma_decompress NULL
+    #define aocl_lzma_setup NULL
+    #define aocl_lzma_destroy NULL
+#endif
+//Method 5
+#ifndef AOCL_EXCLUDE_SNAPPY
+        AOCL_INT64 aocl_snappy_compress(AOCL_CHAR *inBuf, AOCL_UINTP inSize, AOCL_CHAR *outBuf, 
+                         AOCL_UINTP outSize, AOCL_UINTP level, AOCL_UINTP optVar, AOCL_CHAR *workBuf);
+        AOCL_INT64 aocl_snappy_decompress(AOCL_CHAR *inBuf, AOCL_UINTP inSize, AOCL_CHAR *outBuf, 
+                         AOCL_UINTP outSize, AOCL_UINTP level, AOCL_UINTP optVar, AOCL_CHAR *workBuf);
+        AOCL_CHAR *aocl_snappy_setup(AOCL_INTP optOff, AOCL_INTP optLevel,
+                         AOCL_UINTP insize, AOCL_UINTP level, AOCL_UINTP windowLog);
+        AOCL_VOID aocl_snappy_destroy(AOCL_CHAR* workmem);
+#else
+    #define aocl_snappy_compress NULL
+    #define aocl_snappy_decompress NULL
+    #define aocl_snappy_setup NULL
+    #define aocl_snappy_destroy NULL
+#endif
+//Method 6
+#ifndef AOCL_EXCLUDE_ZLIB
+        AOCL_INT64 aocl_zlib_compress(AOCL_CHAR *inBuf, AOCL_UINTP inSize, AOCL_CHAR *outBuf, 
+                         AOCL_UINTP outSize, AOCL_UINTP level, AOCL_UINTP optVar, AOCL_CHAR *workBuf);
+        AOCL_INT64 aocl_zlib_decompress(AOCL_CHAR *inBuf, AOCL_UINTP inSize, AOCL_CHAR *outBuf, 
+                         AOCL_UINTP outSize, AOCL_UINTP level, AOCL_UINTP optVar, AOCL_CHAR *workBuf);
+        AOCL_CHAR *aocl_zlib_setup(AOCL_INTP optOff, AOCL_INTP optLevel,
+                         AOCL_UINTP insize, AOCL_UINTP level, AOCL_UINTP windowLog);
+        AOCL_VOID aocl_zlib_destroy(AOCL_CHAR* workmem);
+#else
+    #define aocl_zlib_compress NULL
+    #define aocl_zlib_decompress NULL
+    #define aocl_zlib_setup NULL
+    #define aocl_zlib_destroy NULL
+#endif
+//Method 7
+#ifndef AOCL_EXCLUDE_ZSTD
+        AOCL_INT64 aocl_zstd_compress(AOCL_CHAR *inBuf, AOCL_UINTP inSize, AOCL_CHAR *outBuf, 
+                         AOCL_UINTP outSize, AOCL_UINTP level, AOCL_UINTP optVar, AOCL_CHAR *workBuf);
+        AOCL_INT64 aocl_zstd_decompress(AOCL_CHAR *inBuf, AOCL_UINTP inSize, AOCL_CHAR *outBuf, 
+                         AOCL_UINTP outSize, AOCL_UINTP level, AOCL_UINTP optVar, AOCL_CHAR *workBuf);
+        AOCL_CHAR *aocl_zstd_setup(AOCL_INTP optOff, AOCL_INTP optLevel,
+                         AOCL_UINTP insize, AOCL_UINTP level, AOCL_UINTP windowLog);
+        AOCL_VOID aocl_zstd_destroy(AOCL_CHAR *workmem);
+#else
+	#define aocl_zstd_compress NULL
+	#define aocl_zstd_decompress NULL
+	#define aocl_zstd_setup NULL
+	#define aocl_zstd_destroy NULL
+#endif
+
+typedef struct
+{
+    const AOCL_CHAR* codec_name;
+    const AOCL_CHAR* codec_version;
+    comp_decomp_fp compress;
+    comp_decomp_fp decompress;
+    setup_fp setup;
+    destroy_fp destroy;
+} aocl_codec_t;
+
+static const aocl_codec_t aocl_codec[AOCL_COMPRESSOR_ALGOS_NUM] =
+{
+    { "lz4",    "1.9.3",      aocl_lz4_compress,    aocl_lz4_decompress,    aocl_lz4_setup,    aocl_lz4_destroy },
+    { "lz4hc",  "1.9.3",      aocl_lz4hc_compress,  aocl_lz4_decompress,    aocl_lz4hc_setup,  aocl_lz4hc_destroy },
+    { "lzma",   "22.01",      aocl_lzma_compress,   aocl_lzma_decompress,   aocl_lzma_setup,   aocl_lzma_destroy },
+    { "bzip2",  "1.0.8",      aocl_bzip2_compress,  aocl_bzip2_decompress,  aocl_bzip2_setup,  aocl_bzip2_destroy },
+    { "snappy", "2020-07-11", aocl_snappy_compress, aocl_snappy_decompress, aocl_snappy_setup, aocl_snappy_destroy },
+    { "zlib",   "1.3",        aocl_zlib_compress,   aocl_zlib_decompress,   aocl_zlib_setup,   aocl_zlib_destroy },
+    { "zstd",   "1.5.5",      aocl_zstd_compress,   aocl_zstd_decompress,   aocl_zstd_setup,   aocl_zstd_destroy }
+};
+
+#endif