/**
 * Copyright (C) 2022-2023, Advanced Micro Devices. All rights reserved.
 * 
 * Redistribution and use in source and binary forms, with or without
 * modification, are permitted provided that the following conditions are met:
 *
 * 1. Redistributions of source code must retain the above copyright notice,
 * this list of conditions and the following disclaimer.
 * 2. Redistributions in binary form must reproduce the above copyright notice,
 * this list of conditions and the following disclaimer in the documentation
 * and/or other materials provided with the distribution.
 * 3. Neither the name of the copyright holder nor the names of its
 * contributors may be used to endorse or promote products derived from this
 * software without specific prior written permission.
 *
 * THIS SOFTWARE IS PROVIDED BY THE COPYRIGHT HOLDERS AND CONTRIBUTORS "AS IS"
 * AND ANY EXPRESS OR IMPLIED WARRANTIES, INCLUDING, BUT NOT LIMITED TO, THE
 * IMPLIED WARRANTIES OF MERCHANTABILITY AND FITNESS FOR A PARTICULAR PURPOSE
 * ARE DISCLAIMED. IN NO EVENT SHALL THE COPYRIGHT HOLDER OR CONTRIBUTORS BE
 * LIABLE FOR ANY DIRECT, INDIRECT, INCIDENTAL, SPECIAL, EXEMPLARY, OR
 * CONSEQUENTIAL DAMAGES (INCLUDING, BUT NOT LIMITED TO, PROCUREMENT OF
 * SUBSTITUTE GOODS OR SERVICES; LOSS OF USE, DATA, OR PROFITS; OR BUSINESS
 * INTERRUPTION) HOWEVER CAUSED AND ON ANY THEORY OF LIABILITY, WHETHER IN
 * CONTRACT, STRICT LIABILITY, OR TORT (INCLUDING NEGLIGENCE OR OTHERWISE)
 * ARISING IN ANY WAY OUT OF THE USE OF THIS SOFTWARE, EVEN IF ADVISED OF THE
 * POSSIBILITY OF SUCH DAMAGE.
 */
 
 /** @file ipp_codec_bench.c
 *
 *  @brief Test bench application to benchmark IPP library compression methods.
 *
 *  This file contains the functions to load, setup, call and benchmark the
 *  compression and decompression methods supported by IPP compression library.
 *
 *  @author S. Biplab Raut
 */

#ifndef _WINDOWS
#define _GNU_SOURCE
#include <dlfcn.h>
#endif
#include <stdio.h>
#include <stdlib.h>
#include <string.h>
#include "api/types.h"
#include "api/aocl_compression.h"
<<<<<<< HEAD
#include "utils/utils.h"
=======
>>>>>>> f5427442
#include "codec_bench.h"
#include "algos/zlib/zlib.h"

#ifdef AOCL_ENABLE_LOG_FEATURE
#define LOG_LIBRARY_OPENED(algo, log_ctx, fn_name, lib_name)\
            if (log_ctx.maxLevel)\
            {\
                Dl_info dl_info;\
                dladdr(dlsym(hDL[algo], fn_name), &dl_info);\
                LOG_FORMATTED(INFO, log_ctx,\
                "Library [%s] opened from path: [%s]" , lib_name, dl_info.dli_fname);\
            }
#else
#define LOG_LIBRARY_OPENED(algo, log_ctx, fn_name, lib_name)
#endif /* AOCL_ENABLE_LOG_FEATURE */

//Handle to IPP dynamic library
AOCL_VOID *hDL[AOCL_COMPRESSOR_ALGOS_NUM] = { NULL };

//Internal wrapper function declarations that make calls to IPP library APIs
<<<<<<< HEAD
INT64 ipp_lz4_run(aocl_codec_bench_info *codec_bench_handle,
            aocl_compression_desc *aocl_codec_handle, VOID *hDL,
            INTP *verifyRes);
INT64 ipp_lz4hc_run(aocl_codec_bench_info *codec_bench_handle,
            aocl_compression_desc *aocl_codec_handle, VOID *hDL,
            INTP *verifyRes);
INT64 ipp_zlib_run(aocl_codec_bench_info *codec_bench_handle,
            aocl_compression_desc *aocl_codec_handle, VOID *hDL,
            INTP *verifyRes);
INT64 ipp_bzip2_run(aocl_codec_bench_info *codec_bench_handle,
            aocl_compression_desc *aocl_codec_handle, VOID *hDL,
            INTP *verifyRes);

INTP ipp_setup(aocl_codec_bench_info *codec_bench_handle,
              aocl_compression_desc *aocl_codec_handle)
{ 
    LOG_UNFORMATTED(TRACE, aocl_codec_handle->printDebugLogs, "Enter");
    
=======
AOCL_INT64 ipp_lz4_run(aocl_codec_bench_info *codec_bench_handle,
            aocl_compression_desc *aocl_codec_handle, AOCL_VOID *hDL,
            AOCL_INTP *verifyRes);
AOCL_INT64 ipp_lz4hc_run(aocl_codec_bench_info *codec_bench_handle,
            aocl_compression_desc *aocl_codec_handle, AOCL_VOID *hDL,
            AOCL_INTP *verifyRes);
AOCL_INT64 ipp_zlib_run(aocl_codec_bench_info *codec_bench_handle,
            aocl_compression_desc *aocl_codec_handle, AOCL_VOID *hDL,
            AOCL_INTP *verifyRes);
AOCL_INT64 ipp_bzip2_run(aocl_codec_bench_info *codec_bench_handle,
            aocl_compression_desc *aocl_codec_handle, AOCL_VOID *hDL,
            AOCL_INTP *verifyRes);

AOCL_INTP ipp_setup(aocl_codec_bench_info *codec_bench_handle,
              aocl_compression_desc *aocl_codec_handle)
{ 
    LOG_UNFORMATTED(TRACE, log_ctx, "Enter");
    AOCL_CHAR ippDir[MAX_FILENAME_LEN] = {0};
    AOCL_UINT32 ippDirLen = strlen(codec_bench_handle->ippDir);
    if (ippDirLen > (MAX_FILENAME_LEN - 1)) { // cant fit name + '\0' in ippDir[]
        LOG_FORMATTED(ERR, log_ctx,
            "ippDir name longer than %d characters", (int)(MAX_FILENAME_LEN));
        return ERR_CODEC_BENCH_ARGS;
    }
    else if ((ippDirLen == (MAX_FILENAME_LEN - 1)) && ippDir[ippDirLen - 1] != '/') { // cant fit name + '/' + '\0' in ippDir[]
        LOG_FORMATTED(ERR, log_ctx,
            "ippDir name with trailing slash longer than %d characters", (int)(MAX_FILENAME_LEN));
        return ERR_CODEC_BENCH_ARGS;
    }

    strncpy(ippDir, codec_bench_handle->ippDir, MAX_FILENAME_LEN);

    if(!(ippDirLen == 0 || (ippDirLen < (MAX_FILENAME_LEN-1) && ippDir[ippDirLen-1] == '/' ))) // add trailing '/' to dir name if missing
    {
        ippDir[ippDirLen] = '/';
        ippDir[ippDirLen+1] = '\0';
    }

>>>>>>> f5427442
    switch (codec_bench_handle->codec_method)
    {
        case LZ4:
        case LZ4HC:
            {
                AOCL_CHAR ippFullPath[MAX_FILENAME_LEN+10] = {0};
                strcpy(ippFullPath, ippDir);
                strcat(ippFullPath, "liblz4.so");
                hDL[LZ4] = hDL[LZ4HC] =
			        dlopen(ippFullPath, RTLD_NOW | RTLD_DEEPBIND);
            }
            if (hDL[LZ4] == NULL)
            {
<<<<<<< HEAD
                LOG_FORMATTED(ERR, aocl_codec_handle->printDebugLogs,
                "Error in opening dynamic library [liblz4.so]:[%s]",
                dlerror());
                LOG_UNFORMATTED(TRACE, aocl_codec_handle->printDebugLogs, "Exit");
                return -2;
            }
#ifdef _GNU_SOURCE
            if (aocl_codec_handle->printDebugLogs)
            {
                Dl_info dl_info;
                dladdr(dlsym(hDL[LZ4], "LZ4_decompress_safe"), &dl_info);
                LOG_FORMATTED(INFO, aocl_codec_handle->printDebugLogs,
                "Library [liblz4.so] opened from path: [%s]",
                dl_info.dli_fname);
            }
=======
                LOG_FORMATTED(ERR, log_ctx,
                "Error in opening dynamic library [liblz4.so]:[%s]",
                dlerror());
                LOG_UNFORMATTED(TRACE, log_ctx, "Exit");
                return ERR_CODEC_BENCH_METHOD;
            }
#ifdef _GNU_SOURCE
            LOG_LIBRARY_OPENED(LZ4, log_ctx, "LZ4_decompress_safe", "liblz4.so")
>>>>>>> f5427442
#endif
            break;
        case ZLIB:
            {
                AOCL_CHAR ippFullPath[MAX_FILENAME_LEN+10] = {0};
                strcpy(ippFullPath, ippDir);
                strcat(ippFullPath, "libz.so");
                hDL[ZLIB] = dlopen(ippFullPath, RTLD_NOW | RTLD_DEEPBIND);
            }
            if (hDL[ZLIB] == NULL)
            {
<<<<<<< HEAD
                LOG_FORMATTED(ERR, aocl_codec_handle->printDebugLogs,
                "Error in opening dynamic library [libz.so]:[%s]", dlerror());
                LOG_UNFORMATTED(TRACE, aocl_codec_handle->printDebugLogs, "Exit");
                return -2;
=======
                LOG_FORMATTED(ERR, log_ctx,
                "Error in opening dynamic library [libz.so]:[%s]", dlerror());
                LOG_UNFORMATTED(TRACE, log_ctx, "Exit");
                return ERR_CODEC_BENCH_METHOD;
>>>>>>> f5427442
            }
#ifdef _GNU_SOURCE
            LOG_LIBRARY_OPENED(ZLIB, log_ctx, "uncompress", "libz.so")
#endif
            break;
        case BZIP2:
            {
                AOCL_CHAR ippFullPath[MAX_FILENAME_LEN+10] = {0};
                strcpy(ippFullPath, ippDir);
                strcat(ippFullPath, "libbz2.so");
                hDL[BZIP2] = dlopen(ippFullPath, RTLD_NOW | RTLD_DEEPBIND);
            }
            if (hDL[BZIP2] == NULL)
            {
<<<<<<< HEAD
                Dl_info dl_info;
                dladdr(dlsym(hDL[ZLIB], "uncompress"), &dl_info);
                LOG_FORMATTED(INFO, aocl_codec_handle->printDebugLogs,
                "Library [libz.so] opened from path: [%s]", dl_info.dli_fname);
=======
                LOG_FORMATTED(ERR, log_ctx,
                "Error in opening dynamic library [libbz2.so]:[%s]", dlerror());
                LOG_UNFORMATTED(TRACE, log_ctx, "Exit");
                return ERR_CODEC_BENCH_METHOD;
>>>>>>> f5427442
            }
#ifdef _GNU_SOURCE
            LOG_LIBRARY_OPENED(BZIP2, log_ctx, "BZ2_bzBuffToBuffDecompress", "libbz2.so")
#endif
            break;
<<<<<<< HEAD
        case BZIP2:
            hDL[BZIP2] = dlopen("libbz2.so", RTLD_NOW | RTLD_DEEPBIND);
            if (hDL[BZIP2] == NULL)
            {
                LOG_FORMATTED(ERR, aocl_codec_handle->printDebugLogs,
                "Error in opening dynamic library [libbz2.so]:[%s]", dlerror());
                LOG_UNFORMATTED(TRACE, aocl_codec_handle->printDebugLogs, "Exit");
                return -2;
            }
#ifdef _GNU_SOURCE
            if (aocl_codec_handle->printDebugLogs)
            {
                Dl_info dl_info;
                dladdr(dlsym(hDL[BZIP2], "BZ2_bzBuffToBuffDecompress"), &dl_info);
                LOG_FORMATTED(INFO, aocl_codec_handle->printDebugLogs,
                "Library [libbz2.so] opened from path: [%s]", dl_info.dli_fname);
            }
#endif
            break;
        case LZMA:
        case SNAPPY:
        case ZSTD:
            LOG_UNFORMATTED(ERR, aocl_codec_handle->printDebugLogs,
            "Only supported compression methods are: LZ4, LZ4HC, ZLIB and BZIP2");
            LOG_UNFORMATTED(TRACE, aocl_codec_handle->printDebugLogs, "Exit");
            return -1;
=======
        case LZMA:
        case SNAPPY:
        case ZSTD:
            LOG_UNFORMATTED(ERR, log_ctx,
            "Only supported compression methods are: LZ4, LZ4HC, ZLIB and BZIP2");
            LOG_UNFORMATTED(TRACE, log_ctx, "Exit");
            return ERR_CODEC_BENCH_ARGS;
>>>>>>> f5427442
            break;
        case -1:
            {
                AOCL_CHAR ippFullPath[MAX_FILENAME_LEN+10] = {0};
                strcpy(ippFullPath, ippDir);
                strcat(ippFullPath, "liblz4.so");
                hDL[LZ4] = hDL[LZ4HC] = 
                    dlopen(ippFullPath, RTLD_NOW | RTLD_DEEPBIND);
            }
            if (hDL[LZ4] == NULL)
            {
<<<<<<< HEAD
                LOG_FORMATTED(ERR, aocl_codec_handle->printDebugLogs,
                "Error in opening dynamic library [liblz4.so]:[%s]",
                dlerror());
                LOG_UNFORMATTED(TRACE, aocl_codec_handle->printDebugLogs, "Exit");
                return -2;
=======
                LOG_FORMATTED(ERR, log_ctx,
                "Error in opening dynamic library [liblz4.so]:[%s]",
                dlerror());
                LOG_UNFORMATTED(TRACE, log_ctx, "Exit");
                return ERR_CODEC_BENCH_METHOD;
>>>>>>> f5427442
            }
#ifdef _GNU_SOURCE
            LOG_LIBRARY_OPENED(LZ4, log_ctx, "LZ4_decompress_safe", "liblz4.so")
#endif
            {
<<<<<<< HEAD
                Dl_info dl_info;
                dladdr(dlsym(hDL[LZ4], "LZ4_decompress_safe"), &dl_info);
                LOG_FORMATTED(INFO, aocl_codec_handle->printDebugLogs,
                "Library [liblz4.so] opened from path: [%s]",
                dl_info.dli_fname);
=======
                AOCL_CHAR ippFullPath[MAX_FILENAME_LEN+10] = {0};
                strcpy(ippFullPath, ippDir);
                strcat(ippFullPath, "libz.so");
                hDL[ZLIB] = dlopen(ippFullPath, RTLD_NOW | RTLD_DEEPBIND);
>>>>>>> f5427442
            }
            if (hDL[ZLIB] == NULL)
            {
<<<<<<< HEAD
                LOG_FORMATTED(ERR, aocl_codec_handle->printDebugLogs,
                "Error in opening dynamic library [libz.so]:[%s]", dlerror());
                LOG_UNFORMATTED(TRACE, aocl_codec_handle->printDebugLogs, "Exit");
                return -2;
=======
                LOG_FORMATTED(ERR, log_ctx,
                "Error in opening dynamic library [libz.so]:[%s]", dlerror());
                LOG_UNFORMATTED(TRACE, log_ctx, "Exit");
                return ERR_CODEC_BENCH_METHOD;
>>>>>>> f5427442
            }
#ifdef _GNU_SOURCE
            LOG_LIBRARY_OPENED(ZLIB, log_ctx, "uncompress", "libz.so")
#endif
            {
                AOCL_CHAR ippFullPath[MAX_FILENAME_LEN+10] = {0};
                strcpy(ippFullPath, ippDir);
                strcat(ippFullPath, "libbz2.so");
                hDL[BZIP2] = dlopen(ippFullPath, RTLD_NOW | RTLD_DEEPBIND);
            }
            if (hDL[BZIP2] == NULL)
            {
<<<<<<< HEAD
                Dl_info dl_info;
                dladdr(dlsym(hDL[ZLIB], "uncompress"), &dl_info);
                LOG_FORMATTED(INFO, aocl_codec_handle->printDebugLogs,
                "Library [libz.so] opened from path: [%s]", dl_info.dli_fname);
=======
                LOG_FORMATTED(ERR, log_ctx,
                "Error in opening dynamic library [libbz2.so]:[%s]", dlerror());
                LOG_UNFORMATTED(TRACE, log_ctx, "Exit");
                return ERR_CODEC_BENCH_METHOD;
>>>>>>> f5427442
            }
#ifdef _GNU_SOURCE
            LOG_LIBRARY_OPENED(BZIP2, log_ctx, "BZ2_bzBuffToBuffDecompress", "libbz2.so")
#endif
            hDL[BZIP2] = dlopen("libbz2.so", RTLD_NOW | RTLD_DEEPBIND);
            if (hDL[BZIP2] == NULL)
            {
                LOG_FORMATTED(ERR, aocl_codec_handle->printDebugLogs,
                "Error in opening dynamic library [libbz2.so]:[%s]", dlerror());
                LOG_UNFORMATTED(TRACE, aocl_codec_handle->printDebugLogs, "Exit");
                return -2;
            }
#ifdef _GNU_SOURCE
            if (aocl_codec_handle->printDebugLogs)
            {
                Dl_info dl_info;
                dladdr(dlsym(hDL[BZIP2], "BZ2_bzBuffToBuffDecompress"), &dl_info);
                LOG_FORMATTED(INFO, aocl_codec_handle->printDebugLogs,
                "Library [libbz2.so] opened from path: [%s]", dl_info.dli_fname);
            }
#endif
            break;
        default:
<<<<<<< HEAD
            LOG_UNFORMATTED(ERR, aocl_codec_handle->printDebugLogs,
            "Only supported compression methods are: LZ4, LZ4HC, ZLIB and BZIP2");
            LOG_UNFORMATTED(TRACE, aocl_codec_handle->printDebugLogs, "Exit");
            return -1;
            break;
    }
    
    LOG_UNFORMATTED(TRACE, aocl_codec_handle->printDebugLogs, "Exit");
=======
            LOG_UNFORMATTED(ERR, log_ctx,
            "Only supported compression methods are: LZ4, LZ4HC, ZLIB and BZIP2");
            LOG_UNFORMATTED(TRACE, log_ctx, "Exit");
            return ERR_CODEC_BENCH_ARGS;
            break;
    }
    
    LOG_UNFORMATTED(TRACE, log_ctx, "Exit");
>>>>>>> f5427442
    return 0;
}


<<<<<<< HEAD
INT64 ipp_lz4_run(aocl_codec_bench_info *codec_bench_handle,
                  aocl_compression_desc *aocl_codec_handle, VOID *hDL,
                  INTP *verifyRes)
{
    INT64 resultComp = 0;
    INT64 resultDecomp = 0;
    UINTP inSize, file_size;
    INTP k;
=======
AOCL_INT64 ipp_lz4_run(aocl_codec_bench_info *codec_bench_handle,
                  aocl_compression_desc *aocl_codec_handle, AOCL_VOID *hDL,
                  AOCL_INTP *verifyRes)
{
    AOCL_INT64 resultComp = 0;
    AOCL_INT64 resultDecomp = 0;
    AOCL_UINTP inSize, file_size;
    AOCL_INTP k;
>>>>>>> f5427442
#ifdef WINDOWS_
    timer clkTick;
#endif
    timeVal startTime, endTime;
    FILE *inFp = codec_bench_handle->fp;
    AOCL_INT64 (*fCompDL) (AOCL_CHAR *, AOCL_CHAR *, AOCL_UINTP, AOCL_UINTP);
    AOCL_INT64 (*fDecompDL) (AOCL_CHAR *, AOCL_CHAR *, AOCL_UINTP, AOCL_UINTP);

<<<<<<< HEAD
    LOG_UNFORMATTED(TRACE, aocl_codec_handle->printDebugLogs, "Enter");

    fCompDL = (INT64 (*)(CHAR *, CHAR *, UINTP,  UINTP))(uintptr_t)dlsym(hDL, "LZ4_compress_default");
    fDecompDL = (INT64 (*)(CHAR *, CHAR *, UINTP,  UINTP))(uintptr_t)dlsym(hDL, "LZ4_decompress_safe");
    if (fCompDL == NULL || fDecompDL == NULL)
    {
        LOG_FORMATTED(ERR, aocl_codec_handle->printDebugLogs,
=======
    LOG_UNFORMATTED(TRACE, log_ctx, "Enter");

    fCompDL = (AOCL_INT64 (*)(AOCL_CHAR *, AOCL_CHAR *, AOCL_UINTP,  AOCL_UINTP))(uintptr_t)dlsym(hDL, "LZ4_compress_default");
    fDecompDL = (AOCL_INT64 (*)(AOCL_CHAR *, AOCL_CHAR *, AOCL_UINTP,  AOCL_UINTP))(uintptr_t)dlsym(hDL, "LZ4_decompress_safe");
    if (fCompDL == NULL || fDecompDL == NULL)
    {
        LOG_FORMATTED(ERR, log_ctx,
>>>>>>> f5427442
        "Error in loading symbols from dynamic library: [%s]", dlerror());
        LOG_UNFORMATTED(TRACE, log_ctx, "Exit");
        return ERR_CODEC_BENCH_METHOD;
    }
#ifdef WINDOWS_
    initTimer(clkTick);
#endif
    for (k = 0; k < codec_bench_handle->iterations; k++)
    {
        AOCL_UINT64 temp_cBestTime = 0;
        AOCL_UINT64 temp_dBestTime = 0;
        inSize = codec_bench_handle->inSize;
        file_size = codec_bench_handle->file_size;
        while (inSize)
        {
            inSize = fread(codec_bench_handle->inPtr, 1, inSize, inFp);

            //compress
            aocl_codec_handle->inSize = inSize;
            aocl_codec_handle->outSize = codec_bench_handle->outSize;
            aocl_codec_handle->inBuf = codec_bench_handle->inPtr;
            aocl_codec_handle->outBuf = codec_bench_handle->outPtr;
            getTime(startTime);
            resultComp = fCompDL(aocl_codec_handle->inBuf,
                                 aocl_codec_handle->outBuf,
                                 aocl_codec_handle->inSize,
                                 aocl_codec_handle->outSize);
            getTime(endTime);
            aocl_codec_handle->cSize = resultComp;
            aocl_codec_handle->cTime = diffTime(clkTick, startTime, endTime);
            aocl_codec_handle->cSpeed = (aocl_codec_handle->inSize * 1000.0) /
                                        aocl_codec_handle->cTime;

            if (resultComp <= 0)
            {
                LOG_UNFORMATTED(TRACE, log_ctx, "Exit");
                return ERR_CODEC_BENCH_ARGS;
            }

            //decompress
            aocl_codec_handle->inSize = resultComp;
            aocl_codec_handle->outSize = inSize;
            aocl_codec_handle->inBuf = codec_bench_handle->outPtr;
            aocl_codec_handle->outBuf = codec_bench_handle->decompPtr;
            getTime(startTime);
            resultDecomp = fDecompDL(aocl_codec_handle->inBuf,
                                     aocl_codec_handle->outBuf,
                                     aocl_codec_handle->inSize,
                                     aocl_codec_handle->outSize);
            getTime(endTime);
            aocl_codec_handle->dSize = resultDecomp;
            aocl_codec_handle->dTime = diffTime(clkTick, startTime, endTime);
            aocl_codec_handle->dSpeed = (aocl_codec_handle->dSize * 1000.0) /
                                        aocl_codec_handle->dTime;

            if (resultDecomp <= 0)
            {
                LOG_UNFORMATTED(TRACE, log_ctx, "Exit");
                return ERR_CODEC_BENCH_ARGS;
            }

            if (codec_bench_handle->verify)
            {
                *verifyRes = memcmp(codec_bench_handle->inPtr,
                                    codec_bench_handle->decompPtr, inSize);
                if (*verifyRes != 0)
                {
                    LOG_UNFORMATTED(TRACE, log_ctx, "Exit");
                    return ERR_CODEC_BENCH_FILE_IO;
                }
            }
            if (codec_bench_handle->print_stats)
            {
                codec_bench_handle->cTime +=
                    aocl_codec_handle->cTime;
                codec_bench_handle->cSize +=
                    aocl_codec_handle->cSize;
                codec_bench_handle->dTime +=
                    aocl_codec_handle->dTime;
                codec_bench_handle->dSize +=
                    aocl_codec_handle->dSize;
                
                temp_cBestTime += aocl_codec_handle->cTime;
                temp_dBestTime += aocl_codec_handle->dTime;
            }
            file_size -= inSize;
            inSize = (file_size > inSize) ? inSize : file_size;
        }
        rewind(inFp);

        if (codec_bench_handle->print_stats)
        {
            codec_bench_handle->cBestTime = temp_cBestTime < codec_bench_handle->cBestTime ?
                temp_cBestTime : codec_bench_handle->cBestTime;
            codec_bench_handle->dBestTime = temp_dBestTime < codec_bench_handle->dBestTime ?
                temp_dBestTime : codec_bench_handle->dBestTime;
        }
    }

<<<<<<< HEAD
    LOG_UNFORMATTED(TRACE, aocl_codec_handle->printDebugLogs, "Exit");
=======
    LOG_UNFORMATTED(TRACE, log_ctx, "Exit");
>>>>>>> f5427442

    return 0;
}

<<<<<<< HEAD
INT64 ipp_lz4hc_run(aocl_codec_bench_info *codec_bench_handle,
                    aocl_compression_desc *aocl_codec_handle, VOID *hDL,
                    INTP *verifyRes)
{
    INT64 resultComp = 0;
    INT64 resultDecomp = 0;
    UINTP inSize, file_size;
    INTP k;
=======
AOCL_INT64 ipp_lz4hc_run(aocl_codec_bench_info *codec_bench_handle,
                    aocl_compression_desc *aocl_codec_handle, AOCL_VOID *hDL,
                    AOCL_INTP *verifyRes)
{
    AOCL_INT64 resultComp = 0;
    AOCL_INT64 resultDecomp = 0;
    AOCL_UINTP inSize, file_size;
    AOCL_INTP k;
>>>>>>> f5427442
#ifdef WINDOWS_
    timer clkTick;
#endif
    timeVal startTime, endTime;
    FILE *inFp = codec_bench_handle->fp;
    AOCL_INT64 (*fCompDL) (AOCL_CHAR *, AOCL_CHAR *, AOCL_UINTP, AOCL_UINTP, AOCL_UINTP);
    AOCL_INT64 (*fDecompDL) (AOCL_CHAR *, AOCL_CHAR *, AOCL_UINTP, AOCL_UINTP);

<<<<<<< HEAD
    LOG_UNFORMATTED(TRACE, aocl_codec_handle->printDebugLogs, "Enter");

    fCompDL = (INT64 (*)(CHAR *, CHAR *, UINTP,  UINTP,  UINTP))(uintptr_t)dlsym(hDL, "LZ4_compress_HC");
    fDecompDL = (INT64 (*)(CHAR *, CHAR *, UINTP,  UINTP))(uintptr_t)dlsym(hDL, "LZ4_decompress_safe");
    if (fCompDL == NULL || fDecompDL == NULL)
    {
        LOG_FORMATTED(ERR, aocl_codec_handle->printDebugLogs,
=======
    LOG_UNFORMATTED(TRACE, log_ctx, "Enter");

    fCompDL = (AOCL_INT64 (*)(AOCL_CHAR *, AOCL_CHAR *, AOCL_UINTP,  AOCL_UINTP,  AOCL_UINTP))(uintptr_t)dlsym(hDL, "LZ4_compress_HC");
    fDecompDL = (AOCL_INT64 (*)(AOCL_CHAR *, AOCL_CHAR *, AOCL_UINTP,  AOCL_UINTP))(uintptr_t)dlsym(hDL, "LZ4_decompress_safe");
    if (fCompDL == NULL || fDecompDL == NULL)
    {
        LOG_FORMATTED(ERR, log_ctx,
>>>>>>> f5427442
        "Error in loading symbols from dynamic library: [%s]", dlerror());
        LOG_UNFORMATTED(TRACE, log_ctx, "Exit");
        return ERR_CODEC_BENCH_METHOD;
    }
#ifdef WINDOWS_
    initTimer(clkTick);
#endif
    for (k = 0; k < codec_bench_handle->iterations; k++)
    {
        AOCL_UINT64 temp_cBestTime = 0;
        AOCL_UINT64 temp_dBestTime = 0;
        inSize = codec_bench_handle->inSize;
        file_size = codec_bench_handle->file_size;
        while (inSize)
        {
            inSize = fread(codec_bench_handle->inPtr, 1, inSize, inFp);

            //compress
            aocl_codec_handle->inSize = inSize;
            aocl_codec_handle->outSize = codec_bench_handle->outSize;
            aocl_codec_handle->inBuf = codec_bench_handle->inPtr;
            aocl_codec_handle->outBuf = codec_bench_handle->outPtr;
            getTime(startTime);
            resultComp = fCompDL(aocl_codec_handle->inBuf,
                                 aocl_codec_handle->outBuf,
                                 aocl_codec_handle->inSize,
                                 aocl_codec_handle->outSize,
                                 aocl_codec_handle->level);
            getTime(endTime);
            aocl_codec_handle->cSize = resultComp;
            aocl_codec_handle->cTime = diffTime(clkTick, startTime, endTime);
            aocl_codec_handle->cSpeed = (aocl_codec_handle->inSize * 1000.0) /
                                        aocl_codec_handle->cTime;

            if (resultComp <= 0)
            {
                LOG_UNFORMATTED(TRACE, log_ctx, "Exit");
                return ERR_CODEC_BENCH_ARGS;
            }

            //decompress
            aocl_codec_handle->inSize = resultComp;
            aocl_codec_handle->outSize = inSize;
            aocl_codec_handle->inBuf = codec_bench_handle->outPtr;
            aocl_codec_handle->outBuf = codec_bench_handle->decompPtr;
            getTime(startTime);
            resultDecomp = fDecompDL(aocl_codec_handle->inBuf,
                                     aocl_codec_handle->outBuf,
                                     aocl_codec_handle->inSize,
                                     aocl_codec_handle->outSize);
            getTime(endTime);
            aocl_codec_handle->dSize = resultDecomp;
            aocl_codec_handle->dTime = diffTime(clkTick, startTime, endTime);
            aocl_codec_handle->dSpeed = (aocl_codec_handle->dSize * 1000.0) /
                                        aocl_codec_handle->dTime;

            if (resultDecomp <= 0)
            {
                LOG_UNFORMATTED(TRACE, log_ctx, "Exit");
                return ERR_CODEC_BENCH_ARGS;
            }

            if (codec_bench_handle->verify)
            {
                *verifyRes = memcmp(codec_bench_handle->inPtr,
                                    codec_bench_handle->decompPtr, inSize);
                if (*verifyRes != 0)
                {
                    LOG_UNFORMATTED(TRACE, log_ctx, "Exit");
                    return ERR_CODEC_BENCH_FILE_IO;
                }
            }
            if (codec_bench_handle->print_stats)
            {
                codec_bench_handle->cTime +=
                    aocl_codec_handle->cTime;
                codec_bench_handle->cSize +=
                    aocl_codec_handle->cSize;
                codec_bench_handle->dTime +=
                    aocl_codec_handle->dTime;
                codec_bench_handle->dSize +=
                    aocl_codec_handle->dSize;
                
                temp_cBestTime += aocl_codec_handle->cTime;
                temp_dBestTime += aocl_codec_handle->dTime;
            }
            file_size -= inSize;
            inSize = (file_size > inSize) ? inSize : file_size;
        }
        rewind(inFp);

        if (codec_bench_handle->print_stats)
        {
            codec_bench_handle->cBestTime = temp_cBestTime < codec_bench_handle->cBestTime ?
                temp_cBestTime : codec_bench_handle->cBestTime;
            codec_bench_handle->dBestTime = temp_dBestTime < codec_bench_handle->dBestTime ?
                temp_dBestTime : codec_bench_handle->dBestTime;
        }
    }

<<<<<<< HEAD
    LOG_UNFORMATTED(TRACE, aocl_codec_handle->printDebugLogs, "Exit");
=======
    LOG_UNFORMATTED(TRACE, log_ctx, "Exit");
>>>>>>> f5427442

    return 0;
}

<<<<<<< HEAD
INT64 ipp_zlib_run(aocl_codec_bench_info *codec_bench_handle,
                   aocl_compression_desc *aocl_codec_handle, VOID *hDL,
                   INTP *verifyRes)
{
    INT64 resultComp = 0;
    INT64 resultDecomp = 0;
    UINTP inSize, file_size;
    INTP k, ret;
=======
AOCL_INT64 ipp_zlib_run(aocl_codec_bench_info *codec_bench_handle,
                   aocl_compression_desc *aocl_codec_handle, AOCL_VOID *hDL,
                   AOCL_INTP *verifyRes)
{
    AOCL_INT64 resultComp = 0;
    AOCL_INT64 resultDecomp = 0;
    AOCL_UINTP inSize, file_size;
    AOCL_INTP k, ret;
>>>>>>> f5427442
#ifdef WINDOWS_
    timer clkTick;
#endif
    timeVal startTime, endTime;
    FILE *inFp = codec_bench_handle->fp;
    AOCL_INT64 (*fCompDL) (AOCL_UINT8 *, uLongf *, AOCL_UINT8 *, AOCL_UINTP, AOCL_UINTP);
    AOCL_INT64 (*fDecompDL) (AOCL_UINT8 *, uLongf *, AOCL_UINT8 *, AOCL_UINTP);

<<<<<<< HEAD
    LOG_UNFORMATTED(TRACE, aocl_codec_handle->printDebugLogs, "Enter");

    fCompDL = (INT64 (*)(UINT8 *, uLongf *, UINT8 *, UINTP,  UINTP))(uintptr_t)dlsym(hDL, "compress2");
    fDecompDL = (INT64 (*)(UINT8 *, uLongf *, UINT8 *, UINTP))(uintptr_t)dlsym(hDL, "uncompress");
    if (fCompDL == NULL || fDecompDL == NULL)
    {
        LOG_FORMATTED(ERR, aocl_codec_handle->printDebugLogs,
=======
    LOG_UNFORMATTED(TRACE, log_ctx, "Enter");

    fCompDL = (AOCL_INT64 (*)(AOCL_UINT8 *, uLongf *, AOCL_UINT8 *, AOCL_UINTP,  AOCL_UINTP))(uintptr_t)dlsym(hDL, "compress2");
    fDecompDL = (AOCL_INT64 (*)(AOCL_UINT8 *, uLongf *, AOCL_UINT8 *, AOCL_UINTP))(uintptr_t)dlsym(hDL, "uncompress");
    if (fCompDL == NULL || fDecompDL == NULL)
    {
        LOG_FORMATTED(ERR, log_ctx,
>>>>>>> f5427442
        "Error in loading symbols from dynamic library: [%s]", dlerror());
        LOG_UNFORMATTED(TRACE, log_ctx, "Exit");
        return ERR_CODEC_BENCH_METHOD;
    }
#ifdef WINDOWS_
    initTimer(clkTick);
#endif
    for (k = 0; k < codec_bench_handle->iterations; k++)
    {    
        AOCL_UINT64 temp_cBestTime = 0;
        AOCL_UINT64 temp_dBestTime = 0;
        inSize = codec_bench_handle->inSize;
        file_size = codec_bench_handle->file_size;
        while (inSize)
        {
            inSize = fread(codec_bench_handle->inPtr, 1, inSize, inFp);

            //compress
            aocl_codec_handle->inSize = inSize;
            aocl_codec_handle->outSize = codec_bench_handle->outSize;
            aocl_codec_handle->inBuf = codec_bench_handle->inPtr;
            aocl_codec_handle->outBuf = codec_bench_handle->outPtr;
            getTime(startTime);
            ret = fCompDL((AOCL_UINT8 *)aocl_codec_handle->outBuf,
                          (uLongf *)&aocl_codec_handle->outSize,
                          (AOCL_UINT8 *)aocl_codec_handle->inBuf,
                          (AOCL_UINTP)aocl_codec_handle->inSize,
                          (AOCL_UINTP)aocl_codec_handle->level);
            getTime(endTime);
            aocl_codec_handle->cSize = resultComp = aocl_codec_handle->outSize;
            aocl_codec_handle->cTime = diffTime(clkTick, startTime, endTime);
            aocl_codec_handle->cSpeed = (aocl_codec_handle->inSize * 1000.0) /
                                        aocl_codec_handle->cTime;

            if (ret != Z_OK)
            {
                LOG_UNFORMATTED(TRACE, log_ctx, "Exit");
                return ERR_CODEC_BENCH_ARGS;
            }

            //decompress
            aocl_codec_handle->inSize = resultComp;
            aocl_codec_handle->outSize = inSize;
            aocl_codec_handle->inBuf = codec_bench_handle->outPtr;
            aocl_codec_handle->outBuf = codec_bench_handle->decompPtr;
            getTime(startTime);
            ret = fDecompDL((AOCL_UINT8 *)aocl_codec_handle->outBuf,
                            (uLongf *)&aocl_codec_handle->outSize,
                            (AOCL_UINT8 *)aocl_codec_handle->inBuf,
                            aocl_codec_handle->inSize);
            getTime(endTime);
            aocl_codec_handle->dSize = resultDecomp = aocl_codec_handle->outSize;
            aocl_codec_handle->dTime = diffTime(clkTick, startTime, endTime);
            aocl_codec_handle->dSpeed = (aocl_codec_handle->dSize * 1000.0) /
                                        aocl_codec_handle->dTime;

            if (ret != Z_OK)
                return ERR_CODEC_BENCH_ARGS;

            if (codec_bench_handle->verify)
            {
                *verifyRes = memcmp(codec_bench_handle->inPtr,
                                    codec_bench_handle->decompPtr, inSize);
                if (*verifyRes != 0)
                {
                    LOG_UNFORMATTED(TRACE, log_ctx, "Exit");
                    return ERR_CODEC_BENCH_FILE_IO;
                }
            }
            if (codec_bench_handle->print_stats)
            {
                codec_bench_handle->cTime +=
                    aocl_codec_handle->cTime;
                codec_bench_handle->cSize +=
                    aocl_codec_handle->cSize;
                codec_bench_handle->dTime +=
                    aocl_codec_handle->dTime;
                codec_bench_handle->dSize +=
                    aocl_codec_handle->dSize;
                
                temp_cBestTime += aocl_codec_handle->cTime;
                temp_dBestTime += aocl_codec_handle->dTime;
            }
            file_size -= inSize;
            inSize = (file_size > inSize) ? inSize : file_size;
        }
        rewind(inFp);

        if (codec_bench_handle->print_stats)
        {
            codec_bench_handle->cBestTime = temp_cBestTime < codec_bench_handle->cBestTime ?
                temp_cBestTime : codec_bench_handle->cBestTime;
            codec_bench_handle->dBestTime = temp_dBestTime < codec_bench_handle->dBestTime ?
                temp_dBestTime : codec_bench_handle->dBestTime;
        }
    }

<<<<<<< HEAD
    LOG_UNFORMATTED(TRACE, aocl_codec_handle->printDebugLogs, "Exit");

    return 0;
}

INT64 ipp_bzip2_run(aocl_codec_bench_info *codec_bench_handle,
                   aocl_compression_desc *aocl_codec_handle, VOID *hDL,
                   INTP *verifyRes)
{
    INT64 resultComp = 0;
    INT64 resultDecomp = 0;
    UINTP inSize, file_size;
    INTP k, ret;
#ifdef WINDOWS_
    timer clkTick;
#endif
    timeVal startTime, endTime;
    FILE *inFp = codec_bench_handle->fp;
    INT64 (*fCompDL) (CHAR *, UINT32 *, CHAR *, UINT32, UINT32, UINT32, UINT32);
    INT64 (*fDecompDL) (CHAR *, UINT32 *, CHAR *, UINT32, UINT32, UINT32);

    LOG_UNFORMATTED(TRACE, aocl_codec_handle->printDebugLogs, "Enter");

    fCompDL = (INT64 (*)(CHAR *, UINT32 *, CHAR *, UINT32,  UINT32,  UINT32,  UINT32))(uintptr_t)dlsym(hDL, "BZ2_bzBuffToBuffCompress");
    fDecompDL = (INT64 (*)(CHAR *, UINT32 *, CHAR *, UINT32,  UINT32,  UINT32))(uintptr_t)dlsym(hDL, "BZ2_bzBuffToBuffDecompress");
    if (fCompDL == NULL || fDecompDL == NULL)
    {
        LOG_FORMATTED(ERR, aocl_codec_handle->printDebugLogs,
        "Error in loading symbols from dynamic library: [%s]", dlerror());
        return -2;
    }
#ifdef WINDOWS_
    initTimer(clkTick);
#endif
    for (k = 0; k < codec_bench_handle->iterations; k++)
    {
        inSize = codec_bench_handle->inSize;
        file_size = codec_bench_handle->file_size;
        while (inSize)
        {
            inSize = fread(codec_bench_handle->inPtr, 1, inSize, inFp);

            //compress
            aocl_codec_handle->inSize = inSize;
            aocl_codec_handle->outSize = codec_bench_handle->outSize;
            aocl_codec_handle->inBuf = codec_bench_handle->inPtr;
            aocl_codec_handle->outBuf = codec_bench_handle->compPtr;
            getTime(startTime);
            ret = fCompDL((CHAR *)aocl_codec_handle->outBuf,
                          (UINT32 *)&aocl_codec_handle->outSize,
                          (CHAR *)aocl_codec_handle->inBuf,
                          (UINT32)aocl_codec_handle->inSize,
                          (INT32)aocl_codec_handle->level, 0, 0);
            getTime(endTime);
            aocl_codec_handle->cSize = resultComp = aocl_codec_handle->outSize;
            aocl_codec_handle->cTime = diffTime(clkTick, startTime, endTime);
            aocl_codec_handle->cSpeed = (aocl_codec_handle->inSize * 1000.0) /
                                        aocl_codec_handle->cTime;

            if (ret != Z_OK)
                return -1;

            //decompress
            aocl_codec_handle->inSize = resultComp;
            aocl_codec_handle->outSize = inSize;
            aocl_codec_handle->inBuf = codec_bench_handle->compPtr;
            aocl_codec_handle->outBuf = codec_bench_handle->decompPtr;
            getTime(startTime);
            ret = fDecompDL((CHAR *)aocl_codec_handle->outBuf,
                            (UINT32 *)&aocl_codec_handle->outSize,
                            (CHAR *)aocl_codec_handle->inBuf,
                            (UINT32)aocl_codec_handle->inSize, 0, 0);
            getTime(endTime);
            aocl_codec_handle->dSize = resultDecomp = aocl_codec_handle->outSize;
            aocl_codec_handle->dTime = diffTime(clkTick, startTime, endTime);
            aocl_codec_handle->dSpeed = (aocl_codec_handle->dSize * 1000.0) /
                                        aocl_codec_handle->dTime;

            if (ret != Z_OK)
                return -1;

            if (codec_bench_handle->verify)
            {
                *verifyRes = memcmp(codec_bench_handle->inPtr,
                                    codec_bench_handle->decompPtr, inSize);
                if (*verifyRes != 0)
                {
                    return -3;
                }
            }
            if (codec_bench_handle->print_stats)
            {
                codec_bench_handle->cTime +=
                    aocl_codec_handle->cTime;
                codec_bench_handle->cSize +=
                    aocl_codec_handle->cSize;
                codec_bench_handle->dTime +=
                    aocl_codec_handle->dTime;
                codec_bench_handle->dSize +=
                    aocl_codec_handle->dSize;
                codec_bench_handle->cBestTime = 
                    (codec_bench_handle->cBestTime == 0) ? 
                    aocl_codec_handle->cTime :
                    (codec_bench_handle->cBestTime > 
                     aocl_codec_handle->cTime) ?
                    aocl_codec_handle->cTime : 
                    codec_bench_handle->cBestTime;
                codec_bench_handle->dBestTime = 
                    (codec_bench_handle->dBestTime == 0) ? 
                    aocl_codec_handle->dTime :
                    (codec_bench_handle->dBestTime > 
                     aocl_codec_handle->dTime) ?
                    aocl_codec_handle->dTime : 
                    codec_bench_handle->dBestTime;
            }
            file_size -= inSize;
            inSize = (file_size > inSize) ? inSize : file_size;
        }
        rewind(inFp);
    }

    LOG_UNFORMATTED(TRACE, aocl_codec_handle->printDebugLogs, "Exit");
=======
    LOG_UNFORMATTED(TRACE, log_ctx, "Exit");
>>>>>>> f5427442

    return 0;
}

<<<<<<< HEAD
INT64 ipp_run(aocl_codec_bench_info *codec_bench_handle,
              aocl_compression_desc *aocl_codec_handle)
{
    aocl_compression_type i; 
    INTP l, verifyRes, ret;

    LOG_UNFORMATTED(TRACE, aocl_codec_handle->printDebugLogs, "Enter");
=======
AOCL_INT64 ipp_bzip2_run(aocl_codec_bench_info *codec_bench_handle,
                   aocl_compression_desc *aocl_codec_handle, AOCL_VOID *hDL,
                   AOCL_INTP *verifyRes)
{
    AOCL_INT64 resultComp = 0;
    AOCL_INT64 resultDecomp = 0;
    AOCL_UINTP inSize, file_size;
    AOCL_INTP k, ret;
#ifdef WINDOWS_
    timer clkTick;
#endif
    timeVal startTime, endTime;
    FILE *inFp = codec_bench_handle->fp;
    AOCL_INT64 (*fCompDL) (AOCL_CHAR *, AOCL_UINT32 *, AOCL_CHAR *, AOCL_UINT32, AOCL_UINT32, AOCL_UINT32, AOCL_UINT32);
    AOCL_INT64 (*fDecompDL) (AOCL_CHAR *, AOCL_UINT32 *, AOCL_CHAR *, AOCL_UINT32, AOCL_UINT32, AOCL_UINT32);

    LOG_UNFORMATTED(TRACE, log_ctx, "Enter");

    fCompDL = (AOCL_INT64 (*)(AOCL_CHAR *, AOCL_UINT32 *, AOCL_CHAR *, AOCL_UINT32,  AOCL_UINT32,  AOCL_UINT32,  AOCL_UINT32))(uintptr_t)dlsym(hDL, "BZ2_bzBuffToBuffCompress");
    fDecompDL = (AOCL_INT64 (*)(AOCL_CHAR *, AOCL_UINT32 *, AOCL_CHAR *, AOCL_UINT32,  AOCL_UINT32,  AOCL_UINT32))(uintptr_t)dlsym(hDL, "BZ2_bzBuffToBuffDecompress");
    if (fCompDL == NULL || fDecompDL == NULL)
    {
        LOG_FORMATTED(ERR, log_ctx,
        "Error in loading symbols from dynamic library: [%s]", dlerror());
        LOG_UNFORMATTED(TRACE, log_ctx, "Exit");
        return ERR_CODEC_BENCH_METHOD;
    }
#ifdef WINDOWS_
    initTimer(clkTick);
#endif
    for (k = 0; k < codec_bench_handle->iterations; k++)
    {
        AOCL_UINT64 temp_cBestTime = 0;
        AOCL_UINT64 temp_dBestTime = 0;
        inSize = codec_bench_handle->inSize;
        file_size = codec_bench_handle->file_size;
        while (inSize)
        {
            inSize = fread(codec_bench_handle->inPtr, 1, inSize, inFp);

            //compress
            aocl_codec_handle->inSize = inSize;
            aocl_codec_handle->outSize = codec_bench_handle->outSize;
            aocl_codec_handle->inBuf = codec_bench_handle->inPtr;
            aocl_codec_handle->outBuf = codec_bench_handle->outPtr;
            getTime(startTime);
            ret = fCompDL((AOCL_CHAR *)aocl_codec_handle->outBuf,
                          (AOCL_UINT32 *)&aocl_codec_handle->outSize,
                          (AOCL_CHAR *)aocl_codec_handle->inBuf,
                          (AOCL_UINT32)aocl_codec_handle->inSize,
                          (AOCL_INT32)aocl_codec_handle->level, 0, 0);
            getTime(endTime);
            aocl_codec_handle->cSize = resultComp = aocl_codec_handle->outSize;
            aocl_codec_handle->cTime = diffTime(clkTick, startTime, endTime);
            aocl_codec_handle->cSpeed = (aocl_codec_handle->inSize * 1000.0) /
                                        aocl_codec_handle->cTime;

            if (ret != Z_OK)
            {
                LOG_UNFORMATTED(TRACE, log_ctx, "Exit");
                return ERR_CODEC_BENCH_ARGS;
            }

            //decompress
            aocl_codec_handle->inSize = resultComp;
            aocl_codec_handle->outSize = inSize;
            aocl_codec_handle->inBuf = codec_bench_handle->outPtr;
            aocl_codec_handle->outBuf = codec_bench_handle->decompPtr;
            getTime(startTime);
            ret = fDecompDL((AOCL_CHAR *)aocl_codec_handle->outBuf,
                            (AOCL_UINT32 *)&aocl_codec_handle->outSize,
                            (AOCL_CHAR *)aocl_codec_handle->inBuf,
                            (AOCL_UINT32)aocl_codec_handle->inSize, 0, 0);
            getTime(endTime);
            aocl_codec_handle->dSize = resultDecomp = aocl_codec_handle->outSize;
            aocl_codec_handle->dTime = diffTime(clkTick, startTime, endTime);
            aocl_codec_handle->dSpeed = (aocl_codec_handle->dSize * 1000.0) /
                                        aocl_codec_handle->dTime;

            if (ret != Z_OK)
            {
                LOG_UNFORMATTED(TRACE, log_ctx, "Exit");
                return ERR_CODEC_BENCH_ARGS;
            }

            if (codec_bench_handle->verify)
            {
                *verifyRes = memcmp(codec_bench_handle->inPtr,
                                    codec_bench_handle->decompPtr, inSize);
                if (*verifyRes != 0)
                {
                    LOG_UNFORMATTED(TRACE, log_ctx, "Exit");
                    return ERR_CODEC_BENCH_FILE_IO;
                }
            }
            if (codec_bench_handle->print_stats)
            {
                codec_bench_handle->cTime +=
                    aocl_codec_handle->cTime;
                codec_bench_handle->cSize +=
                    aocl_codec_handle->cSize;
                codec_bench_handle->dTime +=
                    aocl_codec_handle->dTime;
                codec_bench_handle->dSize +=
                    aocl_codec_handle->dSize;

                temp_cBestTime += aocl_codec_handle->cTime;
                temp_dBestTime += aocl_codec_handle->dTime;
            }
            file_size -= inSize;
            inSize = (file_size > inSize) ? inSize : file_size;
        }
        rewind(inFp);

        if (codec_bench_handle->print_stats)
        {
            codec_bench_handle->cBestTime = temp_cBestTime < codec_bench_handle->cBestTime ?
                temp_cBestTime : codec_bench_handle->cBestTime;
            codec_bench_handle->dBestTime = temp_dBestTime < codec_bench_handle->dBestTime ?
                temp_dBestTime : codec_bench_handle->dBestTime;
        }
    }

    LOG_UNFORMATTED(TRACE, log_ctx, "Exit");

    return 0;
}

AOCL_INT64 ipp_run(aocl_codec_bench_info *codec_bench_handle,
              aocl_compression_desc *aocl_codec_handle)
{
    aocl_compression_type i; 
    AOCL_INTP l, verifyRes, ret;

    LOG_UNFORMATTED(TRACE, log_ctx, "Enter");
>>>>>>> f5427442

    aocl_codec_handle->memLimit = codec_bench_handle->mem_limit;

    if (codec_bench_handle->print_stats == 0 &&
        codec_bench_handle->verify == 1)
        codec_bench_handle->iterations = 1;


    if (codec_bench_handle->codec_method < 0)
    {
        for (i = LZ4; i < AOCL_COMPRESSOR_ALGOS_NUM; i++)
        {
            if (i == LZMA || i == BZIP2 || i == SNAPPY || i == ZSTD)
                continue;

            aocl_codec_handle->optVar = codec_list[i].extra_param;

            for (l = codec_list[i].lower_level;
                 l <= codec_list[i].upper_level; l++)
            {
                codec_bench_handle->cTime = 0;
                codec_bench_handle->cSize = 0;
                codec_bench_handle->dTime = 0;
                codec_bench_handle->dSize = 0;
                codec_bench_handle->cBestTime = UINT64_MAX;
                codec_bench_handle->dBestTime = UINT64_MAX;
                aocl_codec_handle->level = l;

<<<<<<< HEAD
        switch (i)
        {
            case LZ4:
                ret = ipp_lz4_run(codec_bench_handle,
                                  aocl_codec_handle, hDL[i],
                                  &verifyRes);
                break;
            case LZ4HC:
                ret = ipp_lz4hc_run(codec_bench_handle,
                                    aocl_codec_handle, hDL[i],
                                    &verifyRes);
                break;
            case ZLIB:
                ret = ipp_zlib_run(codec_bench_handle,
                                   aocl_codec_handle, hDL[i],
                                   &verifyRes);
                break;
            case BZIP2:
                ret = ipp_bzip2_run(codec_bench_handle,
                                   aocl_codec_handle, hDL[i],
                                   &verifyRes);
                break;
            default:
                return -2;

        }
        
        if (ret != 0 && ret != -3)
        {
            LOG_UNFORMATTED(ERR, aocl_codec_handle->printDebugLogs,
                "Error in executing the dynamic library");
            return -1;
        }
=======
                switch (i)
                {
                    case LZ4:
                        ret = ipp_lz4_run(codec_bench_handle,
                                        aocl_codec_handle, hDL[i],
                                        &verifyRes);
                        break;
                    case LZ4HC:
                        ret = ipp_lz4hc_run(codec_bench_handle,
                                            aocl_codec_handle, hDL[i],
                                            &verifyRes);
                        break;
                    case ZLIB:
                        ret = ipp_zlib_run(codec_bench_handle,
                                        aocl_codec_handle, hDL[i],
                                        &verifyRes);
                        break;
                    case BZIP2:
                        ret = ipp_bzip2_run(codec_bench_handle,
                                        aocl_codec_handle, hDL[i],
                                        &verifyRes);
                        break;
                    default:
                        LOG_UNFORMATTED(TRACE, log_ctx, "Exit");
                        return ERR_CODEC_BENCH_METHOD;
>>>>>>> f5427442

                }
                
                if (ret != 0 && ret != -3)
                {
<<<<<<< HEAD
                    printf("IPP [%s-%ld] [Filename:%s] verification: failed\n",
                           codec_list[i].codec_name,
                           l, codec_bench_handle->fName);
                    return -1;
                }
            else
            {
                printf("IPP [%s-%ld] [Filename:%s] verification: passed\n",
                        codec_list[i].codec_name,
                        l, codec_bench_handle->fName);
            }
=======
                    LOG_UNFORMATTED(ERR, log_ctx,
                        "Error in executing the dynamic library");
                    LOG_UNFORMATTED(TRACE, log_ctx, "Exit");
                    return ERR_CODEC_BENCH_ARGS;
                }
>>>>>>> f5427442

                if (codec_bench_handle->verify)
                {
                    if (verifyRes != 0)
                    {
                        printf("IPP [%s-%ld] [Filename:%s] verification: failed\n",
                               codec_list[i].codec_name,
                               l, codec_bench_handle->fName);
                        return ERR_CODEC_BENCH_ARGS;
                    }
                    else
                    {
                        printf("IPP [%s-%ld] [Filename:%s] verification: passed\n",
                               codec_list[i].codec_name,
                               l, codec_bench_handle->fName);
                    }
                }
                if (codec_bench_handle->print_stats)
                {
                    codec_bench_handle->cSpeed = (codec_bench_handle->file_size * 
                        codec_bench_handle->iterations * 1000.0) / 
                        codec_bench_handle->cTime;
                    codec_bench_handle->dSpeed = (codec_bench_handle->file_size *
                        codec_bench_handle->iterations * 1000.0) /
                        codec_bench_handle->dTime;
                    codec_bench_handle->cBestSpeed = 
                        (codec_bench_handle->file_size * 1000.0) / 
                        codec_bench_handle->cBestTime;
                    codec_bench_handle->dBestSpeed = 
                        (codec_bench_handle->file_size * 1000.0) / 
                        codec_bench_handle->dBestTime;
                    printf("IPP [%s-%ld] [Filename:%s] -------------------------------------\n",
                           codec_list[i].codec_name,
                           l, codec_bench_handle->fName);
                    printf("Compression:         speed(avg) %.2f MB/s, time(avg) %.2f ms, size %ld, speed(best) %.2f MB/s, time(best) %.2f ms\n",
                           codec_bench_handle->cSpeed,
                           codec_bench_handle->cTime/
                           (codec_bench_handle->iterations * 1000000.0),
                           codec_bench_handle->cSize/codec_bench_handle->iterations,
                           codec_bench_handle->cBestSpeed,
                           codec_bench_handle->cBestTime/1000000.0);
                    printf("Decompression:       speed(avg) %.2f MB/s, time(avg) %.2f ms, size %ld, speed(best) %.2f MB/s, time(best) %.2f ms\n", 
                           codec_bench_handle->dSpeed,
                           codec_bench_handle->dTime/
                           (codec_bench_handle->iterations * 1000000.0),
                           codec_bench_handle->dSize/codec_bench_handle->iterations,
                           codec_bench_handle->dBestSpeed,
                           codec_bench_handle->dBestTime/1000000.0);
                    printf("Ratio:               %.2f\n",
                           (((codec_bench_handle->cSize*100.0)/
                           codec_bench_handle->iterations)/
                           codec_bench_handle->file_size));
                }
            }
        }
    }
    else
    {
        AOCL_INTP def_level = aocl_codec_handle->level;
        AOCL_INTP lower_level, upper_level;

        if (def_level == UNINIT_LEVEL)
        {
            lower_level = 
                codec_list[codec_bench_handle->codec_method].lower_level;
            upper_level = 
                codec_list[codec_bench_handle->codec_method].upper_level;
        }
        else
        {
            lower_level = upper_level = def_level;
        }
        if (aocl_codec_handle->optVar == UNINIT_OPT_VAR)
            aocl_codec_handle->optVar = 
                codec_list[codec_bench_handle->codec_method].extra_param;
                
        for (l = lower_level; l <= upper_level; l++)
        {
            codec_bench_handle->cTime = 0;
            codec_bench_handle->cSize = 0;
            codec_bench_handle->dTime = 0;
            codec_bench_handle->dSize = 0;
            codec_bench_handle->cBestTime = UINT64_MAX;
            codec_bench_handle->dBestTime = UINT64_MAX;
            aocl_codec_handle->level = l;

            switch (codec_bench_handle->codec_method)
            {
                case LZ4:
                    ret = ipp_lz4_run(codec_bench_handle,
                                    aocl_codec_handle,
                                    hDL[codec_bench_handle->codec_method],
                                    &verifyRes);
<<<<<<< HEAD
                break;
            case ZLIB:
                ret = ipp_zlib_run(codec_bench_handle,
                                   aocl_codec_handle,
                                   hDL[codec_bench_handle->codec_method],
                                   &verifyRes);
                break;
            case BZIP2:
                ret = ipp_bzip2_run(codec_bench_handle,
                                   aocl_codec_handle, hDL[codec_bench_handle->codec_method],
                                   &verifyRes);
                break;
            default:
                return -2;
        }

        if (ret != 0 && ret != -3)
        {
            LOG_UNFORMATTED(ERR, aocl_codec_handle->printDebugLogs,
                "Error in executing the dynamic library");
            return -1;
        }
=======
                    break;
                case LZ4HC:
                    ret = ipp_lz4hc_run(codec_bench_handle,
                                        aocl_codec_handle,
                                        hDL[codec_bench_handle->codec_method],
                                        &verifyRes);
                    break;
                case ZLIB:
                    ret = ipp_zlib_run(codec_bench_handle,
                                    aocl_codec_handle,
                                    hDL[codec_bench_handle->codec_method],
                                    &verifyRes);
                    break;
                case BZIP2:
                    ret = ipp_bzip2_run(codec_bench_handle,
                                    aocl_codec_handle, hDL[codec_bench_handle->codec_method],
                                    &verifyRes);
                    break;
                default:
                    LOG_UNFORMATTED(TRACE, log_ctx, "Exit");
                    return ERR_CODEC_BENCH_METHOD;
            }

            if (ret != 0 && ret != -3)
            {
                LOG_UNFORMATTED(ERR, log_ctx,
                    "Error in executing the dynamic library");
                LOG_UNFORMATTED(TRACE, log_ctx, "Exit");
                return ERR_CODEC_BENCH_ARGS;
            }
>>>>>>> f5427442

            if (codec_bench_handle->verify)
            {
                if (verifyRes != 0)
                {
                    printf("IPP [%s-%ld] [Filename:%s] verification: failed\n",
                            codec_list[codec_bench_handle->codec_method].codec_name,
                            aocl_codec_handle->level,
                            codec_bench_handle->fName);
                    LOG_UNFORMATTED(TRACE, log_ctx, "Exit");
                    return ERR_CODEC_BENCH_ARGS;
                }
                else
                {
                    printf("IPP [%s-%ld] [Filename:%s] verification: passed\n", 
                            codec_list[codec_bench_handle->codec_method].codec_name,
                            aocl_codec_handle->level,
                            codec_bench_handle->fName);
                }
			    
            }
            if (codec_bench_handle->print_stats)
            {        
                codec_bench_handle->cSpeed = (codec_bench_handle->file_size * 
                    codec_bench_handle->iterations * 1000.0) /
                    codec_bench_handle->cTime;
                codec_bench_handle->dSpeed = (codec_bench_handle->file_size * 
                    codec_bench_handle->iterations * 1000.0) /
                    codec_bench_handle->dTime;
                codec_bench_handle->cBestSpeed = (codec_bench_handle->file_size * 
                    1000.0) / codec_bench_handle->cBestTime;
                codec_bench_handle->dBestSpeed = (codec_bench_handle->file_size * 
                    1000.0) / codec_bench_handle->dBestTime;
                printf("IPP [%s-%ld] [Filename:%s] -------------------------------------\n",
                        codec_list[codec_bench_handle->codec_method].codec_name,
                        aocl_codec_handle->level, codec_bench_handle->fName);
                printf("Compression:         speed(avg) %.2f MB/s, time(avg) %.2f ms, size %ld, speed(best) %.2f MB/s, time(best) %.2f ms\n",
                        codec_bench_handle->cSpeed,
                        codec_bench_handle->cTime/
                        (codec_bench_handle->iterations * 1000000.0),
                        codec_bench_handle->cSize/codec_bench_handle->iterations,
                        codec_bench_handle->cBestSpeed,
                        codec_bench_handle->cBestTime/1000000.0);
                printf("Decompression:       speed(avg) %.2f MB/s, time(avg) %.2f ms, size %ld, speed(best) %.2f MB/s, time(best) %.2f ms\n", 
                        codec_bench_handle->dSpeed,
                        codec_bench_handle->dTime/
                        (codec_bench_handle->iterations * 1000000.0),
                        codec_bench_handle->dSize/codec_bench_handle->iterations,
                        codec_bench_handle->dBestSpeed,
                        codec_bench_handle->dBestTime/1000000.0);
                printf("Ratio:               %.2f\n",
                        (((codec_bench_handle->cSize*100.0)/
                        codec_bench_handle->iterations)/
                        codec_bench_handle->file_size));
            }
        }
    }
<<<<<<< HEAD
    LOG_UNFORMATTED(TRACE, aocl_codec_handle->printDebugLogs, "Exit");
=======
    LOG_UNFORMATTED(TRACE, log_ctx, "Exit");
>>>>>>> f5427442

    return 0;
}

<<<<<<< HEAD
INTP ipp_destroy(aocl_compression_desc *aocl_codec_handle)
{
    LOG_UNFORMATTED(TRACE, aocl_codec_handle->printDebugLogs, "Enter");
=======
AOCL_INTP ipp_destroy(aocl_compression_desc *aocl_codec_handle)
{
    LOG_UNFORMATTED(TRACE, log_ctx, "Enter");
>>>>>>> f5427442
    for (aocl_compression_type i = LZ4; i < AOCL_COMPRESSOR_ALGOS_NUM; i++)
    {
        if (hDL[i])
            dlclose(hDL[i]);
    }
<<<<<<< HEAD
    LOG_UNFORMATTED(TRACE, aocl_codec_handle->printDebugLogs, "Exit");
    return 0;
}

INTP ipp_bench_run(aocl_compression_desc *aocl_codec_handle,
                  aocl_codec_bench_info *codec_bench_handle)
{
    LOG_UNFORMATTED(TRACE, aocl_codec_handle->printDebugLogs, "Enter");
=======
    LOG_UNFORMATTED(TRACE, log_ctx, "Exit");
    return 0;
}

AOCL_INTP ipp_bench_run(aocl_compression_desc *aocl_codec_handle,
                  aocl_codec_bench_info *codec_bench_handle)
{
    LOG_UNFORMATTED(TRACE, log_ctx, "Enter");
>>>>>>> f5427442

    AOCL_INT64 ret = 0;
    
    ret = ipp_setup(codec_bench_handle, aocl_codec_handle);
    if (ret != 0)
        goto error_exit;
    
    ret = ipp_run(codec_bench_handle, aocl_codec_handle);
    if (ret != 0)
        goto error_exit;

    ipp_destroy(aocl_codec_handle);

<<<<<<< HEAD
    LOG_UNFORMATTED(TRACE, aocl_codec_handle->printDebugLogs, "Exit");
=======
    LOG_UNFORMATTED(TRACE, log_ctx, "Exit");
>>>>>>> f5427442

    return 0;

error_exit:
    LOG_UNFORMATTED(TRACE, log_ctx, "Exit");
    return ret;
}

<|MERGE_RESOLUTION|>--- conflicted
+++ resolved
@@ -1,1488 +1,1038 @@
-/**
- * Copyright (C) 2022-2023, Advanced Micro Devices. All rights reserved.
- * 
- * Redistribution and use in source and binary forms, with or without
- * modification, are permitted provided that the following conditions are met:
- *
- * 1. Redistributions of source code must retain the above copyright notice,
- * this list of conditions and the following disclaimer.
- * 2. Redistributions in binary form must reproduce the above copyright notice,
- * this list of conditions and the following disclaimer in the documentation
- * and/or other materials provided with the distribution.
- * 3. Neither the name of the copyright holder nor the names of its
- * contributors may be used to endorse or promote products derived from this
- * software without specific prior written permission.
- *
- * THIS SOFTWARE IS PROVIDED BY THE COPYRIGHT HOLDERS AND CONTRIBUTORS "AS IS"
- * AND ANY EXPRESS OR IMPLIED WARRANTIES, INCLUDING, BUT NOT LIMITED TO, THE
- * IMPLIED WARRANTIES OF MERCHANTABILITY AND FITNESS FOR A PARTICULAR PURPOSE
- * ARE DISCLAIMED. IN NO EVENT SHALL THE COPYRIGHT HOLDER OR CONTRIBUTORS BE
- * LIABLE FOR ANY DIRECT, INDIRECT, INCIDENTAL, SPECIAL, EXEMPLARY, OR
- * CONSEQUENTIAL DAMAGES (INCLUDING, BUT NOT LIMITED TO, PROCUREMENT OF
- * SUBSTITUTE GOODS OR SERVICES; LOSS OF USE, DATA, OR PROFITS; OR BUSINESS
- * INTERRUPTION) HOWEVER CAUSED AND ON ANY THEORY OF LIABILITY, WHETHER IN
- * CONTRACT, STRICT LIABILITY, OR TORT (INCLUDING NEGLIGENCE OR OTHERWISE)
- * ARISING IN ANY WAY OUT OF THE USE OF THIS SOFTWARE, EVEN IF ADVISED OF THE
- * POSSIBILITY OF SUCH DAMAGE.
- */
- 
- /** @file ipp_codec_bench.c
- *
- *  @brief Test bench application to benchmark IPP library compression methods.
- *
- *  This file contains the functions to load, setup, call and benchmark the
- *  compression and decompression methods supported by IPP compression library.
- *
- *  @author S. Biplab Raut
- */
-
-#ifndef _WINDOWS
-#define _GNU_SOURCE
-#include <dlfcn.h>
-#endif
-#include <stdio.h>
-#include <stdlib.h>
-#include <string.h>
-#include "api/types.h"
-#include "api/aocl_compression.h"
-<<<<<<< HEAD
-#include "utils/utils.h"
-=======
->>>>>>> f5427442
-#include "codec_bench.h"
-#include "algos/zlib/zlib.h"
-
-#ifdef AOCL_ENABLE_LOG_FEATURE
-#define LOG_LIBRARY_OPENED(algo, log_ctx, fn_name, lib_name)\
-            if (log_ctx.maxLevel)\
-            {\
-                Dl_info dl_info;\
-                dladdr(dlsym(hDL[algo], fn_name), &dl_info);\
-                LOG_FORMATTED(INFO, log_ctx,\
-                "Library [%s] opened from path: [%s]" , lib_name, dl_info.dli_fname);\
-            }
-#else
-#define LOG_LIBRARY_OPENED(algo, log_ctx, fn_name, lib_name)
-#endif /* AOCL_ENABLE_LOG_FEATURE */
-
-//Handle to IPP dynamic library
-AOCL_VOID *hDL[AOCL_COMPRESSOR_ALGOS_NUM] = { NULL };
-
-//Internal wrapper function declarations that make calls to IPP library APIs
-<<<<<<< HEAD
-INT64 ipp_lz4_run(aocl_codec_bench_info *codec_bench_handle,
-            aocl_compression_desc *aocl_codec_handle, VOID *hDL,
-            INTP *verifyRes);
-INT64 ipp_lz4hc_run(aocl_codec_bench_info *codec_bench_handle,
-            aocl_compression_desc *aocl_codec_handle, VOID *hDL,
-            INTP *verifyRes);
-INT64 ipp_zlib_run(aocl_codec_bench_info *codec_bench_handle,
-            aocl_compression_desc *aocl_codec_handle, VOID *hDL,
-            INTP *verifyRes);
-INT64 ipp_bzip2_run(aocl_codec_bench_info *codec_bench_handle,
-            aocl_compression_desc *aocl_codec_handle, VOID *hDL,
-            INTP *verifyRes);
-
-INTP ipp_setup(aocl_codec_bench_info *codec_bench_handle,
-              aocl_compression_desc *aocl_codec_handle)
-{ 
-    LOG_UNFORMATTED(TRACE, aocl_codec_handle->printDebugLogs, "Enter");
-    
-=======
-AOCL_INT64 ipp_lz4_run(aocl_codec_bench_info *codec_bench_handle,
-            aocl_compression_desc *aocl_codec_handle, AOCL_VOID *hDL,
-            AOCL_INTP *verifyRes);
-AOCL_INT64 ipp_lz4hc_run(aocl_codec_bench_info *codec_bench_handle,
-            aocl_compression_desc *aocl_codec_handle, AOCL_VOID *hDL,
-            AOCL_INTP *verifyRes);
-AOCL_INT64 ipp_zlib_run(aocl_codec_bench_info *codec_bench_handle,
-            aocl_compression_desc *aocl_codec_handle, AOCL_VOID *hDL,
-            AOCL_INTP *verifyRes);
-AOCL_INT64 ipp_bzip2_run(aocl_codec_bench_info *codec_bench_handle,
-            aocl_compression_desc *aocl_codec_handle, AOCL_VOID *hDL,
-            AOCL_INTP *verifyRes);
-
-AOCL_INTP ipp_setup(aocl_codec_bench_info *codec_bench_handle,
-              aocl_compression_desc *aocl_codec_handle)
-{ 
-    LOG_UNFORMATTED(TRACE, log_ctx, "Enter");
-    AOCL_CHAR ippDir[MAX_FILENAME_LEN] = {0};
-    AOCL_UINT32 ippDirLen = strlen(codec_bench_handle->ippDir);
-    if (ippDirLen > (MAX_FILENAME_LEN - 1)) { // cant fit name + '\0' in ippDir[]
-        LOG_FORMATTED(ERR, log_ctx,
-            "ippDir name longer than %d characters", (int)(MAX_FILENAME_LEN));
-        return ERR_CODEC_BENCH_ARGS;
-    }
-    else if ((ippDirLen == (MAX_FILENAME_LEN - 1)) && ippDir[ippDirLen - 1] != '/') { // cant fit name + '/' + '\0' in ippDir[]
-        LOG_FORMATTED(ERR, log_ctx,
-            "ippDir name with trailing slash longer than %d characters", (int)(MAX_FILENAME_LEN));
-        return ERR_CODEC_BENCH_ARGS;
-    }
-
-    strncpy(ippDir, codec_bench_handle->ippDir, MAX_FILENAME_LEN);
-
-    if(!(ippDirLen == 0 || (ippDirLen < (MAX_FILENAME_LEN-1) && ippDir[ippDirLen-1] == '/' ))) // add trailing '/' to dir name if missing
-    {
-        ippDir[ippDirLen] = '/';
-        ippDir[ippDirLen+1] = '\0';
-    }
-
->>>>>>> f5427442
-    switch (codec_bench_handle->codec_method)
-    {
-        case LZ4:
-        case LZ4HC:
-            {
-                AOCL_CHAR ippFullPath[MAX_FILENAME_LEN+10] = {0};
-                strcpy(ippFullPath, ippDir);
-                strcat(ippFullPath, "liblz4.so");
-                hDL[LZ4] = hDL[LZ4HC] =
-			        dlopen(ippFullPath, RTLD_NOW | RTLD_DEEPBIND);
-            }
-            if (hDL[LZ4] == NULL)
-            {
-<<<<<<< HEAD
-                LOG_FORMATTED(ERR, aocl_codec_handle->printDebugLogs,
-                "Error in opening dynamic library [liblz4.so]:[%s]",
-                dlerror());
-                LOG_UNFORMATTED(TRACE, aocl_codec_handle->printDebugLogs, "Exit");
-                return -2;
-            }
-#ifdef _GNU_SOURCE
-            if (aocl_codec_handle->printDebugLogs)
-            {
-                Dl_info dl_info;
-                dladdr(dlsym(hDL[LZ4], "LZ4_decompress_safe"), &dl_info);
-                LOG_FORMATTED(INFO, aocl_codec_handle->printDebugLogs,
-                "Library [liblz4.so] opened from path: [%s]",
-                dl_info.dli_fname);
-            }
-=======
-                LOG_FORMATTED(ERR, log_ctx,
-                "Error in opening dynamic library [liblz4.so]:[%s]",
-                dlerror());
-                LOG_UNFORMATTED(TRACE, log_ctx, "Exit");
-                return ERR_CODEC_BENCH_METHOD;
-            }
-#ifdef _GNU_SOURCE
-            LOG_LIBRARY_OPENED(LZ4, log_ctx, "LZ4_decompress_safe", "liblz4.so")
->>>>>>> f5427442
-#endif
-            break;
-        case ZLIB:
-            {
-                AOCL_CHAR ippFullPath[MAX_FILENAME_LEN+10] = {0};
-                strcpy(ippFullPath, ippDir);
-                strcat(ippFullPath, "libz.so");
-                hDL[ZLIB] = dlopen(ippFullPath, RTLD_NOW | RTLD_DEEPBIND);
-            }
-            if (hDL[ZLIB] == NULL)
-            {
-<<<<<<< HEAD
-                LOG_FORMATTED(ERR, aocl_codec_handle->printDebugLogs,
-                "Error in opening dynamic library [libz.so]:[%s]", dlerror());
-                LOG_UNFORMATTED(TRACE, aocl_codec_handle->printDebugLogs, "Exit");
-                return -2;
-=======
-                LOG_FORMATTED(ERR, log_ctx,
-                "Error in opening dynamic library [libz.so]:[%s]", dlerror());
-                LOG_UNFORMATTED(TRACE, log_ctx, "Exit");
-                return ERR_CODEC_BENCH_METHOD;
->>>>>>> f5427442
-            }
-#ifdef _GNU_SOURCE
-            LOG_LIBRARY_OPENED(ZLIB, log_ctx, "uncompress", "libz.so")
-#endif
-            break;
-        case BZIP2:
-            {
-                AOCL_CHAR ippFullPath[MAX_FILENAME_LEN+10] = {0};
-                strcpy(ippFullPath, ippDir);
-                strcat(ippFullPath, "libbz2.so");
-                hDL[BZIP2] = dlopen(ippFullPath, RTLD_NOW | RTLD_DEEPBIND);
-            }
-            if (hDL[BZIP2] == NULL)
-            {
-<<<<<<< HEAD
-                Dl_info dl_info;
-                dladdr(dlsym(hDL[ZLIB], "uncompress"), &dl_info);
-                LOG_FORMATTED(INFO, aocl_codec_handle->printDebugLogs,
-                "Library [libz.so] opened from path: [%s]", dl_info.dli_fname);
-=======
-                LOG_FORMATTED(ERR, log_ctx,
-                "Error in opening dynamic library [libbz2.so]:[%s]", dlerror());
-                LOG_UNFORMATTED(TRACE, log_ctx, "Exit");
-                return ERR_CODEC_BENCH_METHOD;
->>>>>>> f5427442
-            }
-#ifdef _GNU_SOURCE
-            LOG_LIBRARY_OPENED(BZIP2, log_ctx, "BZ2_bzBuffToBuffDecompress", "libbz2.so")
-#endif
-            break;
-<<<<<<< HEAD
-        case BZIP2:
-            hDL[BZIP2] = dlopen("libbz2.so", RTLD_NOW | RTLD_DEEPBIND);
-            if (hDL[BZIP2] == NULL)
-            {
-                LOG_FORMATTED(ERR, aocl_codec_handle->printDebugLogs,
-                "Error in opening dynamic library [libbz2.so]:[%s]", dlerror());
-                LOG_UNFORMATTED(TRACE, aocl_codec_handle->printDebugLogs, "Exit");
-                return -2;
-            }
-#ifdef _GNU_SOURCE
-            if (aocl_codec_handle->printDebugLogs)
-            {
-                Dl_info dl_info;
-                dladdr(dlsym(hDL[BZIP2], "BZ2_bzBuffToBuffDecompress"), &dl_info);
-                LOG_FORMATTED(INFO, aocl_codec_handle->printDebugLogs,
-                "Library [libbz2.so] opened from path: [%s]", dl_info.dli_fname);
-            }
-#endif
-            break;
-        case LZMA:
-        case SNAPPY:
-        case ZSTD:
-            LOG_UNFORMATTED(ERR, aocl_codec_handle->printDebugLogs,
-            "Only supported compression methods are: LZ4, LZ4HC, ZLIB and BZIP2");
-            LOG_UNFORMATTED(TRACE, aocl_codec_handle->printDebugLogs, "Exit");
-            return -1;
-=======
-        case LZMA:
-        case SNAPPY:
-        case ZSTD:
-            LOG_UNFORMATTED(ERR, log_ctx,
-            "Only supported compression methods are: LZ4, LZ4HC, ZLIB and BZIP2");
-            LOG_UNFORMATTED(TRACE, log_ctx, "Exit");
-            return ERR_CODEC_BENCH_ARGS;
->>>>>>> f5427442
-            break;
-        case -1:
-            {
-                AOCL_CHAR ippFullPath[MAX_FILENAME_LEN+10] = {0};
-                strcpy(ippFullPath, ippDir);
-                strcat(ippFullPath, "liblz4.so");
-                hDL[LZ4] = hDL[LZ4HC] = 
-                    dlopen(ippFullPath, RTLD_NOW | RTLD_DEEPBIND);
-            }
-            if (hDL[LZ4] == NULL)
-            {
-<<<<<<< HEAD
-                LOG_FORMATTED(ERR, aocl_codec_handle->printDebugLogs,
-                "Error in opening dynamic library [liblz4.so]:[%s]",
-                dlerror());
-                LOG_UNFORMATTED(TRACE, aocl_codec_handle->printDebugLogs, "Exit");
-                return -2;
-=======
-                LOG_FORMATTED(ERR, log_ctx,
-                "Error in opening dynamic library [liblz4.so]:[%s]",
-                dlerror());
-                LOG_UNFORMATTED(TRACE, log_ctx, "Exit");
-                return ERR_CODEC_BENCH_METHOD;
->>>>>>> f5427442
-            }
-#ifdef _GNU_SOURCE
-            LOG_LIBRARY_OPENED(LZ4, log_ctx, "LZ4_decompress_safe", "liblz4.so")
-#endif
-            {
-<<<<<<< HEAD
-                Dl_info dl_info;
-                dladdr(dlsym(hDL[LZ4], "LZ4_decompress_safe"), &dl_info);
-                LOG_FORMATTED(INFO, aocl_codec_handle->printDebugLogs,
-                "Library [liblz4.so] opened from path: [%s]",
-                dl_info.dli_fname);
-=======
-                AOCL_CHAR ippFullPath[MAX_FILENAME_LEN+10] = {0};
-                strcpy(ippFullPath, ippDir);
-                strcat(ippFullPath, "libz.so");
-                hDL[ZLIB] = dlopen(ippFullPath, RTLD_NOW | RTLD_DEEPBIND);
->>>>>>> f5427442
-            }
-            if (hDL[ZLIB] == NULL)
-            {
-<<<<<<< HEAD
-                LOG_FORMATTED(ERR, aocl_codec_handle->printDebugLogs,
-                "Error in opening dynamic library [libz.so]:[%s]", dlerror());
-                LOG_UNFORMATTED(TRACE, aocl_codec_handle->printDebugLogs, "Exit");
-                return -2;
-=======
-                LOG_FORMATTED(ERR, log_ctx,
-                "Error in opening dynamic library [libz.so]:[%s]", dlerror());
-                LOG_UNFORMATTED(TRACE, log_ctx, "Exit");
-                return ERR_CODEC_BENCH_METHOD;
->>>>>>> f5427442
-            }
-#ifdef _GNU_SOURCE
-            LOG_LIBRARY_OPENED(ZLIB, log_ctx, "uncompress", "libz.so")
-#endif
-            {
-                AOCL_CHAR ippFullPath[MAX_FILENAME_LEN+10] = {0};
-                strcpy(ippFullPath, ippDir);
-                strcat(ippFullPath, "libbz2.so");
-                hDL[BZIP2] = dlopen(ippFullPath, RTLD_NOW | RTLD_DEEPBIND);
-            }
-            if (hDL[BZIP2] == NULL)
-            {
-<<<<<<< HEAD
-                Dl_info dl_info;
-                dladdr(dlsym(hDL[ZLIB], "uncompress"), &dl_info);
-                LOG_FORMATTED(INFO, aocl_codec_handle->printDebugLogs,
-                "Library [libz.so] opened from path: [%s]", dl_info.dli_fname);
-=======
-                LOG_FORMATTED(ERR, log_ctx,
-                "Error in opening dynamic library [libbz2.so]:[%s]", dlerror());
-                LOG_UNFORMATTED(TRACE, log_ctx, "Exit");
-                return ERR_CODEC_BENCH_METHOD;
->>>>>>> f5427442
-            }
-#ifdef _GNU_SOURCE
-            LOG_LIBRARY_OPENED(BZIP2, log_ctx, "BZ2_bzBuffToBuffDecompress", "libbz2.so")
-#endif
-            hDL[BZIP2] = dlopen("libbz2.so", RTLD_NOW | RTLD_DEEPBIND);
-            if (hDL[BZIP2] == NULL)
-            {
-                LOG_FORMATTED(ERR, aocl_codec_handle->printDebugLogs,
-                "Error in opening dynamic library [libbz2.so]:[%s]", dlerror());
-                LOG_UNFORMATTED(TRACE, aocl_codec_handle->printDebugLogs, "Exit");
-                return -2;
-            }
-#ifdef _GNU_SOURCE
-            if (aocl_codec_handle->printDebugLogs)
-            {
-                Dl_info dl_info;
-                dladdr(dlsym(hDL[BZIP2], "BZ2_bzBuffToBuffDecompress"), &dl_info);
-                LOG_FORMATTED(INFO, aocl_codec_handle->printDebugLogs,
-                "Library [libbz2.so] opened from path: [%s]", dl_info.dli_fname);
-            }
-#endif
-            break;
-        default:
-<<<<<<< HEAD
-            LOG_UNFORMATTED(ERR, aocl_codec_handle->printDebugLogs,
-            "Only supported compression methods are: LZ4, LZ4HC, ZLIB and BZIP2");
-            LOG_UNFORMATTED(TRACE, aocl_codec_handle->printDebugLogs, "Exit");
-            return -1;
-            break;
-    }
-    
-    LOG_UNFORMATTED(TRACE, aocl_codec_handle->printDebugLogs, "Exit");
-=======
-            LOG_UNFORMATTED(ERR, log_ctx,
-            "Only supported compression methods are: LZ4, LZ4HC, ZLIB and BZIP2");
-            LOG_UNFORMATTED(TRACE, log_ctx, "Exit");
-            return ERR_CODEC_BENCH_ARGS;
-            break;
-    }
-    
-    LOG_UNFORMATTED(TRACE, log_ctx, "Exit");
->>>>>>> f5427442
-    return 0;
-}
-
-
-<<<<<<< HEAD
-INT64 ipp_lz4_run(aocl_codec_bench_info *codec_bench_handle,
-                  aocl_compression_desc *aocl_codec_handle, VOID *hDL,
-                  INTP *verifyRes)
-{
-    INT64 resultComp = 0;
-    INT64 resultDecomp = 0;
-    UINTP inSize, file_size;
-    INTP k;
-=======
-AOCL_INT64 ipp_lz4_run(aocl_codec_bench_info *codec_bench_handle,
-                  aocl_compression_desc *aocl_codec_handle, AOCL_VOID *hDL,
-                  AOCL_INTP *verifyRes)
-{
-    AOCL_INT64 resultComp = 0;
-    AOCL_INT64 resultDecomp = 0;
-    AOCL_UINTP inSize, file_size;
-    AOCL_INTP k;
->>>>>>> f5427442
-#ifdef WINDOWS_
-    timer clkTick;
-#endif
-    timeVal startTime, endTime;
-    FILE *inFp = codec_bench_handle->fp;
-    AOCL_INT64 (*fCompDL) (AOCL_CHAR *, AOCL_CHAR *, AOCL_UINTP, AOCL_UINTP);
-    AOCL_INT64 (*fDecompDL) (AOCL_CHAR *, AOCL_CHAR *, AOCL_UINTP, AOCL_UINTP);
-
-<<<<<<< HEAD
-    LOG_UNFORMATTED(TRACE, aocl_codec_handle->printDebugLogs, "Enter");
-
-    fCompDL = (INT64 (*)(CHAR *, CHAR *, UINTP,  UINTP))(uintptr_t)dlsym(hDL, "LZ4_compress_default");
-    fDecompDL = (INT64 (*)(CHAR *, CHAR *, UINTP,  UINTP))(uintptr_t)dlsym(hDL, "LZ4_decompress_safe");
-    if (fCompDL == NULL || fDecompDL == NULL)
-    {
-        LOG_FORMATTED(ERR, aocl_codec_handle->printDebugLogs,
-=======
-    LOG_UNFORMATTED(TRACE, log_ctx, "Enter");
-
-    fCompDL = (AOCL_INT64 (*)(AOCL_CHAR *, AOCL_CHAR *, AOCL_UINTP,  AOCL_UINTP))(uintptr_t)dlsym(hDL, "LZ4_compress_default");
-    fDecompDL = (AOCL_INT64 (*)(AOCL_CHAR *, AOCL_CHAR *, AOCL_UINTP,  AOCL_UINTP))(uintptr_t)dlsym(hDL, "LZ4_decompress_safe");
-    if (fCompDL == NULL || fDecompDL == NULL)
-    {
-        LOG_FORMATTED(ERR, log_ctx,
->>>>>>> f5427442
-        "Error in loading symbols from dynamic library: [%s]", dlerror());
-        LOG_UNFORMATTED(TRACE, log_ctx, "Exit");
-        return ERR_CODEC_BENCH_METHOD;
-    }
-#ifdef WINDOWS_
-    initTimer(clkTick);
-#endif
-    for (k = 0; k < codec_bench_handle->iterations; k++)
-    {
-        AOCL_UINT64 temp_cBestTime = 0;
-        AOCL_UINT64 temp_dBestTime = 0;
-        inSize = codec_bench_handle->inSize;
-        file_size = codec_bench_handle->file_size;
-        while (inSize)
-        {
-            inSize = fread(codec_bench_handle->inPtr, 1, inSize, inFp);
-
-            //compress
-            aocl_codec_handle->inSize = inSize;
-            aocl_codec_handle->outSize = codec_bench_handle->outSize;
-            aocl_codec_handle->inBuf = codec_bench_handle->inPtr;
-            aocl_codec_handle->outBuf = codec_bench_handle->outPtr;
-            getTime(startTime);
-            resultComp = fCompDL(aocl_codec_handle->inBuf,
-                                 aocl_codec_handle->outBuf,
-                                 aocl_codec_handle->inSize,
-                                 aocl_codec_handle->outSize);
-            getTime(endTime);
-            aocl_codec_handle->cSize = resultComp;
-            aocl_codec_handle->cTime = diffTime(clkTick, startTime, endTime);
-            aocl_codec_handle->cSpeed = (aocl_codec_handle->inSize * 1000.0) /
-                                        aocl_codec_handle->cTime;
-
-            if (resultComp <= 0)
-            {
-                LOG_UNFORMATTED(TRACE, log_ctx, "Exit");
-                return ERR_CODEC_BENCH_ARGS;
-            }
-
-            //decompress
-            aocl_codec_handle->inSize = resultComp;
-            aocl_codec_handle->outSize = inSize;
-            aocl_codec_handle->inBuf = codec_bench_handle->outPtr;
-            aocl_codec_handle->outBuf = codec_bench_handle->decompPtr;
-            getTime(startTime);
-            resultDecomp = fDecompDL(aocl_codec_handle->inBuf,
-                                     aocl_codec_handle->outBuf,
-                                     aocl_codec_handle->inSize,
-                                     aocl_codec_handle->outSize);
-            getTime(endTime);
-            aocl_codec_handle->dSize = resultDecomp;
-            aocl_codec_handle->dTime = diffTime(clkTick, startTime, endTime);
-            aocl_codec_handle->dSpeed = (aocl_codec_handle->dSize * 1000.0) /
-                                        aocl_codec_handle->dTime;
-
-            if (resultDecomp <= 0)
-            {
-                LOG_UNFORMATTED(TRACE, log_ctx, "Exit");
-                return ERR_CODEC_BENCH_ARGS;
-            }
-
-            if (codec_bench_handle->verify)
-            {
-                *verifyRes = memcmp(codec_bench_handle->inPtr,
-                                    codec_bench_handle->decompPtr, inSize);
-                if (*verifyRes != 0)
-                {
-                    LOG_UNFORMATTED(TRACE, log_ctx, "Exit");
-                    return ERR_CODEC_BENCH_FILE_IO;
-                }
-            }
-            if (codec_bench_handle->print_stats)
-            {
-                codec_bench_handle->cTime +=
-                    aocl_codec_handle->cTime;
-                codec_bench_handle->cSize +=
-                    aocl_codec_handle->cSize;
-                codec_bench_handle->dTime +=
-                    aocl_codec_handle->dTime;
-                codec_bench_handle->dSize +=
-                    aocl_codec_handle->dSize;
-                
-                temp_cBestTime += aocl_codec_handle->cTime;
-                temp_dBestTime += aocl_codec_handle->dTime;
-            }
-            file_size -= inSize;
-            inSize = (file_size > inSize) ? inSize : file_size;
-        }
-        rewind(inFp);
-
-        if (codec_bench_handle->print_stats)
-        {
-            codec_bench_handle->cBestTime = temp_cBestTime < codec_bench_handle->cBestTime ?
-                temp_cBestTime : codec_bench_handle->cBestTime;
-            codec_bench_handle->dBestTime = temp_dBestTime < codec_bench_handle->dBestTime ?
-                temp_dBestTime : codec_bench_handle->dBestTime;
-        }
-    }
-
-<<<<<<< HEAD
-    LOG_UNFORMATTED(TRACE, aocl_codec_handle->printDebugLogs, "Exit");
-=======
-    LOG_UNFORMATTED(TRACE, log_ctx, "Exit");
->>>>>>> f5427442
-
-    return 0;
-}
-
-<<<<<<< HEAD
-INT64 ipp_lz4hc_run(aocl_codec_bench_info *codec_bench_handle,
-                    aocl_compression_desc *aocl_codec_handle, VOID *hDL,
-                    INTP *verifyRes)
-{
-    INT64 resultComp = 0;
-    INT64 resultDecomp = 0;
-    UINTP inSize, file_size;
-    INTP k;
-=======
-AOCL_INT64 ipp_lz4hc_run(aocl_codec_bench_info *codec_bench_handle,
-                    aocl_compression_desc *aocl_codec_handle, AOCL_VOID *hDL,
-                    AOCL_INTP *verifyRes)
-{
-    AOCL_INT64 resultComp = 0;
-    AOCL_INT64 resultDecomp = 0;
-    AOCL_UINTP inSize, file_size;
-    AOCL_INTP k;
->>>>>>> f5427442
-#ifdef WINDOWS_
-    timer clkTick;
-#endif
-    timeVal startTime, endTime;
-    FILE *inFp = codec_bench_handle->fp;
-    AOCL_INT64 (*fCompDL) (AOCL_CHAR *, AOCL_CHAR *, AOCL_UINTP, AOCL_UINTP, AOCL_UINTP);
-    AOCL_INT64 (*fDecompDL) (AOCL_CHAR *, AOCL_CHAR *, AOCL_UINTP, AOCL_UINTP);
-
-<<<<<<< HEAD
-    LOG_UNFORMATTED(TRACE, aocl_codec_handle->printDebugLogs, "Enter");
-
-    fCompDL = (INT64 (*)(CHAR *, CHAR *, UINTP,  UINTP,  UINTP))(uintptr_t)dlsym(hDL, "LZ4_compress_HC");
-    fDecompDL = (INT64 (*)(CHAR *, CHAR *, UINTP,  UINTP))(uintptr_t)dlsym(hDL, "LZ4_decompress_safe");
-    if (fCompDL == NULL || fDecompDL == NULL)
-    {
-        LOG_FORMATTED(ERR, aocl_codec_handle->printDebugLogs,
-=======
-    LOG_UNFORMATTED(TRACE, log_ctx, "Enter");
-
-    fCompDL = (AOCL_INT64 (*)(AOCL_CHAR *, AOCL_CHAR *, AOCL_UINTP,  AOCL_UINTP,  AOCL_UINTP))(uintptr_t)dlsym(hDL, "LZ4_compress_HC");
-    fDecompDL = (AOCL_INT64 (*)(AOCL_CHAR *, AOCL_CHAR *, AOCL_UINTP,  AOCL_UINTP))(uintptr_t)dlsym(hDL, "LZ4_decompress_safe");
-    if (fCompDL == NULL || fDecompDL == NULL)
-    {
-        LOG_FORMATTED(ERR, log_ctx,
->>>>>>> f5427442
-        "Error in loading symbols from dynamic library: [%s]", dlerror());
-        LOG_UNFORMATTED(TRACE, log_ctx, "Exit");
-        return ERR_CODEC_BENCH_METHOD;
-    }
-#ifdef WINDOWS_
-    initTimer(clkTick);
-#endif
-    for (k = 0; k < codec_bench_handle->iterations; k++)
-    {
-        AOCL_UINT64 temp_cBestTime = 0;
-        AOCL_UINT64 temp_dBestTime = 0;
-        inSize = codec_bench_handle->inSize;
-        file_size = codec_bench_handle->file_size;
-        while (inSize)
-        {
-            inSize = fread(codec_bench_handle->inPtr, 1, inSize, inFp);
-
-            //compress
-            aocl_codec_handle->inSize = inSize;
-            aocl_codec_handle->outSize = codec_bench_handle->outSize;
-            aocl_codec_handle->inBuf = codec_bench_handle->inPtr;
-            aocl_codec_handle->outBuf = codec_bench_handle->outPtr;
-            getTime(startTime);
-            resultComp = fCompDL(aocl_codec_handle->inBuf,
-                                 aocl_codec_handle->outBuf,
-                                 aocl_codec_handle->inSize,
-                                 aocl_codec_handle->outSize,
-                                 aocl_codec_handle->level);
-            getTime(endTime);
-            aocl_codec_handle->cSize = resultComp;
-            aocl_codec_handle->cTime = diffTime(clkTick, startTime, endTime);
-            aocl_codec_handle->cSpeed = (aocl_codec_handle->inSize * 1000.0) /
-                                        aocl_codec_handle->cTime;
-
-            if (resultComp <= 0)
-            {
-                LOG_UNFORMATTED(TRACE, log_ctx, "Exit");
-                return ERR_CODEC_BENCH_ARGS;
-            }
-
-            //decompress
-            aocl_codec_handle->inSize = resultComp;
-            aocl_codec_handle->outSize = inSize;
-            aocl_codec_handle->inBuf = codec_bench_handle->outPtr;
-            aocl_codec_handle->outBuf = codec_bench_handle->decompPtr;
-            getTime(startTime);
-            resultDecomp = fDecompDL(aocl_codec_handle->inBuf,
-                                     aocl_codec_handle->outBuf,
-                                     aocl_codec_handle->inSize,
-                                     aocl_codec_handle->outSize);
-            getTime(endTime);
-            aocl_codec_handle->dSize = resultDecomp;
-            aocl_codec_handle->dTime = diffTime(clkTick, startTime, endTime);
-            aocl_codec_handle->dSpeed = (aocl_codec_handle->dSize * 1000.0) /
-                                        aocl_codec_handle->dTime;
-
-            if (resultDecomp <= 0)
-            {
-                LOG_UNFORMATTED(TRACE, log_ctx, "Exit");
-                return ERR_CODEC_BENCH_ARGS;
-            }
-
-            if (codec_bench_handle->verify)
-            {
-                *verifyRes = memcmp(codec_bench_handle->inPtr,
-                                    codec_bench_handle->decompPtr, inSize);
-                if (*verifyRes != 0)
-                {
-                    LOG_UNFORMATTED(TRACE, log_ctx, "Exit");
-                    return ERR_CODEC_BENCH_FILE_IO;
-                }
-            }
-            if (codec_bench_handle->print_stats)
-            {
-                codec_bench_handle->cTime +=
-                    aocl_codec_handle->cTime;
-                codec_bench_handle->cSize +=
-                    aocl_codec_handle->cSize;
-                codec_bench_handle->dTime +=
-                    aocl_codec_handle->dTime;
-                codec_bench_handle->dSize +=
-                    aocl_codec_handle->dSize;
-                
-                temp_cBestTime += aocl_codec_handle->cTime;
-                temp_dBestTime += aocl_codec_handle->dTime;
-            }
-            file_size -= inSize;
-            inSize = (file_size > inSize) ? inSize : file_size;
-        }
-        rewind(inFp);
-
-        if (codec_bench_handle->print_stats)
-        {
-            codec_bench_handle->cBestTime = temp_cBestTime < codec_bench_handle->cBestTime ?
-                temp_cBestTime : codec_bench_handle->cBestTime;
-            codec_bench_handle->dBestTime = temp_dBestTime < codec_bench_handle->dBestTime ?
-                temp_dBestTime : codec_bench_handle->dBestTime;
-        }
-    }
-
-<<<<<<< HEAD
-    LOG_UNFORMATTED(TRACE, aocl_codec_handle->printDebugLogs, "Exit");
-=======
-    LOG_UNFORMATTED(TRACE, log_ctx, "Exit");
->>>>>>> f5427442
-
-    return 0;
-}
-
-<<<<<<< HEAD
-INT64 ipp_zlib_run(aocl_codec_bench_info *codec_bench_handle,
-                   aocl_compression_desc *aocl_codec_handle, VOID *hDL,
-                   INTP *verifyRes)
-{
-    INT64 resultComp = 0;
-    INT64 resultDecomp = 0;
-    UINTP inSize, file_size;
-    INTP k, ret;
-=======
-AOCL_INT64 ipp_zlib_run(aocl_codec_bench_info *codec_bench_handle,
-                   aocl_compression_desc *aocl_codec_handle, AOCL_VOID *hDL,
-                   AOCL_INTP *verifyRes)
-{
-    AOCL_INT64 resultComp = 0;
-    AOCL_INT64 resultDecomp = 0;
-    AOCL_UINTP inSize, file_size;
-    AOCL_INTP k, ret;
->>>>>>> f5427442
-#ifdef WINDOWS_
-    timer clkTick;
-#endif
-    timeVal startTime, endTime;
-    FILE *inFp = codec_bench_handle->fp;
-    AOCL_INT64 (*fCompDL) (AOCL_UINT8 *, uLongf *, AOCL_UINT8 *, AOCL_UINTP, AOCL_UINTP);
-    AOCL_INT64 (*fDecompDL) (AOCL_UINT8 *, uLongf *, AOCL_UINT8 *, AOCL_UINTP);
-
-<<<<<<< HEAD
-    LOG_UNFORMATTED(TRACE, aocl_codec_handle->printDebugLogs, "Enter");
-
-    fCompDL = (INT64 (*)(UINT8 *, uLongf *, UINT8 *, UINTP,  UINTP))(uintptr_t)dlsym(hDL, "compress2");
-    fDecompDL = (INT64 (*)(UINT8 *, uLongf *, UINT8 *, UINTP))(uintptr_t)dlsym(hDL, "uncompress");
-    if (fCompDL == NULL || fDecompDL == NULL)
-    {
-        LOG_FORMATTED(ERR, aocl_codec_handle->printDebugLogs,
-=======
-    LOG_UNFORMATTED(TRACE, log_ctx, "Enter");
-
-    fCompDL = (AOCL_INT64 (*)(AOCL_UINT8 *, uLongf *, AOCL_UINT8 *, AOCL_UINTP,  AOCL_UINTP))(uintptr_t)dlsym(hDL, "compress2");
-    fDecompDL = (AOCL_INT64 (*)(AOCL_UINT8 *, uLongf *, AOCL_UINT8 *, AOCL_UINTP))(uintptr_t)dlsym(hDL, "uncompress");
-    if (fCompDL == NULL || fDecompDL == NULL)
-    {
-        LOG_FORMATTED(ERR, log_ctx,
->>>>>>> f5427442
-        "Error in loading symbols from dynamic library: [%s]", dlerror());
-        LOG_UNFORMATTED(TRACE, log_ctx, "Exit");
-        return ERR_CODEC_BENCH_METHOD;
-    }
-#ifdef WINDOWS_
-    initTimer(clkTick);
-#endif
-    for (k = 0; k < codec_bench_handle->iterations; k++)
-    {    
-        AOCL_UINT64 temp_cBestTime = 0;
-        AOCL_UINT64 temp_dBestTime = 0;
-        inSize = codec_bench_handle->inSize;
-        file_size = codec_bench_handle->file_size;
-        while (inSize)
-        {
-            inSize = fread(codec_bench_handle->inPtr, 1, inSize, inFp);
-
-            //compress
-            aocl_codec_handle->inSize = inSize;
-            aocl_codec_handle->outSize = codec_bench_handle->outSize;
-            aocl_codec_handle->inBuf = codec_bench_handle->inPtr;
-            aocl_codec_handle->outBuf = codec_bench_handle->outPtr;
-            getTime(startTime);
-            ret = fCompDL((AOCL_UINT8 *)aocl_codec_handle->outBuf,
-                          (uLongf *)&aocl_codec_handle->outSize,
-                          (AOCL_UINT8 *)aocl_codec_handle->inBuf,
-                          (AOCL_UINTP)aocl_codec_handle->inSize,
-                          (AOCL_UINTP)aocl_codec_handle->level);
-            getTime(endTime);
-            aocl_codec_handle->cSize = resultComp = aocl_codec_handle->outSize;
-            aocl_codec_handle->cTime = diffTime(clkTick, startTime, endTime);
-            aocl_codec_handle->cSpeed = (aocl_codec_handle->inSize * 1000.0) /
-                                        aocl_codec_handle->cTime;
-
-            if (ret != Z_OK)
-            {
-                LOG_UNFORMATTED(TRACE, log_ctx, "Exit");
-                return ERR_CODEC_BENCH_ARGS;
-            }
-
-            //decompress
-            aocl_codec_handle->inSize = resultComp;
-            aocl_codec_handle->outSize = inSize;
-            aocl_codec_handle->inBuf = codec_bench_handle->outPtr;
-            aocl_codec_handle->outBuf = codec_bench_handle->decompPtr;
-            getTime(startTime);
-            ret = fDecompDL((AOCL_UINT8 *)aocl_codec_handle->outBuf,
-                            (uLongf *)&aocl_codec_handle->outSize,
-                            (AOCL_UINT8 *)aocl_codec_handle->inBuf,
-                            aocl_codec_handle->inSize);
-            getTime(endTime);
-            aocl_codec_handle->dSize = resultDecomp = aocl_codec_handle->outSize;
-            aocl_codec_handle->dTime = diffTime(clkTick, startTime, endTime);
-            aocl_codec_handle->dSpeed = (aocl_codec_handle->dSize * 1000.0) /
-                                        aocl_codec_handle->dTime;
-
-            if (ret != Z_OK)
-                return ERR_CODEC_BENCH_ARGS;
-
-            if (codec_bench_handle->verify)
-            {
-                *verifyRes = memcmp(codec_bench_handle->inPtr,
-                                    codec_bench_handle->decompPtr, inSize);
-                if (*verifyRes != 0)
-                {
-                    LOG_UNFORMATTED(TRACE, log_ctx, "Exit");
-                    return ERR_CODEC_BENCH_FILE_IO;
-                }
-            }
-            if (codec_bench_handle->print_stats)
-            {
-                codec_bench_handle->cTime +=
-                    aocl_codec_handle->cTime;
-                codec_bench_handle->cSize +=
-                    aocl_codec_handle->cSize;
-                codec_bench_handle->dTime +=
-                    aocl_codec_handle->dTime;
-                codec_bench_handle->dSize +=
-                    aocl_codec_handle->dSize;
-                
-                temp_cBestTime += aocl_codec_handle->cTime;
-                temp_dBestTime += aocl_codec_handle->dTime;
-            }
-            file_size -= inSize;
-            inSize = (file_size > inSize) ? inSize : file_size;
-        }
-        rewind(inFp);
-
-        if (codec_bench_handle->print_stats)
-        {
-            codec_bench_handle->cBestTime = temp_cBestTime < codec_bench_handle->cBestTime ?
-                temp_cBestTime : codec_bench_handle->cBestTime;
-            codec_bench_handle->dBestTime = temp_dBestTime < codec_bench_handle->dBestTime ?
-                temp_dBestTime : codec_bench_handle->dBestTime;
-        }
-    }
-
-<<<<<<< HEAD
-    LOG_UNFORMATTED(TRACE, aocl_codec_handle->printDebugLogs, "Exit");
-
-    return 0;
-}
-
-INT64 ipp_bzip2_run(aocl_codec_bench_info *codec_bench_handle,
-                   aocl_compression_desc *aocl_codec_handle, VOID *hDL,
-                   INTP *verifyRes)
-{
-    INT64 resultComp = 0;
-    INT64 resultDecomp = 0;
-    UINTP inSize, file_size;
-    INTP k, ret;
-#ifdef WINDOWS_
-    timer clkTick;
-#endif
-    timeVal startTime, endTime;
-    FILE *inFp = codec_bench_handle->fp;
-    INT64 (*fCompDL) (CHAR *, UINT32 *, CHAR *, UINT32, UINT32, UINT32, UINT32);
-    INT64 (*fDecompDL) (CHAR *, UINT32 *, CHAR *, UINT32, UINT32, UINT32);
-
-    LOG_UNFORMATTED(TRACE, aocl_codec_handle->printDebugLogs, "Enter");
-
-    fCompDL = (INT64 (*)(CHAR *, UINT32 *, CHAR *, UINT32,  UINT32,  UINT32,  UINT32))(uintptr_t)dlsym(hDL, "BZ2_bzBuffToBuffCompress");
-    fDecompDL = (INT64 (*)(CHAR *, UINT32 *, CHAR *, UINT32,  UINT32,  UINT32))(uintptr_t)dlsym(hDL, "BZ2_bzBuffToBuffDecompress");
-    if (fCompDL == NULL || fDecompDL == NULL)
-    {
-        LOG_FORMATTED(ERR, aocl_codec_handle->printDebugLogs,
-        "Error in loading symbols from dynamic library: [%s]", dlerror());
-        return -2;
-    }
-#ifdef WINDOWS_
-    initTimer(clkTick);
-#endif
-    for (k = 0; k < codec_bench_handle->iterations; k++)
-    {
-        inSize = codec_bench_handle->inSize;
-        file_size = codec_bench_handle->file_size;
-        while (inSize)
-        {
-            inSize = fread(codec_bench_handle->inPtr, 1, inSize, inFp);
-
-            //compress
-            aocl_codec_handle->inSize = inSize;
-            aocl_codec_handle->outSize = codec_bench_handle->outSize;
-            aocl_codec_handle->inBuf = codec_bench_handle->inPtr;
-            aocl_codec_handle->outBuf = codec_bench_handle->compPtr;
-            getTime(startTime);
-            ret = fCompDL((CHAR *)aocl_codec_handle->outBuf,
-                          (UINT32 *)&aocl_codec_handle->outSize,
-                          (CHAR *)aocl_codec_handle->inBuf,
-                          (UINT32)aocl_codec_handle->inSize,
-                          (INT32)aocl_codec_handle->level, 0, 0);
-            getTime(endTime);
-            aocl_codec_handle->cSize = resultComp = aocl_codec_handle->outSize;
-            aocl_codec_handle->cTime = diffTime(clkTick, startTime, endTime);
-            aocl_codec_handle->cSpeed = (aocl_codec_handle->inSize * 1000.0) /
-                                        aocl_codec_handle->cTime;
-
-            if (ret != Z_OK)
-                return -1;
-
-            //decompress
-            aocl_codec_handle->inSize = resultComp;
-            aocl_codec_handle->outSize = inSize;
-            aocl_codec_handle->inBuf = codec_bench_handle->compPtr;
-            aocl_codec_handle->outBuf = codec_bench_handle->decompPtr;
-            getTime(startTime);
-            ret = fDecompDL((CHAR *)aocl_codec_handle->outBuf,
-                            (UINT32 *)&aocl_codec_handle->outSize,
-                            (CHAR *)aocl_codec_handle->inBuf,
-                            (UINT32)aocl_codec_handle->inSize, 0, 0);
-            getTime(endTime);
-            aocl_codec_handle->dSize = resultDecomp = aocl_codec_handle->outSize;
-            aocl_codec_handle->dTime = diffTime(clkTick, startTime, endTime);
-            aocl_codec_handle->dSpeed = (aocl_codec_handle->dSize * 1000.0) /
-                                        aocl_codec_handle->dTime;
-
-            if (ret != Z_OK)
-                return -1;
-
-            if (codec_bench_handle->verify)
-            {
-                *verifyRes = memcmp(codec_bench_handle->inPtr,
-                                    codec_bench_handle->decompPtr, inSize);
-                if (*verifyRes != 0)
-                {
-                    return -3;
-                }
-            }
-            if (codec_bench_handle->print_stats)
-            {
-                codec_bench_handle->cTime +=
-                    aocl_codec_handle->cTime;
-                codec_bench_handle->cSize +=
-                    aocl_codec_handle->cSize;
-                codec_bench_handle->dTime +=
-                    aocl_codec_handle->dTime;
-                codec_bench_handle->dSize +=
-                    aocl_codec_handle->dSize;
-                codec_bench_handle->cBestTime = 
-                    (codec_bench_handle->cBestTime == 0) ? 
-                    aocl_codec_handle->cTime :
-                    (codec_bench_handle->cBestTime > 
-                     aocl_codec_handle->cTime) ?
-                    aocl_codec_handle->cTime : 
-                    codec_bench_handle->cBestTime;
-                codec_bench_handle->dBestTime = 
-                    (codec_bench_handle->dBestTime == 0) ? 
-                    aocl_codec_handle->dTime :
-                    (codec_bench_handle->dBestTime > 
-                     aocl_codec_handle->dTime) ?
-                    aocl_codec_handle->dTime : 
-                    codec_bench_handle->dBestTime;
-            }
-            file_size -= inSize;
-            inSize = (file_size > inSize) ? inSize : file_size;
-        }
-        rewind(inFp);
-    }
-
-    LOG_UNFORMATTED(TRACE, aocl_codec_handle->printDebugLogs, "Exit");
-=======
-    LOG_UNFORMATTED(TRACE, log_ctx, "Exit");
->>>>>>> f5427442
-
-    return 0;
-}
-
-<<<<<<< HEAD
-INT64 ipp_run(aocl_codec_bench_info *codec_bench_handle,
-              aocl_compression_desc *aocl_codec_handle)
-{
-    aocl_compression_type i; 
-    INTP l, verifyRes, ret;
-
-    LOG_UNFORMATTED(TRACE, aocl_codec_handle->printDebugLogs, "Enter");
-=======
-AOCL_INT64 ipp_bzip2_run(aocl_codec_bench_info *codec_bench_handle,
-                   aocl_compression_desc *aocl_codec_handle, AOCL_VOID *hDL,
-                   AOCL_INTP *verifyRes)
-{
-    AOCL_INT64 resultComp = 0;
-    AOCL_INT64 resultDecomp = 0;
-    AOCL_UINTP inSize, file_size;
-    AOCL_INTP k, ret;
-#ifdef WINDOWS_
-    timer clkTick;
-#endif
-    timeVal startTime, endTime;
-    FILE *inFp = codec_bench_handle->fp;
-    AOCL_INT64 (*fCompDL) (AOCL_CHAR *, AOCL_UINT32 *, AOCL_CHAR *, AOCL_UINT32, AOCL_UINT32, AOCL_UINT32, AOCL_UINT32);
-    AOCL_INT64 (*fDecompDL) (AOCL_CHAR *, AOCL_UINT32 *, AOCL_CHAR *, AOCL_UINT32, AOCL_UINT32, AOCL_UINT32);
-
-    LOG_UNFORMATTED(TRACE, log_ctx, "Enter");
-
-    fCompDL = (AOCL_INT64 (*)(AOCL_CHAR *, AOCL_UINT32 *, AOCL_CHAR *, AOCL_UINT32,  AOCL_UINT32,  AOCL_UINT32,  AOCL_UINT32))(uintptr_t)dlsym(hDL, "BZ2_bzBuffToBuffCompress");
-    fDecompDL = (AOCL_INT64 (*)(AOCL_CHAR *, AOCL_UINT32 *, AOCL_CHAR *, AOCL_UINT32,  AOCL_UINT32,  AOCL_UINT32))(uintptr_t)dlsym(hDL, "BZ2_bzBuffToBuffDecompress");
-    if (fCompDL == NULL || fDecompDL == NULL)
-    {
-        LOG_FORMATTED(ERR, log_ctx,
-        "Error in loading symbols from dynamic library: [%s]", dlerror());
-        LOG_UNFORMATTED(TRACE, log_ctx, "Exit");
-        return ERR_CODEC_BENCH_METHOD;
-    }
-#ifdef WINDOWS_
-    initTimer(clkTick);
-#endif
-    for (k = 0; k < codec_bench_handle->iterations; k++)
-    {
-        AOCL_UINT64 temp_cBestTime = 0;
-        AOCL_UINT64 temp_dBestTime = 0;
-        inSize = codec_bench_handle->inSize;
-        file_size = codec_bench_handle->file_size;
-        while (inSize)
-        {
-            inSize = fread(codec_bench_handle->inPtr, 1, inSize, inFp);
-
-            //compress
-            aocl_codec_handle->inSize = inSize;
-            aocl_codec_handle->outSize = codec_bench_handle->outSize;
-            aocl_codec_handle->inBuf = codec_bench_handle->inPtr;
-            aocl_codec_handle->outBuf = codec_bench_handle->outPtr;
-            getTime(startTime);
-            ret = fCompDL((AOCL_CHAR *)aocl_codec_handle->outBuf,
-                          (AOCL_UINT32 *)&aocl_codec_handle->outSize,
-                          (AOCL_CHAR *)aocl_codec_handle->inBuf,
-                          (AOCL_UINT32)aocl_codec_handle->inSize,
-                          (AOCL_INT32)aocl_codec_handle->level, 0, 0);
-            getTime(endTime);
-            aocl_codec_handle->cSize = resultComp = aocl_codec_handle->outSize;
-            aocl_codec_handle->cTime = diffTime(clkTick, startTime, endTime);
-            aocl_codec_handle->cSpeed = (aocl_codec_handle->inSize * 1000.0) /
-                                        aocl_codec_handle->cTime;
-
-            if (ret != Z_OK)
-            {
-                LOG_UNFORMATTED(TRACE, log_ctx, "Exit");
-                return ERR_CODEC_BENCH_ARGS;
-            }
-
-            //decompress
-            aocl_codec_handle->inSize = resultComp;
-            aocl_codec_handle->outSize = inSize;
-            aocl_codec_handle->inBuf = codec_bench_handle->outPtr;
-            aocl_codec_handle->outBuf = codec_bench_handle->decompPtr;
-            getTime(startTime);
-            ret = fDecompDL((AOCL_CHAR *)aocl_codec_handle->outBuf,
-                            (AOCL_UINT32 *)&aocl_codec_handle->outSize,
-                            (AOCL_CHAR *)aocl_codec_handle->inBuf,
-                            (AOCL_UINT32)aocl_codec_handle->inSize, 0, 0);
-            getTime(endTime);
-            aocl_codec_handle->dSize = resultDecomp = aocl_codec_handle->outSize;
-            aocl_codec_handle->dTime = diffTime(clkTick, startTime, endTime);
-            aocl_codec_handle->dSpeed = (aocl_codec_handle->dSize * 1000.0) /
-                                        aocl_codec_handle->dTime;
-
-            if (ret != Z_OK)
-            {
-                LOG_UNFORMATTED(TRACE, log_ctx, "Exit");
-                return ERR_CODEC_BENCH_ARGS;
-            }
-
-            if (codec_bench_handle->verify)
-            {
-                *verifyRes = memcmp(codec_bench_handle->inPtr,
-                                    codec_bench_handle->decompPtr, inSize);
-                if (*verifyRes != 0)
-                {
-                    LOG_UNFORMATTED(TRACE, log_ctx, "Exit");
-                    return ERR_CODEC_BENCH_FILE_IO;
-                }
-            }
-            if (codec_bench_handle->print_stats)
-            {
-                codec_bench_handle->cTime +=
-                    aocl_codec_handle->cTime;
-                codec_bench_handle->cSize +=
-                    aocl_codec_handle->cSize;
-                codec_bench_handle->dTime +=
-                    aocl_codec_handle->dTime;
-                codec_bench_handle->dSize +=
-                    aocl_codec_handle->dSize;
-
-                temp_cBestTime += aocl_codec_handle->cTime;
-                temp_dBestTime += aocl_codec_handle->dTime;
-            }
-            file_size -= inSize;
-            inSize = (file_size > inSize) ? inSize : file_size;
-        }
-        rewind(inFp);
-
-        if (codec_bench_handle->print_stats)
-        {
-            codec_bench_handle->cBestTime = temp_cBestTime < codec_bench_handle->cBestTime ?
-                temp_cBestTime : codec_bench_handle->cBestTime;
-            codec_bench_handle->dBestTime = temp_dBestTime < codec_bench_handle->dBestTime ?
-                temp_dBestTime : codec_bench_handle->dBestTime;
-        }
-    }
-
-    LOG_UNFORMATTED(TRACE, log_ctx, "Exit");
-
-    return 0;
-}
-
-AOCL_INT64 ipp_run(aocl_codec_bench_info *codec_bench_handle,
-              aocl_compression_desc *aocl_codec_handle)
-{
-    aocl_compression_type i; 
-    AOCL_INTP l, verifyRes, ret;
-
-    LOG_UNFORMATTED(TRACE, log_ctx, "Enter");
->>>>>>> f5427442
-
-    aocl_codec_handle->memLimit = codec_bench_handle->mem_limit;
-
-    if (codec_bench_handle->print_stats == 0 &&
-        codec_bench_handle->verify == 1)
-        codec_bench_handle->iterations = 1;
-
-
-    if (codec_bench_handle->codec_method < 0)
-    {
-        for (i = LZ4; i < AOCL_COMPRESSOR_ALGOS_NUM; i++)
-        {
-            if (i == LZMA || i == BZIP2 || i == SNAPPY || i == ZSTD)
-                continue;
-
-            aocl_codec_handle->optVar = codec_list[i].extra_param;
-
-            for (l = codec_list[i].lower_level;
-                 l <= codec_list[i].upper_level; l++)
-            {
-                codec_bench_handle->cTime = 0;
-                codec_bench_handle->cSize = 0;
-                codec_bench_handle->dTime = 0;
-                codec_bench_handle->dSize = 0;
-                codec_bench_handle->cBestTime = UINT64_MAX;
-                codec_bench_handle->dBestTime = UINT64_MAX;
-                aocl_codec_handle->level = l;
-
-<<<<<<< HEAD
-        switch (i)
-        {
-            case LZ4:
-                ret = ipp_lz4_run(codec_bench_handle,
-                                  aocl_codec_handle, hDL[i],
-                                  &verifyRes);
-                break;
-            case LZ4HC:
-                ret = ipp_lz4hc_run(codec_bench_handle,
-                                    aocl_codec_handle, hDL[i],
-                                    &verifyRes);
-                break;
-            case ZLIB:
-                ret = ipp_zlib_run(codec_bench_handle,
-                                   aocl_codec_handle, hDL[i],
-                                   &verifyRes);
-                break;
-            case BZIP2:
-                ret = ipp_bzip2_run(codec_bench_handle,
-                                   aocl_codec_handle, hDL[i],
-                                   &verifyRes);
-                break;
-            default:
-                return -2;
-
-        }
-        
-        if (ret != 0 && ret != -3)
-        {
-            LOG_UNFORMATTED(ERR, aocl_codec_handle->printDebugLogs,
-                "Error in executing the dynamic library");
-            return -1;
-        }
-=======
-                switch (i)
-                {
-                    case LZ4:
-                        ret = ipp_lz4_run(codec_bench_handle,
-                                        aocl_codec_handle, hDL[i],
-                                        &verifyRes);
-                        break;
-                    case LZ4HC:
-                        ret = ipp_lz4hc_run(codec_bench_handle,
-                                            aocl_codec_handle, hDL[i],
-                                            &verifyRes);
-                        break;
-                    case ZLIB:
-                        ret = ipp_zlib_run(codec_bench_handle,
-                                        aocl_codec_handle, hDL[i],
-                                        &verifyRes);
-                        break;
-                    case BZIP2:
-                        ret = ipp_bzip2_run(codec_bench_handle,
-                                        aocl_codec_handle, hDL[i],
-                                        &verifyRes);
-                        break;
-                    default:
-                        LOG_UNFORMATTED(TRACE, log_ctx, "Exit");
-                        return ERR_CODEC_BENCH_METHOD;
->>>>>>> f5427442
-
-                }
-                
-                if (ret != 0 && ret != -3)
-                {
-<<<<<<< HEAD
-                    printf("IPP [%s-%ld] [Filename:%s] verification: failed\n",
-                           codec_list[i].codec_name,
-                           l, codec_bench_handle->fName);
-                    return -1;
-                }
-            else
-            {
-                printf("IPP [%s-%ld] [Filename:%s] verification: passed\n",
-                        codec_list[i].codec_name,
-                        l, codec_bench_handle->fName);
-            }
-=======
-                    LOG_UNFORMATTED(ERR, log_ctx,
-                        "Error in executing the dynamic library");
-                    LOG_UNFORMATTED(TRACE, log_ctx, "Exit");
-                    return ERR_CODEC_BENCH_ARGS;
-                }
->>>>>>> f5427442
-
-                if (codec_bench_handle->verify)
-                {
-                    if (verifyRes != 0)
-                    {
-                        printf("IPP [%s-%ld] [Filename:%s] verification: failed\n",
-                               codec_list[i].codec_name,
-                               l, codec_bench_handle->fName);
-                        return ERR_CODEC_BENCH_ARGS;
-                    }
-                    else
-                    {
-                        printf("IPP [%s-%ld] [Filename:%s] verification: passed\n",
-                               codec_list[i].codec_name,
-                               l, codec_bench_handle->fName);
-                    }
-                }
-                if (codec_bench_handle->print_stats)
-                {
-                    codec_bench_handle->cSpeed = (codec_bench_handle->file_size * 
-                        codec_bench_handle->iterations * 1000.0) / 
-                        codec_bench_handle->cTime;
-                    codec_bench_handle->dSpeed = (codec_bench_handle->file_size *
-                        codec_bench_handle->iterations * 1000.0) /
-                        codec_bench_handle->dTime;
-                    codec_bench_handle->cBestSpeed = 
-                        (codec_bench_handle->file_size * 1000.0) / 
-                        codec_bench_handle->cBestTime;
-                    codec_bench_handle->dBestSpeed = 
-                        (codec_bench_handle->file_size * 1000.0) / 
-                        codec_bench_handle->dBestTime;
-                    printf("IPP [%s-%ld] [Filename:%s] -------------------------------------\n",
-                           codec_list[i].codec_name,
-                           l, codec_bench_handle->fName);
-                    printf("Compression:         speed(avg) %.2f MB/s, time(avg) %.2f ms, size %ld, speed(best) %.2f MB/s, time(best) %.2f ms\n",
-                           codec_bench_handle->cSpeed,
-                           codec_bench_handle->cTime/
-                           (codec_bench_handle->iterations * 1000000.0),
-                           codec_bench_handle->cSize/codec_bench_handle->iterations,
-                           codec_bench_handle->cBestSpeed,
-                           codec_bench_handle->cBestTime/1000000.0);
-                    printf("Decompression:       speed(avg) %.2f MB/s, time(avg) %.2f ms, size %ld, speed(best) %.2f MB/s, time(best) %.2f ms\n", 
-                           codec_bench_handle->dSpeed,
-                           codec_bench_handle->dTime/
-                           (codec_bench_handle->iterations * 1000000.0),
-                           codec_bench_handle->dSize/codec_bench_handle->iterations,
-                           codec_bench_handle->dBestSpeed,
-                           codec_bench_handle->dBestTime/1000000.0);
-                    printf("Ratio:               %.2f\n",
-                           (((codec_bench_handle->cSize*100.0)/
-                           codec_bench_handle->iterations)/
-                           codec_bench_handle->file_size));
-                }
-            }
-        }
-    }
-    else
-    {
-        AOCL_INTP def_level = aocl_codec_handle->level;
-        AOCL_INTP lower_level, upper_level;
-
-        if (def_level == UNINIT_LEVEL)
-        {
-            lower_level = 
-                codec_list[codec_bench_handle->codec_method].lower_level;
-            upper_level = 
-                codec_list[codec_bench_handle->codec_method].upper_level;
-        }
-        else
-        {
-            lower_level = upper_level = def_level;
-        }
-        if (aocl_codec_handle->optVar == UNINIT_OPT_VAR)
-            aocl_codec_handle->optVar = 
-                codec_list[codec_bench_handle->codec_method].extra_param;
-                
-        for (l = lower_level; l <= upper_level; l++)
-        {
-            codec_bench_handle->cTime = 0;
-            codec_bench_handle->cSize = 0;
-            codec_bench_handle->dTime = 0;
-            codec_bench_handle->dSize = 0;
-            codec_bench_handle->cBestTime = UINT64_MAX;
-            codec_bench_handle->dBestTime = UINT64_MAX;
-            aocl_codec_handle->level = l;
-
-            switch (codec_bench_handle->codec_method)
-            {
-                case LZ4:
-                    ret = ipp_lz4_run(codec_bench_handle,
-                                    aocl_codec_handle,
-                                    hDL[codec_bench_handle->codec_method],
-                                    &verifyRes);
-<<<<<<< HEAD
-                break;
-            case ZLIB:
-                ret = ipp_zlib_run(codec_bench_handle,
-                                   aocl_codec_handle,
-                                   hDL[codec_bench_handle->codec_method],
-                                   &verifyRes);
-                break;
-            case BZIP2:
-                ret = ipp_bzip2_run(codec_bench_handle,
-                                   aocl_codec_handle, hDL[codec_bench_handle->codec_method],
-                                   &verifyRes);
-                break;
-            default:
-                return -2;
-        }
-
-        if (ret != 0 && ret != -3)
-        {
-            LOG_UNFORMATTED(ERR, aocl_codec_handle->printDebugLogs,
-                "Error in executing the dynamic library");
-            return -1;
-        }
-=======
-                    break;
-                case LZ4HC:
-                    ret = ipp_lz4hc_run(codec_bench_handle,
-                                        aocl_codec_handle,
-                                        hDL[codec_bench_handle->codec_method],
-                                        &verifyRes);
-                    break;
-                case ZLIB:
-                    ret = ipp_zlib_run(codec_bench_handle,
-                                    aocl_codec_handle,
-                                    hDL[codec_bench_handle->codec_method],
-                                    &verifyRes);
-                    break;
-                case BZIP2:
-                    ret = ipp_bzip2_run(codec_bench_handle,
-                                    aocl_codec_handle, hDL[codec_bench_handle->codec_method],
-                                    &verifyRes);
-                    break;
-                default:
-                    LOG_UNFORMATTED(TRACE, log_ctx, "Exit");
-                    return ERR_CODEC_BENCH_METHOD;
-            }
-
-            if (ret != 0 && ret != -3)
-            {
-                LOG_UNFORMATTED(ERR, log_ctx,
-                    "Error in executing the dynamic library");
-                LOG_UNFORMATTED(TRACE, log_ctx, "Exit");
-                return ERR_CODEC_BENCH_ARGS;
-            }
->>>>>>> f5427442
-
-            if (codec_bench_handle->verify)
-            {
-                if (verifyRes != 0)
-                {
-                    printf("IPP [%s-%ld] [Filename:%s] verification: failed\n",
-                            codec_list[codec_bench_handle->codec_method].codec_name,
-                            aocl_codec_handle->level,
-                            codec_bench_handle->fName);
-                    LOG_UNFORMATTED(TRACE, log_ctx, "Exit");
-                    return ERR_CODEC_BENCH_ARGS;
-                }
-                else
-                {
-                    printf("IPP [%s-%ld] [Filename:%s] verification: passed\n", 
-                            codec_list[codec_bench_handle->codec_method].codec_name,
-                            aocl_codec_handle->level,
-                            codec_bench_handle->fName);
-                }
-			    
-            }
-            if (codec_bench_handle->print_stats)
-            {        
-                codec_bench_handle->cSpeed = (codec_bench_handle->file_size * 
-                    codec_bench_handle->iterations * 1000.0) /
-                    codec_bench_handle->cTime;
-                codec_bench_handle->dSpeed = (codec_bench_handle->file_size * 
-                    codec_bench_handle->iterations * 1000.0) /
-                    codec_bench_handle->dTime;
-                codec_bench_handle->cBestSpeed = (codec_bench_handle->file_size * 
-                    1000.0) / codec_bench_handle->cBestTime;
-                codec_bench_handle->dBestSpeed = (codec_bench_handle->file_size * 
-                    1000.0) / codec_bench_handle->dBestTime;
-                printf("IPP [%s-%ld] [Filename:%s] -------------------------------------\n",
-                        codec_list[codec_bench_handle->codec_method].codec_name,
-                        aocl_codec_handle->level, codec_bench_handle->fName);
-                printf("Compression:         speed(avg) %.2f MB/s, time(avg) %.2f ms, size %ld, speed(best) %.2f MB/s, time(best) %.2f ms\n",
-                        codec_bench_handle->cSpeed,
-                        codec_bench_handle->cTime/
-                        (codec_bench_handle->iterations * 1000000.0),
-                        codec_bench_handle->cSize/codec_bench_handle->iterations,
-                        codec_bench_handle->cBestSpeed,
-                        codec_bench_handle->cBestTime/1000000.0);
-                printf("Decompression:       speed(avg) %.2f MB/s, time(avg) %.2f ms, size %ld, speed(best) %.2f MB/s, time(best) %.2f ms\n", 
-                        codec_bench_handle->dSpeed,
-                        codec_bench_handle->dTime/
-                        (codec_bench_handle->iterations * 1000000.0),
-                        codec_bench_handle->dSize/codec_bench_handle->iterations,
-                        codec_bench_handle->dBestSpeed,
-                        codec_bench_handle->dBestTime/1000000.0);
-                printf("Ratio:               %.2f\n",
-                        (((codec_bench_handle->cSize*100.0)/
-                        codec_bench_handle->iterations)/
-                        codec_bench_handle->file_size));
-            }
-        }
-    }
-<<<<<<< HEAD
-    LOG_UNFORMATTED(TRACE, aocl_codec_handle->printDebugLogs, "Exit");
-=======
-    LOG_UNFORMATTED(TRACE, log_ctx, "Exit");
->>>>>>> f5427442
-
-    return 0;
-}
-
-<<<<<<< HEAD
-INTP ipp_destroy(aocl_compression_desc *aocl_codec_handle)
-{
-    LOG_UNFORMATTED(TRACE, aocl_codec_handle->printDebugLogs, "Enter");
-=======
-AOCL_INTP ipp_destroy(aocl_compression_desc *aocl_codec_handle)
-{
-    LOG_UNFORMATTED(TRACE, log_ctx, "Enter");
->>>>>>> f5427442
-    for (aocl_compression_type i = LZ4; i < AOCL_COMPRESSOR_ALGOS_NUM; i++)
-    {
-        if (hDL[i])
-            dlclose(hDL[i]);
-    }
-<<<<<<< HEAD
-    LOG_UNFORMATTED(TRACE, aocl_codec_handle->printDebugLogs, "Exit");
-    return 0;
-}
-
-INTP ipp_bench_run(aocl_compression_desc *aocl_codec_handle,
-                  aocl_codec_bench_info *codec_bench_handle)
-{
-    LOG_UNFORMATTED(TRACE, aocl_codec_handle->printDebugLogs, "Enter");
-=======
-    LOG_UNFORMATTED(TRACE, log_ctx, "Exit");
-    return 0;
-}
-
-AOCL_INTP ipp_bench_run(aocl_compression_desc *aocl_codec_handle,
-                  aocl_codec_bench_info *codec_bench_handle)
-{
-    LOG_UNFORMATTED(TRACE, log_ctx, "Enter");
->>>>>>> f5427442
-
-    AOCL_INT64 ret = 0;
-    
-    ret = ipp_setup(codec_bench_handle, aocl_codec_handle);
-    if (ret != 0)
-        goto error_exit;
-    
-    ret = ipp_run(codec_bench_handle, aocl_codec_handle);
-    if (ret != 0)
-        goto error_exit;
-
-    ipp_destroy(aocl_codec_handle);
-
-<<<<<<< HEAD
-    LOG_UNFORMATTED(TRACE, aocl_codec_handle->printDebugLogs, "Exit");
-=======
-    LOG_UNFORMATTED(TRACE, log_ctx, "Exit");
->>>>>>> f5427442
-
-    return 0;
-
-error_exit:
-    LOG_UNFORMATTED(TRACE, log_ctx, "Exit");
-    return ret;
-}
-
+/**
+ * Copyright (C) 2022-2023, Advanced Micro Devices. All rights reserved.
+ * 
+ * Redistribution and use in source and binary forms, with or without
+ * modification, are permitted provided that the following conditions are met:
+ *
+ * 1. Redistributions of source code must retain the above copyright notice,
+ * this list of conditions and the following disclaimer.
+ * 2. Redistributions in binary form must reproduce the above copyright notice,
+ * this list of conditions and the following disclaimer in the documentation
+ * and/or other materials provided with the distribution.
+ * 3. Neither the name of the copyright holder nor the names of its
+ * contributors may be used to endorse or promote products derived from this
+ * software without specific prior written permission.
+ *
+ * THIS SOFTWARE IS PROVIDED BY THE COPYRIGHT HOLDERS AND CONTRIBUTORS "AS IS"
+ * AND ANY EXPRESS OR IMPLIED WARRANTIES, INCLUDING, BUT NOT LIMITED TO, THE
+ * IMPLIED WARRANTIES OF MERCHANTABILITY AND FITNESS FOR A PARTICULAR PURPOSE
+ * ARE DISCLAIMED. IN NO EVENT SHALL THE COPYRIGHT HOLDER OR CONTRIBUTORS BE
+ * LIABLE FOR ANY DIRECT, INDIRECT, INCIDENTAL, SPECIAL, EXEMPLARY, OR
+ * CONSEQUENTIAL DAMAGES (INCLUDING, BUT NOT LIMITED TO, PROCUREMENT OF
+ * SUBSTITUTE GOODS OR SERVICES; LOSS OF USE, DATA, OR PROFITS; OR BUSINESS
+ * INTERRUPTION) HOWEVER CAUSED AND ON ANY THEORY OF LIABILITY, WHETHER IN
+ * CONTRACT, STRICT LIABILITY, OR TORT (INCLUDING NEGLIGENCE OR OTHERWISE)
+ * ARISING IN ANY WAY OUT OF THE USE OF THIS SOFTWARE, EVEN IF ADVISED OF THE
+ * POSSIBILITY OF SUCH DAMAGE.
+ */
+ 
+ /** @file ipp_codec_bench.c
+ *
+ *  @brief Test bench application to benchmark IPP library compression methods.
+ *
+ *  This file contains the functions to load, setup, call and benchmark the
+ *  compression and decompression methods supported by IPP compression library.
+ *
+ *  @author S. Biplab Raut
+ */
+
+#ifndef _WINDOWS
+#define _GNU_SOURCE
+#include <dlfcn.h>
+#endif
+#include <stdio.h>
+#include <stdlib.h>
+#include <string.h>
+#include "api/types.h"
+#include "api/aocl_compression.h"
+#include "codec_bench.h"
+#include "algos/zlib/zlib.h"
+
+#ifdef AOCL_ENABLE_LOG_FEATURE
+#define LOG_LIBRARY_OPENED(algo, log_ctx, fn_name, lib_name)\
+            if (log_ctx.maxLevel)\
+            {\
+                Dl_info dl_info;\
+                dladdr(dlsym(hDL[algo], fn_name), &dl_info);\
+                LOG_FORMATTED(INFO, log_ctx,\
+                "Library [%s] opened from path: [%s]" , lib_name, dl_info.dli_fname);\
+            }
+#else
+#define LOG_LIBRARY_OPENED(algo, log_ctx, fn_name, lib_name)
+#endif /* AOCL_ENABLE_LOG_FEATURE */
+
+//Handle to IPP dynamic library
+AOCL_VOID *hDL[AOCL_COMPRESSOR_ALGOS_NUM] = { NULL };
+
+//Internal wrapper function declarations that make calls to IPP library APIs
+AOCL_INT64 ipp_lz4_run(aocl_codec_bench_info *codec_bench_handle,
+            aocl_compression_desc *aocl_codec_handle, AOCL_VOID *hDL,
+            AOCL_INTP *verifyRes);
+AOCL_INT64 ipp_lz4hc_run(aocl_codec_bench_info *codec_bench_handle,
+            aocl_compression_desc *aocl_codec_handle, AOCL_VOID *hDL,
+            AOCL_INTP *verifyRes);
+AOCL_INT64 ipp_zlib_run(aocl_codec_bench_info *codec_bench_handle,
+            aocl_compression_desc *aocl_codec_handle, AOCL_VOID *hDL,
+            AOCL_INTP *verifyRes);
+AOCL_INT64 ipp_bzip2_run(aocl_codec_bench_info *codec_bench_handle,
+            aocl_compression_desc *aocl_codec_handle, AOCL_VOID *hDL,
+            AOCL_INTP *verifyRes);
+
+AOCL_INTP ipp_setup(aocl_codec_bench_info *codec_bench_handle,
+              aocl_compression_desc *aocl_codec_handle)
+{ 
+    LOG_UNFORMATTED(TRACE, log_ctx, "Enter");
+    AOCL_CHAR ippDir[MAX_FILENAME_LEN] = {0};
+    AOCL_UINT32 ippDirLen = strlen(codec_bench_handle->ippDir);
+    if (ippDirLen > (MAX_FILENAME_LEN - 1)) { // cant fit name + '\0' in ippDir[]
+        LOG_FORMATTED(ERR, log_ctx,
+            "ippDir name longer than %d characters", (int)(MAX_FILENAME_LEN));
+        return ERR_CODEC_BENCH_ARGS;
+    }
+    else if ((ippDirLen == (MAX_FILENAME_LEN - 1)) && ippDir[ippDirLen - 1] != '/') { // cant fit name + '/' + '\0' in ippDir[]
+        LOG_FORMATTED(ERR, log_ctx,
+            "ippDir name with trailing slash longer than %d characters", (int)(MAX_FILENAME_LEN));
+        return ERR_CODEC_BENCH_ARGS;
+    }
+
+    strncpy(ippDir, codec_bench_handle->ippDir, MAX_FILENAME_LEN);
+
+    if(!(ippDirLen == 0 || (ippDirLen < (MAX_FILENAME_LEN-1) && ippDir[ippDirLen-1] == '/' ))) // add trailing '/' to dir name if missing
+    {
+        ippDir[ippDirLen] = '/';
+        ippDir[ippDirLen+1] = '\0';
+    }
+
+    switch (codec_bench_handle->codec_method)
+    {
+        case LZ4:
+        case LZ4HC:
+            {
+                AOCL_CHAR ippFullPath[MAX_FILENAME_LEN+10] = {0};
+                strcpy(ippFullPath, ippDir);
+                strcat(ippFullPath, "liblz4.so");
+                hDL[LZ4] = hDL[LZ4HC] =
+			        dlopen(ippFullPath, RTLD_NOW | RTLD_DEEPBIND);
+            }
+            if (hDL[LZ4] == NULL)
+            {
+                LOG_FORMATTED(ERR, log_ctx,
+                "Error in opening dynamic library [liblz4.so]:[%s]",
+                dlerror());
+                LOG_UNFORMATTED(TRACE, log_ctx, "Exit");
+                return ERR_CODEC_BENCH_METHOD;
+            }
+#ifdef _GNU_SOURCE
+            LOG_LIBRARY_OPENED(LZ4, log_ctx, "LZ4_decompress_safe", "liblz4.so")
+#endif
+            break;
+        case ZLIB:
+            {
+                AOCL_CHAR ippFullPath[MAX_FILENAME_LEN+10] = {0};
+                strcpy(ippFullPath, ippDir);
+                strcat(ippFullPath, "libz.so");
+                hDL[ZLIB] = dlopen(ippFullPath, RTLD_NOW | RTLD_DEEPBIND);
+            }
+            if (hDL[ZLIB] == NULL)
+            {
+                LOG_FORMATTED(ERR, log_ctx,
+                "Error in opening dynamic library [libz.so]:[%s]", dlerror());
+                LOG_UNFORMATTED(TRACE, log_ctx, "Exit");
+                return ERR_CODEC_BENCH_METHOD;
+            }
+#ifdef _GNU_SOURCE
+            LOG_LIBRARY_OPENED(ZLIB, log_ctx, "uncompress", "libz.so")
+#endif
+            break;
+        case BZIP2:
+            {
+                AOCL_CHAR ippFullPath[MAX_FILENAME_LEN+10] = {0};
+                strcpy(ippFullPath, ippDir);
+                strcat(ippFullPath, "libbz2.so");
+                hDL[BZIP2] = dlopen(ippFullPath, RTLD_NOW | RTLD_DEEPBIND);
+            }
+            if (hDL[BZIP2] == NULL)
+            {
+                LOG_FORMATTED(ERR, log_ctx,
+                "Error in opening dynamic library [libbz2.so]:[%s]", dlerror());
+                LOG_UNFORMATTED(TRACE, log_ctx, "Exit");
+                return ERR_CODEC_BENCH_METHOD;
+            }
+#ifdef _GNU_SOURCE
+            LOG_LIBRARY_OPENED(BZIP2, log_ctx, "BZ2_bzBuffToBuffDecompress", "libbz2.so")
+#endif
+            break;
+        case LZMA:
+        case SNAPPY:
+        case ZSTD:
+            LOG_UNFORMATTED(ERR, log_ctx,
+            "Only supported compression methods are: LZ4, LZ4HC, ZLIB and BZIP2");
+            LOG_UNFORMATTED(TRACE, log_ctx, "Exit");
+            return ERR_CODEC_BENCH_ARGS;
+            break;
+        case -1:
+            {
+                AOCL_CHAR ippFullPath[MAX_FILENAME_LEN+10] = {0};
+                strcpy(ippFullPath, ippDir);
+                strcat(ippFullPath, "liblz4.so");
+                hDL[LZ4] = hDL[LZ4HC] = 
+                    dlopen(ippFullPath, RTLD_NOW | RTLD_DEEPBIND);
+            }
+            if (hDL[LZ4] == NULL)
+            {
+                LOG_FORMATTED(ERR, log_ctx,
+                "Error in opening dynamic library [liblz4.so]:[%s]",
+                dlerror());
+                LOG_UNFORMATTED(TRACE, log_ctx, "Exit");
+                return ERR_CODEC_BENCH_METHOD;
+            }
+#ifdef _GNU_SOURCE
+            LOG_LIBRARY_OPENED(LZ4, log_ctx, "LZ4_decompress_safe", "liblz4.so")
+#endif
+            {
+                AOCL_CHAR ippFullPath[MAX_FILENAME_LEN+10] = {0};
+                strcpy(ippFullPath, ippDir);
+                strcat(ippFullPath, "libz.so");
+                hDL[ZLIB] = dlopen(ippFullPath, RTLD_NOW | RTLD_DEEPBIND);
+            }
+            if (hDL[ZLIB] == NULL)
+            {
+                LOG_FORMATTED(ERR, log_ctx,
+                "Error in opening dynamic library [libz.so]:[%s]", dlerror());
+                LOG_UNFORMATTED(TRACE, log_ctx, "Exit");
+                return ERR_CODEC_BENCH_METHOD;
+            }
+#ifdef _GNU_SOURCE
+            LOG_LIBRARY_OPENED(ZLIB, log_ctx, "uncompress", "libz.so")
+#endif
+            {
+                AOCL_CHAR ippFullPath[MAX_FILENAME_LEN+10] = {0};
+                strcpy(ippFullPath, ippDir);
+                strcat(ippFullPath, "libbz2.so");
+                hDL[BZIP2] = dlopen(ippFullPath, RTLD_NOW | RTLD_DEEPBIND);
+            }
+            if (hDL[BZIP2] == NULL)
+            {
+                LOG_FORMATTED(ERR, log_ctx,
+                "Error in opening dynamic library [libbz2.so]:[%s]", dlerror());
+                LOG_UNFORMATTED(TRACE, log_ctx, "Exit");
+                return ERR_CODEC_BENCH_METHOD;
+            }
+#ifdef _GNU_SOURCE
+            LOG_LIBRARY_OPENED(BZIP2, log_ctx, "BZ2_bzBuffToBuffDecompress", "libbz2.so")
+#endif
+            break;
+        default:
+            LOG_UNFORMATTED(ERR, log_ctx,
+            "Only supported compression methods are: LZ4, LZ4HC, ZLIB and BZIP2");
+            LOG_UNFORMATTED(TRACE, log_ctx, "Exit");
+            return ERR_CODEC_BENCH_ARGS;
+            break;
+    }
+    
+    LOG_UNFORMATTED(TRACE, log_ctx, "Exit");
+    return 0;
+}
+
+
+AOCL_INT64 ipp_lz4_run(aocl_codec_bench_info *codec_bench_handle,
+                  aocl_compression_desc *aocl_codec_handle, AOCL_VOID *hDL,
+                  AOCL_INTP *verifyRes)
+{
+    AOCL_INT64 resultComp = 0;
+    AOCL_INT64 resultDecomp = 0;
+    AOCL_UINTP inSize, file_size;
+    AOCL_INTP k;
+#ifdef WINDOWS_
+    timer clkTick;
+#endif
+    timeVal startTime, endTime;
+    FILE *inFp = codec_bench_handle->fp;
+    AOCL_INT64 (*fCompDL) (AOCL_CHAR *, AOCL_CHAR *, AOCL_UINTP, AOCL_UINTP);
+    AOCL_INT64 (*fDecompDL) (AOCL_CHAR *, AOCL_CHAR *, AOCL_UINTP, AOCL_UINTP);
+
+    LOG_UNFORMATTED(TRACE, log_ctx, "Enter");
+
+    fCompDL = (AOCL_INT64 (*)(AOCL_CHAR *, AOCL_CHAR *, AOCL_UINTP,  AOCL_UINTP))(uintptr_t)dlsym(hDL, "LZ4_compress_default");
+    fDecompDL = (AOCL_INT64 (*)(AOCL_CHAR *, AOCL_CHAR *, AOCL_UINTP,  AOCL_UINTP))(uintptr_t)dlsym(hDL, "LZ4_decompress_safe");
+    if (fCompDL == NULL || fDecompDL == NULL)
+    {
+        LOG_FORMATTED(ERR, log_ctx,
+        "Error in loading symbols from dynamic library: [%s]", dlerror());
+        LOG_UNFORMATTED(TRACE, log_ctx, "Exit");
+        return ERR_CODEC_BENCH_METHOD;
+    }
+#ifdef WINDOWS_
+    initTimer(clkTick);
+#endif
+    for (k = 0; k < codec_bench_handle->iterations; k++)
+    {
+        AOCL_UINT64 temp_cBestTime = 0;
+        AOCL_UINT64 temp_dBestTime = 0;
+        inSize = codec_bench_handle->inSize;
+        file_size = codec_bench_handle->file_size;
+        while (inSize)
+        {
+            inSize = fread(codec_bench_handle->inPtr, 1, inSize, inFp);
+
+            //compress
+            aocl_codec_handle->inSize = inSize;
+            aocl_codec_handle->outSize = codec_bench_handle->outSize;
+            aocl_codec_handle->inBuf = codec_bench_handle->inPtr;
+            aocl_codec_handle->outBuf = codec_bench_handle->outPtr;
+            getTime(startTime);
+            resultComp = fCompDL(aocl_codec_handle->inBuf,
+                                 aocl_codec_handle->outBuf,
+                                 aocl_codec_handle->inSize,
+                                 aocl_codec_handle->outSize);
+            getTime(endTime);
+            aocl_codec_handle->cSize = resultComp;
+            aocl_codec_handle->cTime = diffTime(clkTick, startTime, endTime);
+            aocl_codec_handle->cSpeed = (aocl_codec_handle->inSize * 1000.0) /
+                                        aocl_codec_handle->cTime;
+
+            if (resultComp <= 0)
+            {
+                LOG_UNFORMATTED(TRACE, log_ctx, "Exit");
+                return ERR_CODEC_BENCH_ARGS;
+            }
+
+            //decompress
+            aocl_codec_handle->inSize = resultComp;
+            aocl_codec_handle->outSize = inSize;
+            aocl_codec_handle->inBuf = codec_bench_handle->outPtr;
+            aocl_codec_handle->outBuf = codec_bench_handle->decompPtr;
+            getTime(startTime);
+            resultDecomp = fDecompDL(aocl_codec_handle->inBuf,
+                                     aocl_codec_handle->outBuf,
+                                     aocl_codec_handle->inSize,
+                                     aocl_codec_handle->outSize);
+            getTime(endTime);
+            aocl_codec_handle->dSize = resultDecomp;
+            aocl_codec_handle->dTime = diffTime(clkTick, startTime, endTime);
+            aocl_codec_handle->dSpeed = (aocl_codec_handle->dSize * 1000.0) /
+                                        aocl_codec_handle->dTime;
+
+            if (resultDecomp <= 0)
+            {
+                LOG_UNFORMATTED(TRACE, log_ctx, "Exit");
+                return ERR_CODEC_BENCH_ARGS;
+            }
+
+            if (codec_bench_handle->verify)
+            {
+                *verifyRes = memcmp(codec_bench_handle->inPtr,
+                                    codec_bench_handle->decompPtr, inSize);
+                if (*verifyRes != 0)
+                {
+                    LOG_UNFORMATTED(TRACE, log_ctx, "Exit");
+                    return ERR_CODEC_BENCH_FILE_IO;
+                }
+            }
+            if (codec_bench_handle->print_stats)
+            {
+                codec_bench_handle->cTime +=
+                    aocl_codec_handle->cTime;
+                codec_bench_handle->cSize +=
+                    aocl_codec_handle->cSize;
+                codec_bench_handle->dTime +=
+                    aocl_codec_handle->dTime;
+                codec_bench_handle->dSize +=
+                    aocl_codec_handle->dSize;
+                
+                temp_cBestTime += aocl_codec_handle->cTime;
+                temp_dBestTime += aocl_codec_handle->dTime;
+            }
+            file_size -= inSize;
+            inSize = (file_size > inSize) ? inSize : file_size;
+        }
+        rewind(inFp);
+
+        if (codec_bench_handle->print_stats)
+        {
+            codec_bench_handle->cBestTime = temp_cBestTime < codec_bench_handle->cBestTime ?
+                temp_cBestTime : codec_bench_handle->cBestTime;
+            codec_bench_handle->dBestTime = temp_dBestTime < codec_bench_handle->dBestTime ?
+                temp_dBestTime : codec_bench_handle->dBestTime;
+        }
+    }
+
+    LOG_UNFORMATTED(TRACE, log_ctx, "Exit");
+
+    return 0;
+}
+
+AOCL_INT64 ipp_lz4hc_run(aocl_codec_bench_info *codec_bench_handle,
+                    aocl_compression_desc *aocl_codec_handle, AOCL_VOID *hDL,
+                    AOCL_INTP *verifyRes)
+{
+    AOCL_INT64 resultComp = 0;
+    AOCL_INT64 resultDecomp = 0;
+    AOCL_UINTP inSize, file_size;
+    AOCL_INTP k;
+#ifdef WINDOWS_
+    timer clkTick;
+#endif
+    timeVal startTime, endTime;
+    FILE *inFp = codec_bench_handle->fp;
+    AOCL_INT64 (*fCompDL) (AOCL_CHAR *, AOCL_CHAR *, AOCL_UINTP, AOCL_UINTP, AOCL_UINTP);
+    AOCL_INT64 (*fDecompDL) (AOCL_CHAR *, AOCL_CHAR *, AOCL_UINTP, AOCL_UINTP);
+
+    LOG_UNFORMATTED(TRACE, log_ctx, "Enter");
+
+    fCompDL = (AOCL_INT64 (*)(AOCL_CHAR *, AOCL_CHAR *, AOCL_UINTP,  AOCL_UINTP,  AOCL_UINTP))(uintptr_t)dlsym(hDL, "LZ4_compress_HC");
+    fDecompDL = (AOCL_INT64 (*)(AOCL_CHAR *, AOCL_CHAR *, AOCL_UINTP,  AOCL_UINTP))(uintptr_t)dlsym(hDL, "LZ4_decompress_safe");
+    if (fCompDL == NULL || fDecompDL == NULL)
+    {
+        LOG_FORMATTED(ERR, log_ctx,
+        "Error in loading symbols from dynamic library: [%s]", dlerror());
+        LOG_UNFORMATTED(TRACE, log_ctx, "Exit");
+        return ERR_CODEC_BENCH_METHOD;
+    }
+#ifdef WINDOWS_
+    initTimer(clkTick);
+#endif
+    for (k = 0; k < codec_bench_handle->iterations; k++)
+    {
+        AOCL_UINT64 temp_cBestTime = 0;
+        AOCL_UINT64 temp_dBestTime = 0;
+        inSize = codec_bench_handle->inSize;
+        file_size = codec_bench_handle->file_size;
+        while (inSize)
+        {
+            inSize = fread(codec_bench_handle->inPtr, 1, inSize, inFp);
+
+            //compress
+            aocl_codec_handle->inSize = inSize;
+            aocl_codec_handle->outSize = codec_bench_handle->outSize;
+            aocl_codec_handle->inBuf = codec_bench_handle->inPtr;
+            aocl_codec_handle->outBuf = codec_bench_handle->outPtr;
+            getTime(startTime);
+            resultComp = fCompDL(aocl_codec_handle->inBuf,
+                                 aocl_codec_handle->outBuf,
+                                 aocl_codec_handle->inSize,
+                                 aocl_codec_handle->outSize,
+                                 aocl_codec_handle->level);
+            getTime(endTime);
+            aocl_codec_handle->cSize = resultComp;
+            aocl_codec_handle->cTime = diffTime(clkTick, startTime, endTime);
+            aocl_codec_handle->cSpeed = (aocl_codec_handle->inSize * 1000.0) /
+                                        aocl_codec_handle->cTime;
+
+            if (resultComp <= 0)
+            {
+                LOG_UNFORMATTED(TRACE, log_ctx, "Exit");
+                return ERR_CODEC_BENCH_ARGS;
+            }
+
+            //decompress
+            aocl_codec_handle->inSize = resultComp;
+            aocl_codec_handle->outSize = inSize;
+            aocl_codec_handle->inBuf = codec_bench_handle->outPtr;
+            aocl_codec_handle->outBuf = codec_bench_handle->decompPtr;
+            getTime(startTime);
+            resultDecomp = fDecompDL(aocl_codec_handle->inBuf,
+                                     aocl_codec_handle->outBuf,
+                                     aocl_codec_handle->inSize,
+                                     aocl_codec_handle->outSize);
+            getTime(endTime);
+            aocl_codec_handle->dSize = resultDecomp;
+            aocl_codec_handle->dTime = diffTime(clkTick, startTime, endTime);
+            aocl_codec_handle->dSpeed = (aocl_codec_handle->dSize * 1000.0) /
+                                        aocl_codec_handle->dTime;
+
+            if (resultDecomp <= 0)
+            {
+                LOG_UNFORMATTED(TRACE, log_ctx, "Exit");
+                return ERR_CODEC_BENCH_ARGS;
+            }
+
+            if (codec_bench_handle->verify)
+            {
+                *verifyRes = memcmp(codec_bench_handle->inPtr,
+                                    codec_bench_handle->decompPtr, inSize);
+                if (*verifyRes != 0)
+                {
+                    LOG_UNFORMATTED(TRACE, log_ctx, "Exit");
+                    return ERR_CODEC_BENCH_FILE_IO;
+                }
+            }
+            if (codec_bench_handle->print_stats)
+            {
+                codec_bench_handle->cTime +=
+                    aocl_codec_handle->cTime;
+                codec_bench_handle->cSize +=
+                    aocl_codec_handle->cSize;
+                codec_bench_handle->dTime +=
+                    aocl_codec_handle->dTime;
+                codec_bench_handle->dSize +=
+                    aocl_codec_handle->dSize;
+                
+                temp_cBestTime += aocl_codec_handle->cTime;
+                temp_dBestTime += aocl_codec_handle->dTime;
+            }
+            file_size -= inSize;
+            inSize = (file_size > inSize) ? inSize : file_size;
+        }
+        rewind(inFp);
+
+        if (codec_bench_handle->print_stats)
+        {
+            codec_bench_handle->cBestTime = temp_cBestTime < codec_bench_handle->cBestTime ?
+                temp_cBestTime : codec_bench_handle->cBestTime;
+            codec_bench_handle->dBestTime = temp_dBestTime < codec_bench_handle->dBestTime ?
+                temp_dBestTime : codec_bench_handle->dBestTime;
+        }
+    }
+
+    LOG_UNFORMATTED(TRACE, log_ctx, "Exit");
+
+    return 0;
+}
+
+AOCL_INT64 ipp_zlib_run(aocl_codec_bench_info *codec_bench_handle,
+                   aocl_compression_desc *aocl_codec_handle, AOCL_VOID *hDL,
+                   AOCL_INTP *verifyRes)
+{
+    AOCL_INT64 resultComp = 0;
+    AOCL_INT64 resultDecomp = 0;
+    AOCL_UINTP inSize, file_size;
+    AOCL_INTP k, ret;
+#ifdef WINDOWS_
+    timer clkTick;
+#endif
+    timeVal startTime, endTime;
+    FILE *inFp = codec_bench_handle->fp;
+    AOCL_INT64 (*fCompDL) (AOCL_UINT8 *, uLongf *, AOCL_UINT8 *, AOCL_UINTP, AOCL_UINTP);
+    AOCL_INT64 (*fDecompDL) (AOCL_UINT8 *, uLongf *, AOCL_UINT8 *, AOCL_UINTP);
+
+    LOG_UNFORMATTED(TRACE, log_ctx, "Enter");
+
+    fCompDL = (AOCL_INT64 (*)(AOCL_UINT8 *, uLongf *, AOCL_UINT8 *, AOCL_UINTP,  AOCL_UINTP))(uintptr_t)dlsym(hDL, "compress2");
+    fDecompDL = (AOCL_INT64 (*)(AOCL_UINT8 *, uLongf *, AOCL_UINT8 *, AOCL_UINTP))(uintptr_t)dlsym(hDL, "uncompress");
+    if (fCompDL == NULL || fDecompDL == NULL)
+    {
+        LOG_FORMATTED(ERR, log_ctx,
+        "Error in loading symbols from dynamic library: [%s]", dlerror());
+        LOG_UNFORMATTED(TRACE, log_ctx, "Exit");
+        return ERR_CODEC_BENCH_METHOD;
+    }
+#ifdef WINDOWS_
+    initTimer(clkTick);
+#endif
+    for (k = 0; k < codec_bench_handle->iterations; k++)
+    {    
+        AOCL_UINT64 temp_cBestTime = 0;
+        AOCL_UINT64 temp_dBestTime = 0;
+        inSize = codec_bench_handle->inSize;
+        file_size = codec_bench_handle->file_size;
+        while (inSize)
+        {
+            inSize = fread(codec_bench_handle->inPtr, 1, inSize, inFp);
+
+            //compress
+            aocl_codec_handle->inSize = inSize;
+            aocl_codec_handle->outSize = codec_bench_handle->outSize;
+            aocl_codec_handle->inBuf = codec_bench_handle->inPtr;
+            aocl_codec_handle->outBuf = codec_bench_handle->outPtr;
+            getTime(startTime);
+            ret = fCompDL((AOCL_UINT8 *)aocl_codec_handle->outBuf,
+                          (uLongf *)&aocl_codec_handle->outSize,
+                          (AOCL_UINT8 *)aocl_codec_handle->inBuf,
+                          (AOCL_UINTP)aocl_codec_handle->inSize,
+                          (AOCL_UINTP)aocl_codec_handle->level);
+            getTime(endTime);
+            aocl_codec_handle->cSize = resultComp = aocl_codec_handle->outSize;
+            aocl_codec_handle->cTime = diffTime(clkTick, startTime, endTime);
+            aocl_codec_handle->cSpeed = (aocl_codec_handle->inSize * 1000.0) /
+                                        aocl_codec_handle->cTime;
+
+            if (ret != Z_OK)
+            {
+                LOG_UNFORMATTED(TRACE, log_ctx, "Exit");
+                return ERR_CODEC_BENCH_ARGS;
+            }
+
+            //decompress
+            aocl_codec_handle->inSize = resultComp;
+            aocl_codec_handle->outSize = inSize;
+            aocl_codec_handle->inBuf = codec_bench_handle->outPtr;
+            aocl_codec_handle->outBuf = codec_bench_handle->decompPtr;
+            getTime(startTime);
+            ret = fDecompDL((AOCL_UINT8 *)aocl_codec_handle->outBuf,
+                            (uLongf *)&aocl_codec_handle->outSize,
+                            (AOCL_UINT8 *)aocl_codec_handle->inBuf,
+                            aocl_codec_handle->inSize);
+            getTime(endTime);
+            aocl_codec_handle->dSize = resultDecomp = aocl_codec_handle->outSize;
+            aocl_codec_handle->dTime = diffTime(clkTick, startTime, endTime);
+            aocl_codec_handle->dSpeed = (aocl_codec_handle->dSize * 1000.0) /
+                                        aocl_codec_handle->dTime;
+
+            if (ret != Z_OK)
+                return ERR_CODEC_BENCH_ARGS;
+
+            if (codec_bench_handle->verify)
+            {
+                *verifyRes = memcmp(codec_bench_handle->inPtr,
+                                    codec_bench_handle->decompPtr, inSize);
+                if (*verifyRes != 0)
+                {
+                    LOG_UNFORMATTED(TRACE, log_ctx, "Exit");
+                    return ERR_CODEC_BENCH_FILE_IO;
+                }
+            }
+            if (codec_bench_handle->print_stats)
+            {
+                codec_bench_handle->cTime +=
+                    aocl_codec_handle->cTime;
+                codec_bench_handle->cSize +=
+                    aocl_codec_handle->cSize;
+                codec_bench_handle->dTime +=
+                    aocl_codec_handle->dTime;
+                codec_bench_handle->dSize +=
+                    aocl_codec_handle->dSize;
+                
+                temp_cBestTime += aocl_codec_handle->cTime;
+                temp_dBestTime += aocl_codec_handle->dTime;
+            }
+            file_size -= inSize;
+            inSize = (file_size > inSize) ? inSize : file_size;
+        }
+        rewind(inFp);
+
+        if (codec_bench_handle->print_stats)
+        {
+            codec_bench_handle->cBestTime = temp_cBestTime < codec_bench_handle->cBestTime ?
+                temp_cBestTime : codec_bench_handle->cBestTime;
+            codec_bench_handle->dBestTime = temp_dBestTime < codec_bench_handle->dBestTime ?
+                temp_dBestTime : codec_bench_handle->dBestTime;
+        }
+    }
+
+    LOG_UNFORMATTED(TRACE, log_ctx, "Exit");
+
+    return 0;
+}
+
+AOCL_INT64 ipp_bzip2_run(aocl_codec_bench_info *codec_bench_handle,
+                   aocl_compression_desc *aocl_codec_handle, AOCL_VOID *hDL,
+                   AOCL_INTP *verifyRes)
+{
+    AOCL_INT64 resultComp = 0;
+    AOCL_INT64 resultDecomp = 0;
+    AOCL_UINTP inSize, file_size;
+    AOCL_INTP k, ret;
+#ifdef WINDOWS_
+    timer clkTick;
+#endif
+    timeVal startTime, endTime;
+    FILE *inFp = codec_bench_handle->fp;
+    AOCL_INT64 (*fCompDL) (AOCL_CHAR *, AOCL_UINT32 *, AOCL_CHAR *, AOCL_UINT32, AOCL_UINT32, AOCL_UINT32, AOCL_UINT32);
+    AOCL_INT64 (*fDecompDL) (AOCL_CHAR *, AOCL_UINT32 *, AOCL_CHAR *, AOCL_UINT32, AOCL_UINT32, AOCL_UINT32);
+
+    LOG_UNFORMATTED(TRACE, log_ctx, "Enter");
+
+    fCompDL = (AOCL_INT64 (*)(AOCL_CHAR *, AOCL_UINT32 *, AOCL_CHAR *, AOCL_UINT32,  AOCL_UINT32,  AOCL_UINT32,  AOCL_UINT32))(uintptr_t)dlsym(hDL, "BZ2_bzBuffToBuffCompress");
+    fDecompDL = (AOCL_INT64 (*)(AOCL_CHAR *, AOCL_UINT32 *, AOCL_CHAR *, AOCL_UINT32,  AOCL_UINT32,  AOCL_UINT32))(uintptr_t)dlsym(hDL, "BZ2_bzBuffToBuffDecompress");
+    if (fCompDL == NULL || fDecompDL == NULL)
+    {
+        LOG_FORMATTED(ERR, log_ctx,
+        "Error in loading symbols from dynamic library: [%s]", dlerror());
+        LOG_UNFORMATTED(TRACE, log_ctx, "Exit");
+        return ERR_CODEC_BENCH_METHOD;
+    }
+#ifdef WINDOWS_
+    initTimer(clkTick);
+#endif
+    for (k = 0; k < codec_bench_handle->iterations; k++)
+    {
+        AOCL_UINT64 temp_cBestTime = 0;
+        AOCL_UINT64 temp_dBestTime = 0;
+        inSize = codec_bench_handle->inSize;
+        file_size = codec_bench_handle->file_size;
+        while (inSize)
+        {
+            inSize = fread(codec_bench_handle->inPtr, 1, inSize, inFp);
+
+            //compress
+            aocl_codec_handle->inSize = inSize;
+            aocl_codec_handle->outSize = codec_bench_handle->outSize;
+            aocl_codec_handle->inBuf = codec_bench_handle->inPtr;
+            aocl_codec_handle->outBuf = codec_bench_handle->outPtr;
+            getTime(startTime);
+            ret = fCompDL((AOCL_CHAR *)aocl_codec_handle->outBuf,
+                          (AOCL_UINT32 *)&aocl_codec_handle->outSize,
+                          (AOCL_CHAR *)aocl_codec_handle->inBuf,
+                          (AOCL_UINT32)aocl_codec_handle->inSize,
+                          (AOCL_INT32)aocl_codec_handle->level, 0, 0);
+            getTime(endTime);
+            aocl_codec_handle->cSize = resultComp = aocl_codec_handle->outSize;
+            aocl_codec_handle->cTime = diffTime(clkTick, startTime, endTime);
+            aocl_codec_handle->cSpeed = (aocl_codec_handle->inSize * 1000.0) /
+                                        aocl_codec_handle->cTime;
+
+            if (ret != Z_OK)
+            {
+                LOG_UNFORMATTED(TRACE, log_ctx, "Exit");
+                return ERR_CODEC_BENCH_ARGS;
+            }
+
+            //decompress
+            aocl_codec_handle->inSize = resultComp;
+            aocl_codec_handle->outSize = inSize;
+            aocl_codec_handle->inBuf = codec_bench_handle->outPtr;
+            aocl_codec_handle->outBuf = codec_bench_handle->decompPtr;
+            getTime(startTime);
+            ret = fDecompDL((AOCL_CHAR *)aocl_codec_handle->outBuf,
+                            (AOCL_UINT32 *)&aocl_codec_handle->outSize,
+                            (AOCL_CHAR *)aocl_codec_handle->inBuf,
+                            (AOCL_UINT32)aocl_codec_handle->inSize, 0, 0);
+            getTime(endTime);
+            aocl_codec_handle->dSize = resultDecomp = aocl_codec_handle->outSize;
+            aocl_codec_handle->dTime = diffTime(clkTick, startTime, endTime);
+            aocl_codec_handle->dSpeed = (aocl_codec_handle->dSize * 1000.0) /
+                                        aocl_codec_handle->dTime;
+
+            if (ret != Z_OK)
+            {
+                LOG_UNFORMATTED(TRACE, log_ctx, "Exit");
+                return ERR_CODEC_BENCH_ARGS;
+            }
+
+            if (codec_bench_handle->verify)
+            {
+                *verifyRes = memcmp(codec_bench_handle->inPtr,
+                                    codec_bench_handle->decompPtr, inSize);
+                if (*verifyRes != 0)
+                {
+                    LOG_UNFORMATTED(TRACE, log_ctx, "Exit");
+                    return ERR_CODEC_BENCH_FILE_IO;
+                }
+            }
+            if (codec_bench_handle->print_stats)
+            {
+                codec_bench_handle->cTime +=
+                    aocl_codec_handle->cTime;
+                codec_bench_handle->cSize +=
+                    aocl_codec_handle->cSize;
+                codec_bench_handle->dTime +=
+                    aocl_codec_handle->dTime;
+                codec_bench_handle->dSize +=
+                    aocl_codec_handle->dSize;
+
+                temp_cBestTime += aocl_codec_handle->cTime;
+                temp_dBestTime += aocl_codec_handle->dTime;
+            }
+            file_size -= inSize;
+            inSize = (file_size > inSize) ? inSize : file_size;
+        }
+        rewind(inFp);
+
+        if (codec_bench_handle->print_stats)
+        {
+            codec_bench_handle->cBestTime = temp_cBestTime < codec_bench_handle->cBestTime ?
+                temp_cBestTime : codec_bench_handle->cBestTime;
+            codec_bench_handle->dBestTime = temp_dBestTime < codec_bench_handle->dBestTime ?
+                temp_dBestTime : codec_bench_handle->dBestTime;
+        }
+    }
+
+    LOG_UNFORMATTED(TRACE, log_ctx, "Exit");
+
+    return 0;
+}
+
+AOCL_INT64 ipp_run(aocl_codec_bench_info *codec_bench_handle,
+              aocl_compression_desc *aocl_codec_handle)
+{
+    aocl_compression_type i; 
+    AOCL_INTP l, verifyRes, ret;
+
+    LOG_UNFORMATTED(TRACE, log_ctx, "Enter");
+
+    aocl_codec_handle->memLimit = codec_bench_handle->mem_limit;
+
+    if (codec_bench_handle->print_stats == 0 &&
+        codec_bench_handle->verify == 1)
+        codec_bench_handle->iterations = 1;
+
+
+    if (codec_bench_handle->codec_method < 0)
+    {
+        for (i = LZ4; i < AOCL_COMPRESSOR_ALGOS_NUM; i++)
+        {
+            if (i == LZMA || i == BZIP2 || i == SNAPPY || i == ZSTD)
+                continue;
+
+            aocl_codec_handle->optVar = codec_list[i].extra_param;
+
+            for (l = codec_list[i].lower_level;
+                 l <= codec_list[i].upper_level; l++)
+            {
+                codec_bench_handle->cTime = 0;
+                codec_bench_handle->cSize = 0;
+                codec_bench_handle->dTime = 0;
+                codec_bench_handle->dSize = 0;
+                codec_bench_handle->cBestTime = UINT64_MAX;
+                codec_bench_handle->dBestTime = UINT64_MAX;
+                aocl_codec_handle->level = l;
+
+                switch (i)
+                {
+                    case LZ4:
+                        ret = ipp_lz4_run(codec_bench_handle,
+                                        aocl_codec_handle, hDL[i],
+                                        &verifyRes);
+                        break;
+                    case LZ4HC:
+                        ret = ipp_lz4hc_run(codec_bench_handle,
+                                            aocl_codec_handle, hDL[i],
+                                            &verifyRes);
+                        break;
+                    case ZLIB:
+                        ret = ipp_zlib_run(codec_bench_handle,
+                                        aocl_codec_handle, hDL[i],
+                                        &verifyRes);
+                        break;
+                    case BZIP2:
+                        ret = ipp_bzip2_run(codec_bench_handle,
+                                        aocl_codec_handle, hDL[i],
+                                        &verifyRes);
+                        break;
+                    default:
+                        LOG_UNFORMATTED(TRACE, log_ctx, "Exit");
+                        return ERR_CODEC_BENCH_METHOD;
+
+                }
+                
+                if (ret != 0 && ret != -3)
+                {
+                    LOG_UNFORMATTED(ERR, log_ctx,
+                        "Error in executing the dynamic library");
+                    LOG_UNFORMATTED(TRACE, log_ctx, "Exit");
+                    return ERR_CODEC_BENCH_ARGS;
+                }
+
+                if (codec_bench_handle->verify)
+                {
+                    if (verifyRes != 0)
+                    {
+                        printf("IPP [%s-%ld] [Filename:%s] verification: failed\n",
+                               codec_list[i].codec_name,
+                               l, codec_bench_handle->fName);
+                        return ERR_CODEC_BENCH_ARGS;
+                    }
+                    else
+                    {
+                        printf("IPP [%s-%ld] [Filename:%s] verification: passed\n",
+                               codec_list[i].codec_name,
+                               l, codec_bench_handle->fName);
+                    }
+                }
+                if (codec_bench_handle->print_stats)
+                {
+                    codec_bench_handle->cSpeed = (codec_bench_handle->file_size * 
+                        codec_bench_handle->iterations * 1000.0) / 
+                        codec_bench_handle->cTime;
+                    codec_bench_handle->dSpeed = (codec_bench_handle->file_size *
+                        codec_bench_handle->iterations * 1000.0) /
+                        codec_bench_handle->dTime;
+                    codec_bench_handle->cBestSpeed = 
+                        (codec_bench_handle->file_size * 1000.0) / 
+                        codec_bench_handle->cBestTime;
+                    codec_bench_handle->dBestSpeed = 
+                        (codec_bench_handle->file_size * 1000.0) / 
+                        codec_bench_handle->dBestTime;
+                    printf("IPP [%s-%ld] [Filename:%s] -------------------------------------\n",
+                           codec_list[i].codec_name,
+                           l, codec_bench_handle->fName);
+                    printf("Compression:         speed(avg) %.2f MB/s, time(avg) %.2f ms, size %ld, speed(best) %.2f MB/s, time(best) %.2f ms\n",
+                           codec_bench_handle->cSpeed,
+                           codec_bench_handle->cTime/
+                           (codec_bench_handle->iterations * 1000000.0),
+                           codec_bench_handle->cSize/codec_bench_handle->iterations,
+                           codec_bench_handle->cBestSpeed,
+                           codec_bench_handle->cBestTime/1000000.0);
+                    printf("Decompression:       speed(avg) %.2f MB/s, time(avg) %.2f ms, size %ld, speed(best) %.2f MB/s, time(best) %.2f ms\n", 
+                           codec_bench_handle->dSpeed,
+                           codec_bench_handle->dTime/
+                           (codec_bench_handle->iterations * 1000000.0),
+                           codec_bench_handle->dSize/codec_bench_handle->iterations,
+                           codec_bench_handle->dBestSpeed,
+                           codec_bench_handle->dBestTime/1000000.0);
+                    printf("Ratio:               %.2f\n",
+                           (((codec_bench_handle->cSize*100.0)/
+                           codec_bench_handle->iterations)/
+                           codec_bench_handle->file_size));
+                }
+            }
+        }
+    }
+    else
+    {
+        AOCL_INTP def_level = aocl_codec_handle->level;
+        AOCL_INTP lower_level, upper_level;
+
+        if (def_level == UNINIT_LEVEL)
+        {
+            lower_level = 
+                codec_list[codec_bench_handle->codec_method].lower_level;
+            upper_level = 
+                codec_list[codec_bench_handle->codec_method].upper_level;
+        }
+        else
+        {
+            lower_level = upper_level = def_level;
+        }
+        if (aocl_codec_handle->optVar == UNINIT_OPT_VAR)
+            aocl_codec_handle->optVar = 
+                codec_list[codec_bench_handle->codec_method].extra_param;
+                
+        for (l = lower_level; l <= upper_level; l++)
+        {
+            codec_bench_handle->cTime = 0;
+            codec_bench_handle->cSize = 0;
+            codec_bench_handle->dTime = 0;
+            codec_bench_handle->dSize = 0;
+            codec_bench_handle->cBestTime = UINT64_MAX;
+            codec_bench_handle->dBestTime = UINT64_MAX;
+            aocl_codec_handle->level = l;
+
+            switch (codec_bench_handle->codec_method)
+            {
+                case LZ4:
+                    ret = ipp_lz4_run(codec_bench_handle,
+                                    aocl_codec_handle,
+                                    hDL[codec_bench_handle->codec_method],
+                                    &verifyRes);
+                    break;
+                case LZ4HC:
+                    ret = ipp_lz4hc_run(codec_bench_handle,
+                                        aocl_codec_handle,
+                                        hDL[codec_bench_handle->codec_method],
+                                        &verifyRes);
+                    break;
+                case ZLIB:
+                    ret = ipp_zlib_run(codec_bench_handle,
+                                    aocl_codec_handle,
+                                    hDL[codec_bench_handle->codec_method],
+                                    &verifyRes);
+                    break;
+                case BZIP2:
+                    ret = ipp_bzip2_run(codec_bench_handle,
+                                    aocl_codec_handle, hDL[codec_bench_handle->codec_method],
+                                    &verifyRes);
+                    break;
+                default:
+                    LOG_UNFORMATTED(TRACE, log_ctx, "Exit");
+                    return ERR_CODEC_BENCH_METHOD;
+            }
+
+            if (ret != 0 && ret != -3)
+            {
+                LOG_UNFORMATTED(ERR, log_ctx,
+                    "Error in executing the dynamic library");
+                LOG_UNFORMATTED(TRACE, log_ctx, "Exit");
+                return ERR_CODEC_BENCH_ARGS;
+            }
+
+            if (codec_bench_handle->verify)
+            {
+                if (verifyRes != 0)
+                {
+                    printf("IPP [%s-%ld] [Filename:%s] verification: failed\n",
+                            codec_list[codec_bench_handle->codec_method].codec_name,
+                            aocl_codec_handle->level,
+                            codec_bench_handle->fName);
+                    LOG_UNFORMATTED(TRACE, log_ctx, "Exit");
+                    return ERR_CODEC_BENCH_ARGS;
+                }
+                else
+                {
+                    printf("IPP [%s-%ld] [Filename:%s] verification: passed\n", 
+                            codec_list[codec_bench_handle->codec_method].codec_name,
+                            aocl_codec_handle->level,
+                            codec_bench_handle->fName);
+                }
+			    
+            }
+            if (codec_bench_handle->print_stats)
+            {        
+                codec_bench_handle->cSpeed = (codec_bench_handle->file_size * 
+                    codec_bench_handle->iterations * 1000.0) /
+                    codec_bench_handle->cTime;
+                codec_bench_handle->dSpeed = (codec_bench_handle->file_size * 
+                    codec_bench_handle->iterations * 1000.0) /
+                    codec_bench_handle->dTime;
+                codec_bench_handle->cBestSpeed = (codec_bench_handle->file_size * 
+                    1000.0) / codec_bench_handle->cBestTime;
+                codec_bench_handle->dBestSpeed = (codec_bench_handle->file_size * 
+                    1000.0) / codec_bench_handle->dBestTime;
+                printf("IPP [%s-%ld] [Filename:%s] -------------------------------------\n",
+                        codec_list[codec_bench_handle->codec_method].codec_name,
+                        aocl_codec_handle->level, codec_bench_handle->fName);
+                printf("Compression:         speed(avg) %.2f MB/s, time(avg) %.2f ms, size %ld, speed(best) %.2f MB/s, time(best) %.2f ms\n",
+                        codec_bench_handle->cSpeed,
+                        codec_bench_handle->cTime/
+                        (codec_bench_handle->iterations * 1000000.0),
+                        codec_bench_handle->cSize/codec_bench_handle->iterations,
+                        codec_bench_handle->cBestSpeed,
+                        codec_bench_handle->cBestTime/1000000.0);
+                printf("Decompression:       speed(avg) %.2f MB/s, time(avg) %.2f ms, size %ld, speed(best) %.2f MB/s, time(best) %.2f ms\n", 
+                        codec_bench_handle->dSpeed,
+                        codec_bench_handle->dTime/
+                        (codec_bench_handle->iterations * 1000000.0),
+                        codec_bench_handle->dSize/codec_bench_handle->iterations,
+                        codec_bench_handle->dBestSpeed,
+                        codec_bench_handle->dBestTime/1000000.0);
+                printf("Ratio:               %.2f\n",
+                        (((codec_bench_handle->cSize*100.0)/
+                        codec_bench_handle->iterations)/
+                        codec_bench_handle->file_size));
+            }
+        }
+    }
+    LOG_UNFORMATTED(TRACE, log_ctx, "Exit");
+
+    return 0;
+}
+
+AOCL_INTP ipp_destroy(aocl_compression_desc *aocl_codec_handle)
+{
+    LOG_UNFORMATTED(TRACE, log_ctx, "Enter");
+    for (aocl_compression_type i = LZ4; i < AOCL_COMPRESSOR_ALGOS_NUM; i++)
+    {
+        if (hDL[i])
+            dlclose(hDL[i]);
+    }
+    LOG_UNFORMATTED(TRACE, log_ctx, "Exit");
+    return 0;
+}
+
+AOCL_INTP ipp_bench_run(aocl_compression_desc *aocl_codec_handle,
+                  aocl_codec_bench_info *codec_bench_handle)
+{
+    LOG_UNFORMATTED(TRACE, log_ctx, "Enter");
+
+    AOCL_INT64 ret = 0;
+    
+    ret = ipp_setup(codec_bench_handle, aocl_codec_handle);
+    if (ret != 0)
+        goto error_exit;
+    
+    ret = ipp_run(codec_bench_handle, aocl_codec_handle);
+    if (ret != 0)
+        goto error_exit;
+
+    ipp_destroy(aocl_codec_handle);
+
+    LOG_UNFORMATTED(TRACE, log_ctx, "Exit");
+
+    return 0;
+
+error_exit:
+    LOG_UNFORMATTED(TRACE, log_ctx, "Exit");
+    return ret;
+}
+