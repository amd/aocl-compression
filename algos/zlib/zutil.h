/* zutil.h -- internal interface and configuration of the compression library
<<<<<<< HEAD
 * Copyright (C) 1995-2016 Jean-loup Gailly, Mark Adler
=======
 * Copyright (C) 1995-2022 Jean-loup Gailly, Mark Adler
>>>>>>> f5427442
 * Copyright (C) 2023, Advanced Micro Devices. All rights reserved.
 * For conditions of distribution and use, see copyright notice in zlib.h
 */

/* WARNING: this file should *not* be used by applications. It is
   part of the implementation of the compression library and is
   subject to change. Applications should only use zlib.h.
 */

/* @(#) $Id$ */

#ifndef ZUTIL_H
#define ZUTIL_H

#ifdef HAVE_HIDDEN
#  define ZLIB_INTERNAL __attribute__((visibility ("hidden")))
#else
#  define ZLIB_INTERNAL
#endif

#include "zlib.h"

#if defined(STDC) && !defined(Z_SOLO)
#  if !(defined(_WIN32_WCE) && defined(_MSC_VER))
#    include <stddef.h>
#  endif
#  include <string.h>
#  include <stdlib.h>
#endif

#ifndef local
#  define local static
#endif
/* since "static" is used to mean two completely different things in C, we
   define "local" for the non-static meaning of "static", for readability
   (compile with -Dlocal if your debugger can't find static symbols) */

typedef unsigned char  uch;
typedef uch FAR uchf;
typedef unsigned short ush;
typedef ush FAR ushf;
typedef unsigned long  ulg;

#if !defined(Z_U8) && !defined(Z_SOLO) && defined(STDC)
#  include <limits.h>
#  if (ULONG_MAX == 0xffffffffffffffff)
#    define Z_U8 unsigned long
#  elif (ULLONG_MAX == 0xffffffffffffffff)
#    define Z_U8 unsigned long long
#  elif (UINT_MAX == 0xffffffffffffffff)
#    define Z_U8 unsigned
#  endif
#endif

extern z_const char * const z_errmsg[10]; /* indexed by 2-zlib_error */
/* (size given to avoid silly warnings with Visual C++) */

#define ERR_MSG(err) z_errmsg[Z_NEED_DICT-(err)]

#define ERR_RETURN(strm,err) \
  return (strm->msg = ERR_MSG(err), (err))
/* To be used only when the state is known to be valid */

        /* common constants */

#ifndef DEF_WBITS
#  define DEF_WBITS MAX_WBITS
#endif
/* default windowBits for decompression. MAX_WBITS is for compression only */

#if MAX_MEM_LEVEL >= 8
#  define DEF_MEM_LEVEL 8
#else
#  define DEF_MEM_LEVEL  MAX_MEM_LEVEL
#endif
/* default memLevel */

#define STORED_BLOCK 0
#define STATIC_TREES 1
#define DYN_TREES    2
/* The three kinds of block type */

#define MIN_MATCH  3
#define MAX_MATCH  258
/* The minimum and maximum match lengths */

#define PRESET_DICT 0x20 /* preset dictionary flag in zlib header */

        /* target dependencies */

#if defined(MSDOS) || (defined(WINDOWS) && !defined(WIN32))
#  define OS_CODE  0x00
#  ifndef Z_SOLO
#    if defined(__TURBOC__) || defined(__BORLANDC__)
#      if (__STDC__ == 1) && (defined(__LARGE__) || defined(__COMPACT__))
         /* Allow compilation with ANSI keywords only enabled */
         void _Cdecl farfree( void *block );
         void *_Cdecl farmalloc( unsigned long nbytes );
#      else
#        include <alloc.h>
#      endif
#    else /* MSC or DJGPP */
#      include <malloc.h>
#    endif
#  endif
#endif

#ifdef AMIGA
#  define OS_CODE  1
#endif

#if defined(VAXC) || defined(VMS)
#  define OS_CODE  2
#  define F_OPEN(name, mode) \
     fopen((name), (mode), "mbc=60", "ctx=stm", "rfm=fix", "mrs=512")
#endif

#ifdef __370__
#  if __TARGET_LIB__ < 0x20000000
#    define OS_CODE 4
#  elif __TARGET_LIB__ < 0x40000000
#    define OS_CODE 11
#  else
#    define OS_CODE 8
#  endif
#endif

#if defined(ATARI) || defined(atarist)
#  define OS_CODE  5
#endif

#ifdef OS2
#  define OS_CODE  6
#  if defined(M_I86) && !defined(Z_SOLO)
#    include <malloc.h>
#  endif
#endif

#if defined(MACOS) || defined(TARGET_OS_MAC)
#  define OS_CODE  7
#  ifndef Z_SOLO
#    if defined(__MWERKS__) && __dest_os != __be_os && __dest_os != __win32_os
#      include <unix.h> /* for fdopen */
#    else
#      ifndef fdopen
#        define fdopen(fd,mode) NULL /* No fdopen() */
#      endif
#    endif
#  endif
#endif

#ifdef __acorn
#  define OS_CODE 13
#endif

#if defined(WIN32) && !defined(__CYGWIN__)
#  define OS_CODE  10
#endif

#ifdef _BEOS_
#  define OS_CODE  16
#endif

#ifdef __TOS_OS400__
#  define OS_CODE 18
#endif

#ifdef __APPLE__
#  define OS_CODE 19
#endif

#if defined(_BEOS_) || defined(RISCOS)
#  define fdopen(fd,mode) NULL /* No fdopen() */
#endif

#if (defined(_MSC_VER) && (_MSC_VER > 600)) && !defined __INTERIX
#  if defined(_WIN32_WCE)
#    define fdopen(fd,mode) NULL /* No fdopen() */
#  else
#    define fdopen(fd,type)  _fdopen(fd,type)
#  endif
#endif

#if defined(__BORLANDC__) && !defined(MSDOS)
  #pragma warn -8004
  #pragma warn -8008
  #pragma warn -8066
#endif

/* provide prototypes for these when building zlib without LFS */
#if !defined(_WIN32) && \
    (!defined(_LARGEFILE64_SOURCE) || _LFS64_LARGEFILE-0 == 0)
    ZEXTERN uLong ZEXPORT adler32_combine64(uLong, uLong, z_off_t);
    ZEXTERN uLong ZEXPORT crc32_combine64(uLong, uLong, z_off_t);
    ZEXTERN uLong ZEXPORT crc32_combine_gen64(z_off_t);
#endif

        /* common defaults */

#ifndef OS_CODE
#  define OS_CODE  3     /* assume Unix */
#endif

#ifndef F_OPEN
#  define F_OPEN(name, mode) fopen((name), (mode))
#endif

         /* functions */

#if defined(pyr) || defined(Z_SOLO)
#  define NO_MEMCPY
#endif
#if defined(SMALL_MEDIUM) && !defined(_MSC_VER) && !defined(__SC__)
 /* Use our own functions for small and medium model with MSC <= 5.0.
  * You may have to use the same strategy for Borland C (untested).
  * The __SC__ check is for Symantec.
  */
#  define NO_MEMCPY
#endif
#if defined(STDC) && !defined(HAVE_MEMCPY) && !defined(NO_MEMCPY)
#  define HAVE_MEMCPY
#endif
#ifdef HAVE_MEMCPY
#  ifdef SMALL_MEDIUM /* MSDOS small or medium model */
#    define zmemcpy _fmemcpy
#    define zmemcmp _fmemcmp
#    define zmemzero(dest, len) _fmemset(dest, 0, len)
#  else
#    define zmemcpy memcpy
#    define zmemcmp memcmp
#    define zmemzero(dest, len) memset(dest, 0, len)
#  endif
#else
   void ZLIB_INTERNAL zmemcpy(Bytef* dest, const Bytef* source, uInt len);
   int ZLIB_INTERNAL zmemcmp(const Bytef* s1, const Bytef* s2, uInt len);
   void ZLIB_INTERNAL zmemzero(Bytef* dest, uInt len);
#endif

#if defined(AOCL_ZLIB_OPT) && (defined(__clang__) || defined(__GNUC__) || defined(__llvm__))
#define Z_BUILTIN_MEMCPY __builtin_memcpy
#else
#define Z_BUILTIN_MEMCPY zmemcpy
#endif

#if defined(AOCL_ZLIB_OPT) && (defined(__clang__) || defined(__GNUC__) || defined(__llvm__))
#define Z_BUILTIN_MEMCPY __builtin_memcpy
#else
#define Z_BUILTIN_MEMCPY zmemcpy
#endif

/* Diagnostic functions */
#ifdef ZLIB_DEBUG
#  include <stdio.h>
   extern int ZLIB_INTERNAL z_verbose;
   extern void ZLIB_INTERNAL z_error(char *m);
#  define Assert(cond,msg) {if(!(cond)) z_error(msg);}
#  define Trace(x) {if (z_verbose>=0) fprintf x ;}
#  define Tracev(x) {if (z_verbose>0) fprintf x ;}
#  define Tracevv(x) {if (z_verbose>1) fprintf x ;}
#  define Tracec(c,x) {if (z_verbose>0 && (c)) fprintf x ;}
#  define Tracecv(c,x) {if (z_verbose>1 && (c)) fprintf x ;}
#else
#  define Assert(cond,msg)
#  define Trace(x)
#  define Tracev(x)
#  define Tracevv(x)
#  define Tracec(c,x)
#  define Tracecv(c,x)
#endif

#ifndef Z_SOLO
   voidpf ZLIB_INTERNAL zcalloc(voidpf opaque, unsigned items,
                                unsigned size);
   void ZLIB_INTERNAL zcfree(voidpf opaque, voidpf ptr);
#endif

#define ZALLOC(strm, items, size) \
           (*((strm)->zalloc))((strm)->opaque, (items), (size))
#define ZFREE(strm, addr)  (*((strm)->zfree))((strm)->opaque, (voidpf)(addr))
#define TRY_FREE(s, p) {if (p) ZFREE(s, p);}

/* Reverse the bytes in a 32-bit value */
#define ZSWAP32(q) ((((q) >> 24) & 0xff) + (((q) >> 8) & 0xff00) + \
                    (((q) & 0xff00) << 8) + (((q) & 0xff) << 24))

#endif /* ZUTIL_H */<|MERGE_RESOLUTION|>--- conflicted
+++ resolved
@@ -1,9 +1,5 @@
 /* zutil.h -- internal interface and configuration of the compression library
-<<<<<<< HEAD
- * Copyright (C) 1995-2016 Jean-loup Gailly, Mark Adler
-=======
  * Copyright (C) 1995-2022 Jean-loup Gailly, Mark Adler
->>>>>>> f5427442
  * Copyright (C) 2023, Advanced Micro Devices. All rights reserved.
  * For conditions of distribution and use, see copyright notice in zlib.h
  */
@@ -248,12 +244,6 @@
 #define Z_BUILTIN_MEMCPY zmemcpy
 #endif
 
-#if defined(AOCL_ZLIB_OPT) && (defined(__clang__) || defined(__GNUC__) || defined(__llvm__))
-#define Z_BUILTIN_MEMCPY __builtin_memcpy
-#else
-#define Z_BUILTIN_MEMCPY zmemcpy
-#endif
-
 /* Diagnostic functions */
 #ifdef ZLIB_DEBUG
 #  include <stdio.h>
