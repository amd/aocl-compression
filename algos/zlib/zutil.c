/* zutil.c -- target dependent utility functions for the compression library
 * Copyright (C) 1995-2017 Jean-loup Gailly
 * Copyright (C) 2023, Advanced Micro Devices. All rights reserved.
 * For conditions of distribution and use, see copyright notice in zlib.h
 */

/* @(#) $Id$ */

#include "zutil.h"
#ifndef Z_SOLO
#  include "gzguts.h"
#endif

z_const char * const z_errmsg[10] = {
    (z_const char *)"need dictionary",     /* Z_NEED_DICT       2  */
    (z_const char *)"stream end",          /* Z_STREAM_END      1  */
    (z_const char *)"",                    /* Z_OK              0  */
    (z_const char *)"file error",          /* Z_ERRNO         (-1) */
    (z_const char *)"stream error",        /* Z_STREAM_ERROR  (-2) */
    (z_const char *)"data error",          /* Z_DATA_ERROR    (-3) */
    (z_const char *)"insufficient memory", /* Z_MEM_ERROR     (-4) */
    (z_const char *)"buffer error",        /* Z_BUF_ERROR     (-5) */
    (z_const char *)"incompatible version",/* Z_VERSION_ERROR (-6) */
    (z_const char *)""
};


const char * ZEXPORT zlibVersion(void) {
    return ZLIB_VERSION;
}

uLong ZEXPORT zlibCompileFlags(void) {
    uLong flags;

    flags = 0;
    switch ((int)(sizeof(uInt))) {
    case 2:     break;
    case 4:     flags += 1;     break;
    case 8:     flags += 2;     break;
    default:    flags += 3;
    }
    switch ((int)(sizeof(uLong))) {
    case 2:     break;
    case 4:     flags += 1 << 2;        break;
    case 8:     flags += 2 << 2;        break;
    default:    flags += 3 << 2;
    }
    switch ((int)(sizeof(voidpf))) {
    case 2:     break;
    case 4:     flags += 1 << 4;        break;
    case 8:     flags += 2 << 4;        break;
    default:    flags += 3 << 4;
    }
    switch ((int)(sizeof(z_off_t))) {
    case 2:     break;
    case 4:     flags += 1 << 6;        break;
    case 8:     flags += 2 << 6;        break;
    default:    flags += 3 << 6;
    }
#ifdef ZLIB_DEBUG
    flags += 1 << 8;
#endif
    /*
#if defined(ASMV) || defined(ASMINF)
    flags += 1 << 9;
#endif
     */
#ifdef ZLIB_WINAPI
    flags += 1 << 10;
#endif
#ifdef BUILDFIXED
    flags += 1 << 12;
#endif
#ifdef DYNAMIC_CRC_TABLE
    flags += 1 << 13;
#endif
#ifdef NO_GZCOMPRESS
    flags += 1L << 16;
#endif
#ifdef NO_GZIP
    flags += 1L << 17;
#endif
#ifdef PKZIP_BUG_WORKAROUND
    flags += 1L << 20;
#endif
#if defined(FASTEST) && !defined(AOCL_ZLIB_OPT)
    flags += 1L << 21;
#endif
#if defined(STDC) || defined(Z_HAVE_STDARG_H)
#  ifdef NO_vsnprintf
    flags += 1L << 25;
#    ifdef HAS_vsprintf_void
    flags += 1L << 26;
#    endif
#  else
#    ifdef HAS_vsnprintf_void
    flags += 1L << 26;
#    endif
#  endif
#else
    flags += 1L << 24;
#  ifdef NO_snprintf
    flags += 1L << 25;
#    ifdef HAS_sprintf_void
    flags += 1L << 26;
#    endif
#  else
#    ifdef HAS_snprintf_void
    flags += 1L << 26;
#    endif
#  endif
#endif
    return flags;
}

#ifdef ZLIB_DEBUG
#include <stdlib.h>
#  ifndef verbose
#    define verbose 0
#  endif
int ZLIB_INTERNAL z_verbose = verbose;

<<<<<<< HEAD
#ifdef ENABLE_STRICT_WARNINGS
void ZLIB_INTERNAL z_error (char *m)
#else
void ZLIB_INTERNAL z_error (m)
    char *m;
#endif /* ENABLE_STRICT_WARNINGS */
{
=======
void ZLIB_INTERNAL z_error(char *m) {
>>>>>>> f5427442
    fprintf(stderr, "%s\n", m);
    exit(1);
}
#endif

/* exported to allow conversion of error code to string for compress() and
 * uncompress()
 */
<<<<<<< HEAD
#ifdef ENABLE_STRICT_WARNINGS
const char * ZEXPORT zError(int err)
#else
const char * ZEXPORT zError(err)
    int err;
#endif /* ENABLE_STRICT_WARNINGS */
{
=======
const char * ZEXPORT zError(int err) {
>>>>>>> f5427442
    return ERR_MSG(err);
}

#if defined(_WIN32_WCE) && _WIN32_WCE < 0x800
    /* The older Microsoft C Run-Time Library for Windows CE doesn't have
     * errno.  We define it as a global variable to simplify porting.
     * Its value is always 0 and should not be used.
     */
    int errno = 0;
#endif

#ifndef HAVE_MEMCPY

<<<<<<< HEAD
#ifdef ENABLE_STRICT_WARNINGS
void ZLIB_INTERNAL zmemcpy(Bytef* dest, const Bytef* source, uInt  len)
#else
void ZLIB_INTERNAL zmemcpy(dest, source, len)
    Bytef* dest;
    const Bytef* source;
    uInt  len;
#endif /* ENABLE_STRICT_WARNINGS */
{
=======
void ZLIB_INTERNAL zmemcpy(Bytef* dest, const Bytef* source, uInt len) {
>>>>>>> f5427442
    if (len == 0) return;
    do {
        *dest++ = *source++; /* ??? to be unrolled */
    } while (--len != 0);
}

<<<<<<< HEAD
#ifdef ENABLE_STRICT_WARNINGS
int ZLIB_INTERNAL zmemcmp(const Bytef* s1, const Bytef* s2, uInt  len)
#else
int ZLIB_INTERNAL zmemcmp(s1, s2, len)
    const Bytef* s1;
    const Bytef* s2;
    uInt  len;
#endif /* ENABLE_STRICT_WARNINGS */
{
=======
int ZLIB_INTERNAL zmemcmp(const Bytef* s1, const Bytef* s2, uInt len) {
>>>>>>> f5427442
    uInt j;

    for (j = 0; j < len; j++) {
        if (s1[j] != s2[j]) return 2*(s1[j] > s2[j])-1;
    }
    return 0;
}

<<<<<<< HEAD
#ifdef ENABLE_STRICT_WARNINGS
void ZLIB_INTERNAL zmemzero(Bytef* dest, uInt  len)
#else
void ZLIB_INTERNAL zmemzero(dest, len)
    Bytef* dest;
    uInt  len;
#endif /* ENABLE_STRICT_WARNINGS */
{
=======
void ZLIB_INTERNAL zmemzero(Bytef* dest, uInt len) {
>>>>>>> f5427442
    if (len == 0) return;
    do {
        *dest++ = 0;  /* ??? to be unrolled */
    } while (--len != 0);
}
#endif

#ifndef Z_SOLO

#ifdef SYS16BIT

#ifdef __TURBOC__
/* Turbo C in 16-bit mode */

#  define MY_ZCALLOC

/* Turbo C malloc() does not allow dynamic allocation of 64K bytes
 * and farmalloc(64K) returns a pointer with an offset of 8, so we
 * must fix the pointer. Warning: the pointer must be put back to its
 * original form in order to free it, use zcfree().
 */

#define MAX_PTR 10
/* 10*64K = 640K */

local int next_ptr = 0;

typedef struct ptr_table_s {
    voidpf org_ptr;
    voidpf new_ptr;
} ptr_table;

local ptr_table table[MAX_PTR];
/* This table is used to remember the original form of pointers
 * to large buffers (64K). Such pointers are normalized with a zero offset.
 * Since MSDOS is not a preemptive multitasking OS, this table is not
 * protected from concurrent access. This hack doesn't work anyway on
 * a protected system like OS/2. Use Microsoft C instead.
 */

voidpf ZLIB_INTERNAL zcalloc(voidpf opaque, unsigned items, unsigned size) {
    voidpf buf;
    ulg bsize = (ulg)items*size;

    (void)opaque;

    /* If we allocate less than 65520 bytes, we assume that farmalloc
     * will return a usable pointer which doesn't have to be normalized.
     */
    if (bsize < 65520L) {
        buf = farmalloc(bsize);
        if (*(ush*)&buf != 0) return buf;
    } else {
        buf = farmalloc(bsize + 16L);
    }
    if (buf == NULL || next_ptr >= MAX_PTR) return NULL;
    table[next_ptr].org_ptr = buf;

    /* Normalize the pointer to seg:0 */
    *((ush*)&buf+1) += ((ush)((uch*)buf-0) + 15) >> 4;
    *(ush*)&buf = 0;
    table[next_ptr++].new_ptr = buf;
    return buf;
}

void ZLIB_INTERNAL zcfree(voidpf opaque, voidpf ptr) {
    int n;

    (void)opaque;

    if (*(ush*)&ptr != 0) { /* object < 64K */
        farfree(ptr);
        return;
    }
    /* Find the original pointer */
    for (n = 0; n < next_ptr; n++) {
        if (ptr != table[n].new_ptr) continue;

        farfree(table[n].org_ptr);
        while (++n < next_ptr) {
            table[n-1] = table[n];
        }
        next_ptr--;
        return;
    }
    Assert(0, "zcfree: ptr not found");
}

#endif /* __TURBOC__ */


#ifdef M_I86
/* Microsoft C in 16-bit mode */

#  define MY_ZCALLOC

#if (!defined(_MSC_VER) || (_MSC_VER <= 600))
#  define _halloc  halloc
#  define _hfree   hfree
#endif

voidpf ZLIB_INTERNAL zcalloc(voidpf opaque, uInt items, uInt size) {
    (void)opaque;
    return _halloc((long)items, size);
}

void ZLIB_INTERNAL zcfree(voidpf opaque, voidpf ptr) {
    (void)opaque;
    _hfree(ptr);
}

#endif /* M_I86 */

#endif /* SYS16BIT */


#ifndef MY_ZCALLOC /* Any system without a special alloc function */

#ifndef STDC
extern voidp malloc(uInt size);
extern voidp calloc(uInt items, uInt size);
extern void free(voidpf ptr);
#endif

<<<<<<< HEAD
#ifdef ENABLE_STRICT_WARNINGS
voidpf ZLIB_INTERNAL zcalloc (voidpf opaque, unsigned items, unsigned size)
#else
voidpf ZLIB_INTERNAL zcalloc (opaque, items, size)
    voidpf opaque;
    unsigned items;
    unsigned size;
#endif /* ENABLE_STRICT_WARNINGS */
{
=======
voidpf ZLIB_INTERNAL zcalloc(voidpf opaque, unsigned items, unsigned size) {
>>>>>>> f5427442
    (void)opaque;
    return sizeof(uInt) > 2 ? (voidpf)malloc(items * size) :
                              (voidpf)calloc(items, size);
}

<<<<<<< HEAD
#ifdef ENABLE_STRICT_WARNINGS
void ZLIB_INTERNAL zcfree (voidpf opaque, voidpf ptr)
#else
void ZLIB_INTERNAL zcfree (opaque, ptr)
    voidpf opaque;
    voidpf ptr;
#endif /* ENABLE_STRICT_WARNINGS */
{
=======
void ZLIB_INTERNAL zcfree(voidpf opaque, voidpf ptr) {
>>>>>>> f5427442
    (void)opaque;
    free(ptr);
}

#endif /* MY_ZCALLOC */

#endif /* !Z_SOLO */<|MERGE_RESOLUTION|>--- conflicted
+++ resolved
@@ -1,6 +1,5 @@
 /* zutil.c -- target dependent utility functions for the compression library
  * Copyright (C) 1995-2017 Jean-loup Gailly
- * Copyright (C) 2023, Advanced Micro Devices. All rights reserved.
  * For conditions of distribution and use, see copyright notice in zlib.h
  */
 
@@ -120,17 +119,7 @@
 #  endif
 int ZLIB_INTERNAL z_verbose = verbose;
 
-<<<<<<< HEAD
-#ifdef ENABLE_STRICT_WARNINGS
-void ZLIB_INTERNAL z_error (char *m)
-#else
-void ZLIB_INTERNAL z_error (m)
-    char *m;
-#endif /* ENABLE_STRICT_WARNINGS */
-{
-=======
 void ZLIB_INTERNAL z_error(char *m) {
->>>>>>> f5427442
     fprintf(stderr, "%s\n", m);
     exit(1);
 }
@@ -139,17 +128,7 @@
 /* exported to allow conversion of error code to string for compress() and
  * uncompress()
  */
-<<<<<<< HEAD
-#ifdef ENABLE_STRICT_WARNINGS
-const char * ZEXPORT zError(int err)
-#else
-const char * ZEXPORT zError(err)
-    int err;
-#endif /* ENABLE_STRICT_WARNINGS */
-{
-=======
 const char * ZEXPORT zError(int err) {
->>>>>>> f5427442
     return ERR_MSG(err);
 }
 
@@ -163,38 +142,14 @@
 
 #ifndef HAVE_MEMCPY
 
-<<<<<<< HEAD
-#ifdef ENABLE_STRICT_WARNINGS
-void ZLIB_INTERNAL zmemcpy(Bytef* dest, const Bytef* source, uInt  len)
-#else
-void ZLIB_INTERNAL zmemcpy(dest, source, len)
-    Bytef* dest;
-    const Bytef* source;
-    uInt  len;
-#endif /* ENABLE_STRICT_WARNINGS */
-{
-=======
 void ZLIB_INTERNAL zmemcpy(Bytef* dest, const Bytef* source, uInt len) {
->>>>>>> f5427442
     if (len == 0) return;
     do {
         *dest++ = *source++; /* ??? to be unrolled */
     } while (--len != 0);
 }
 
-<<<<<<< HEAD
-#ifdef ENABLE_STRICT_WARNINGS
-int ZLIB_INTERNAL zmemcmp(const Bytef* s1, const Bytef* s2, uInt  len)
-#else
-int ZLIB_INTERNAL zmemcmp(s1, s2, len)
-    const Bytef* s1;
-    const Bytef* s2;
-    uInt  len;
-#endif /* ENABLE_STRICT_WARNINGS */
-{
-=======
 int ZLIB_INTERNAL zmemcmp(const Bytef* s1, const Bytef* s2, uInt len) {
->>>>>>> f5427442
     uInt j;
 
     for (j = 0; j < len; j++) {
@@ -203,18 +158,7 @@
     return 0;
 }
 
-<<<<<<< HEAD
-#ifdef ENABLE_STRICT_WARNINGS
-void ZLIB_INTERNAL zmemzero(Bytef* dest, uInt  len)
-#else
-void ZLIB_INTERNAL zmemzero(dest, len)
-    Bytef* dest;
-    uInt  len;
-#endif /* ENABLE_STRICT_WARNINGS */
-{
-=======
 void ZLIB_INTERNAL zmemzero(Bytef* dest, uInt len) {
->>>>>>> f5427442
     if (len == 0) return;
     do {
         *dest++ = 0;  /* ??? to be unrolled */
@@ -339,36 +283,13 @@
 extern void free(voidpf ptr);
 #endif
 
-<<<<<<< HEAD
-#ifdef ENABLE_STRICT_WARNINGS
-voidpf ZLIB_INTERNAL zcalloc (voidpf opaque, unsigned items, unsigned size)
-#else
-voidpf ZLIB_INTERNAL zcalloc (opaque, items, size)
-    voidpf opaque;
-    unsigned items;
-    unsigned size;
-#endif /* ENABLE_STRICT_WARNINGS */
-{
-=======
 voidpf ZLIB_INTERNAL zcalloc(voidpf opaque, unsigned items, unsigned size) {
->>>>>>> f5427442
     (void)opaque;
     return sizeof(uInt) > 2 ? (voidpf)malloc(items * size) :
                               (voidpf)calloc(items, size);
 }
 
-<<<<<<< HEAD
-#ifdef ENABLE_STRICT_WARNINGS
-void ZLIB_INTERNAL zcfree (voidpf opaque, voidpf ptr)
-#else
-void ZLIB_INTERNAL zcfree (opaque, ptr)
-    voidpf opaque;
-    voidpf ptr;
-#endif /* ENABLE_STRICT_WARNINGS */
-{
-=======
 void ZLIB_INTERNAL zcfree(voidpf opaque, voidpf ptr) {
->>>>>>> f5427442
     (void)opaque;
     free(ptr);
 }
