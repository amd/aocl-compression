/* inflate.c -- zlib decompression
<<<<<<< HEAD
 * Copyright (C) 1995-2016 Mark Adler
=======
 * Copyright (C) 1995-2022 Mark Adler
>>>>>>> f5427442
 * Copyright (C) 2023, Advanced Micro Devices. All rights reserved.
 * For conditions of distribution and use, see copyright notice in zlib.h
 */

/*
 * Change history:
 *
 * 1.2.beta0    24 Nov 2002
 * - First version -- complete rewrite of inflate to simplify code, avoid
 *   creation of window when not needed, minimize use of window when it is
 *   needed, make inffast.c even faster, implement gzip decoding, and to
 *   improve code readability and style over the previous zlib inflate code
 *
 * 1.2.beta1    25 Nov 2002
 * - Use pointers for available input and output checking in inffast.c
 * - Remove input and output counters in inffast.c
 * - Change inffast.c entry and loop from avail_in >= 7 to >= 6
 * - Remove unnecessary second byte pull from length extra in inffast.c
 * - Unroll direct copy to three copies per loop in inffast.c
 *
 * 1.2.beta2    4 Dec 2002
 * - Change external routine names to reduce potential conflicts
 * - Correct filename to inffixed.h for fixed tables in inflate.c
 * - Make hbuf[] unsigned char to match parameter type in inflate.c
 * - Change strm->next_out[-state->offset] to *(strm->next_out - state->offset)
 *   to avoid negation problem on Alphas (64 bit) in inflate.c
 *
 * 1.2.beta3    22 Dec 2002
 * - Add comments on state->bits assertion in inffast.c
 * - Add comments on op field in inftrees.h
 * - Fix bug in reuse of allocated window after inflateReset()
 * - Remove bit fields--back to byte structure for speed
 * - Remove distance extra == 0 check in inflate_fast()--only helps for lengths
 * - Change post-increments to pre-increments in inflate_fast(), PPC biased?
 * - Add compile time option, POSTINC, to use post-increments instead (Intel?)
 * - Make MATCH copy in inflate() much faster for when inflate_fast() not used
 * - Use local copies of stream next and avail values, as well as local bit
 *   buffer and bit count in inflate()--for speed when inflate_fast() not used
 *
 * 1.2.beta4    1 Jan 2003
 * - Split ptr - 257 statements in inflate_table() to avoid compiler warnings
 * - Move a comment on output buffer sizes from inffast.c to inflate.c
 * - Add comments in inffast.c to introduce the inflate_fast() routine
 * - Rearrange window copies in inflate_fast() for speed and simplification
 * - Unroll last copy for window match in inflate_fast()
 * - Use local copies of window variables in inflate_fast() for speed
 * - Pull out common wnext == 0 case for speed in inflate_fast()
 * - Make op and len in inflate_fast() unsigned for consistency
 * - Add FAR to lcode and dcode declarations in inflate_fast()
 * - Simplified bad distance check in inflate_fast()
 * - Added inflateBackInit(), inflateBack(), and inflateBackEnd() in new
 *   source file infback.c to provide a call-back interface to inflate for
 *   programs like gzip and unzip -- uses window as output buffer to avoid
 *   window copying
 *
 * 1.2.beta5    1 Jan 2003
 * - Improved inflateBack() interface to allow the caller to provide initial
 *   input in strm.
 * - Fixed stored blocks bug in inflateBack()
 *
 * 1.2.beta6    4 Jan 2003
 * - Added comments in inffast.c on effectiveness of POSTINC
 * - Typecasting all around to reduce compiler warnings
 * - Changed loops from while (1) or do {} while (1) to for (;;), again to
 *   make compilers happy
 * - Changed type of window in inflateBackInit() to unsigned char *
 *
 * 1.2.beta7    27 Jan 2003
 * - Changed many types to unsigned or unsigned short to avoid warnings
 * - Added inflateCopy() function
 *
 * 1.2.0        9 Mar 2003
 * - Changed inflateBack() interface to provide separate opaque descriptors
 *   for the in() and out() functions
 * - Changed inflateBack() argument and in_func typedef to swap the length
 *   and buffer address return values for the input function
 * - Check next_in and next_out for Z_NULL on entry to inflate()
 *
 * The history for versions after 1.2.0 are in ChangeLog in zlib distribution.
 */

#include "utils/utils.h"
#include "zutil.h"
#include "inftrees.h"
#include "inflate.h"

#ifdef AOCL_ZLIB_SSE2_OPT
#include "inffast_chunk.h"
#include "chunkcopy.h"
#else
#include "inffast.h"
#endif
#include "aocl_zlib_x86.h"
<<<<<<< HEAD
=======

#ifdef AOCL_ZLIB_OPT
#include "aocl_zlib_setup.h"

static int setup_ok_zlib_inflate = 0; // flag to indicate status of dynamic dispatcher setup

/* Dynamic dispatcher setup function for native APIs.
 * All native APIs that call aocl optimized functions within their call stack,
 * must call AOCL_SETUP_NATIVE() at the start of the function. This sets up 
 * appropriate code paths to take based on user defined environment variables,
 * as well as cpu instruction set supported by the runtime machine. */
static void aocl_setup_native(void);
#define AOCL_SETUP_NATIVE() aocl_setup_native()
#else
#define AOCL_SETUP_NATIVE()
#endif
>>>>>>> f5427442

#ifdef MAKEFIXED
#  ifndef BUILDFIXED
#    define BUILDFIXED
#  endif
#endif

<<<<<<< HEAD
/* function prototypes */
local int inflateStateCheck OF((z_streamp strm));
local void fixedtables OF((struct inflate_state FAR *state));
local int updatewindow OF((z_streamp strm, const unsigned char FAR *end,
                           unsigned copy));
#ifdef BUILDFIXED
   void makefixed OF((void));
#endif
local unsigned syncsearch OF((unsigned FAR *have, const unsigned char FAR *buf,
                              unsigned len));

#ifdef AOCL_DYNAMIC_DISPATCHER
static int inflateOptLevel = 0;
static int (*updatewindow_fp)(z_streamp strm, const Bytef * end, unsigned copy) = updatewindow;
static void (*inflate_fast_fp)(z_streamp strm, unsigned start) = inflate_fast;
#endif

#ifdef ENABLE_STRICT_WARNINGS
local int inflateStateCheck(z_streamp strm)
#else
local int inflateStateCheck(strm)
z_streamp strm;
#endif /* ENABLE_STRICT_WARNINGS */
{
=======
local int inflateStateCheck(z_streamp strm) {
>>>>>>> f5427442
    struct inflate_state FAR *state;
    if (strm == Z_NULL ||
        strm->zalloc == (alloc_func)0 || strm->zfree == (free_func)0)
        return 1;
    state = (struct inflate_state FAR *)strm->state;
    if (state == Z_NULL || state->strm != strm ||
        state->mode < HEAD || state->mode > SYNC)
        return 1;
    return 0;
}

<<<<<<< HEAD
#ifdef ENABLE_STRICT_WARNINGS
int ZEXPORT inflateResetKeep(z_streamp strm)
#else
int ZEXPORT inflateResetKeep(strm)
z_streamp strm;
#endif /* ENABLE_STRICT_WARNINGS */
{
=======
int ZEXPORT inflateResetKeep(z_streamp strm) {
    AOCL_SETUP_NATIVE();
>>>>>>> f5427442
    struct inflate_state FAR *state;

    if (inflateStateCheck(strm)) return Z_STREAM_ERROR;
    state = (struct inflate_state FAR *)strm->state;
    strm->total_in = strm->total_out = state->total = 0;
    strm->msg = Z_NULL;
    if (state->wrap)        /* to support ill-conceived Java test suite */
        strm->adler = state->wrap & 1;
    state->mode = HEAD;
    state->last = 0;
    state->havedict = 0;
    state->flags = -1;
    state->dmax = 32768U;
    state->head = Z_NULL;
    state->hold = 0;
    state->bits = 0;
    state->lencode = state->distcode = state->next = state->codes;
    state->sane = 1;
    state->back = -1;
    Tracev((stderr, "inflate: reset\n"));
    return Z_OK;
}

<<<<<<< HEAD
#ifdef ENABLE_STRICT_WARNINGS
int ZEXPORT inflateReset(z_streamp strm)
#else
int ZEXPORT inflateReset(strm)
z_streamp strm;
#endif /* ENABLE_STRICT_WARNINGS */
{
=======
int ZEXPORT inflateReset(z_streamp strm) {
    AOCL_SETUP_NATIVE();
>>>>>>> f5427442
    struct inflate_state FAR *state;

    if (inflateStateCheck(strm)) return Z_STREAM_ERROR;
    state = (struct inflate_state FAR *)strm->state;
    state->wsize = 0;
    state->whave = 0;
    state->wnext = 0;
    return inflateResetKeep(strm);
}

<<<<<<< HEAD
#ifdef ENABLE_STRICT_WARNINGS
int ZEXPORT inflateReset2(z_streamp strm, int windowBits)
#else
int ZEXPORT inflateReset2(strm, windowBits)
z_streamp strm;
int windowBits;
#endif /* ENABLE_STRICT_WARNINGS */
{
=======
int ZEXPORT inflateReset2(z_streamp strm, int windowBits) {
    AOCL_SETUP_NATIVE();
>>>>>>> f5427442
    int wrap;
    struct inflate_state FAR *state;

    /* get the state */
    if (inflateStateCheck(strm)) return Z_STREAM_ERROR;
    state = (struct inflate_state FAR *)strm->state;

    /* extract wrap request from windowBits parameter */
    if (windowBits < 0) {
        if (windowBits < -15)
            return Z_STREAM_ERROR;
        wrap = 0;
        windowBits = -windowBits;
    }
    else {
        wrap = (windowBits >> 4) + 5;
#ifdef GUNZIP
        if (windowBits < 48)
            windowBits &= 15;
#endif
    }

    /* set number of window bits, free window if different */
    if (windowBits && (windowBits < 8 || windowBits > 15))
        return Z_STREAM_ERROR;
    if (state->window != Z_NULL && state->wbits != (unsigned)windowBits) {
        ZFREE(strm, state->window);
        state->window = Z_NULL;
    }

    /* update state and reset the rest of it */
    state->wrap = wrap;
    state->wbits = (unsigned)windowBits;
    return inflateReset(strm);
}

<<<<<<< HEAD
#ifdef ENABLE_STRICT_WARNINGS
int ZEXPORT inflateInit2_(z_streamp strm, int windowBits, const char *version, int stream_size)
#else
int ZEXPORT inflateInit2_(strm, windowBits, version, stream_size)
z_streamp strm;
int windowBits;
const char *version;
int stream_size;
#endif /* ENABLE_STRICT_WARNINGS */
{
=======
int ZEXPORT inflateInit2_(z_streamp strm, int windowBits,
                          const char *version, int stream_size) {
    AOCL_SETUP_NATIVE();
>>>>>>> f5427442
    int ret;
    struct inflate_state FAR *state;

    if (version == Z_NULL || version[0] != ZLIB_VERSION[0] ||
        stream_size != (int)(sizeof(z_stream)))
        return Z_VERSION_ERROR;
    if (strm == Z_NULL) return Z_STREAM_ERROR;
    strm->msg = Z_NULL;                 /* in case we return an error */
    if (strm->zalloc == (alloc_func)0) {
#ifdef Z_SOLO
        return Z_STREAM_ERROR;
#else
        strm->zalloc = zcalloc;
        strm->opaque = (voidpf)0;
#endif
    }
    if (strm->zfree == (free_func)0)
#ifdef Z_SOLO
        return Z_STREAM_ERROR;
#else
        strm->zfree = zcfree;
#endif
    state = (struct inflate_state FAR *)
            ZALLOC(strm, 1, sizeof(struct inflate_state));
    if (state == Z_NULL) return Z_MEM_ERROR;
    Tracev((stderr, "inflate: allocated\n"));
#ifdef AOCL_UNIT_TEST
    memset(state, 0, sizeof(struct inflate_state));
#endif
    strm->state = (struct internal_state FAR *)state;
    state->strm = strm;
    state->window = Z_NULL;
    state->mode = HEAD;     /* to pass state test in inflateReset2() */
    ret = inflateReset2(strm, windowBits);
    if (ret != Z_OK) {
        ZFREE(strm, state);
        strm->state = Z_NULL;
    }
    return ret;
}

<<<<<<< HEAD
#ifdef ENABLE_STRICT_WARNINGS
int ZEXPORT inflateInit_(z_streamp strm, const char *version, int stream_size)
#else
int ZEXPORT inflateInit_(strm, version, stream_size)
z_streamp strm;
const char *version;
int stream_size;
#endif /* ENABLE_STRICT_WARNINGS */
{
    return inflateInit2_(strm, DEF_WBITS, version, stream_size);
}

#ifdef ENABLE_STRICT_WARNINGS
int ZEXPORT inflatePrime(z_streamp strm, int bits, int value)
#else
int ZEXPORT inflatePrime(strm, bits, value)
z_streamp strm;
int bits;
int value;
#endif /* ENABLE_STRICT_WARNINGS */
{
=======
int ZEXPORT inflateInit_(z_streamp strm, const char *version,
                         int stream_size) {
    return inflateInit2_(strm, DEF_WBITS, version, stream_size);
}

int ZEXPORT inflatePrime(z_streamp strm, int bits, int value) {
    AOCL_SETUP_NATIVE();
>>>>>>> f5427442
    struct inflate_state FAR *state;

    if (inflateStateCheck(strm)) return Z_STREAM_ERROR;
    if (bits == 0)
        return Z_OK;
    state = (struct inflate_state FAR *)strm->state;
    if (bits < 0) {
        state->hold = 0;
        state->bits = 0;
        return Z_OK;
    }
    if (bits > 16 || state->bits + (uInt)bits > 32) return Z_STREAM_ERROR;
    value &= (1L << bits) - 1;
    state->hold += (unsigned)value << state->bits;
    state->bits += (uInt)bits;
    return Z_OK;
}

/*
   Return state with length and distance decoding tables and index sizes set to
   fixed code decoding.  Normally this returns fixed tables from inffixed.h.
   If BUILDFIXED is defined, then instead this routine builds the tables the
   first time it's called, and returns those tables the first time and
   thereafter.  This reduces the size of the code by about 2K bytes, in
   exchange for a little execution time.  However, BUILDFIXED should not be
   used for threaded applications, since the rewriting of the tables and virgin
   may not be thread-safe.
 */
<<<<<<< HEAD
#ifdef ENABLE_STRICT_WARNINGS
local void fixedtables(struct inflate_state FAR *state)
#else
local void fixedtables(state)
struct inflate_state FAR *state;
#endif /* ENABLE_STRICT_WARNINGS */
{
=======
local void fixedtables(struct inflate_state FAR *state) {
>>>>>>> f5427442
#ifdef BUILDFIXED
    static int virgin = 1;
    static code *lenfix, *distfix;
    static code fixed[544];

    /* build fixed huffman tables if first call (may not be thread safe) */
    if (virgin) {
        unsigned sym, bits;
        static code *next;

        /* literal/length table */
        sym = 0;
        while (sym < 144) state->lens[sym++] = 8;
        while (sym < 256) state->lens[sym++] = 9;
        while (sym < 280) state->lens[sym++] = 7;
        while (sym < 288) state->lens[sym++] = 8;
        next = fixed;
        lenfix = next;
        bits = 9;
        inflate_table(LENS, state->lens, 288, &(next), &(bits), state->work);

        /* distance table */
        sym = 0;
        while (sym < 32) state->lens[sym++] = 5;
        distfix = next;
        bits = 5;
        inflate_table(DISTS, state->lens, 32, &(next), &(bits), state->work);

        /* do this just once */
        virgin = 0;
    }
#else /* !BUILDFIXED */
#   include "inffixed.h"
#endif /* BUILDFIXED */
    state->lencode = lenfix;
    state->lenbits = 9;
    state->distcode = distfix;
    state->distbits = 5;
}

#ifdef MAKEFIXED
#include <stdio.h>

/*
   Write out the inffixed.h that is #include'd above.  Defining MAKEFIXED also
   defines BUILDFIXED, so the tables are built on the fly.  makefixed() writes
   those tables to stdout, which would be piped to inffixed.h.  A small program
   can simply call makefixed to do this:

    void makefixed(void);

    int main(void)
    {
        makefixed();
        return 0;
    }

   Then that can be linked with zlib built with MAKEFIXED defined and run:

    a.out > inffixed.h
 */
void makefixed()
{
    unsigned low, size;
    struct inflate_state state;

    fixedtables(&state);
    puts("    /* inffixed.h -- table for decoding fixed codes");
    puts("     * Generated automatically by makefixed().");
    puts("     */");
    puts("");
    puts("    /* WARNING: this file should *not* be used by applications.");
    puts("       It is part of the implementation of this library and is");
    puts("       subject to change. Applications should only use zlib.h.");
    puts("     */");
    puts("");
    size = 1U << 9;
    printf("    static const code lenfix[%u] = {", size);
    low = 0;
    for (;;) {
        if ((low % 7) == 0) printf("\n        ");
        printf("{%u,%u,%d}", (low & 127) == 99 ? 64 : state.lencode[low].op,
               state.lencode[low].bits, state.lencode[low].val);
        if (++low == size) break;
        putchar(',');
    }
    puts("\n    };");
    size = 1U << 5;
    printf("\n    static const code distfix[%u] = {", size);
    low = 0;
    for (;;) {
        if ((low % 6) == 0) printf("\n        ");
        printf("{%u,%u,%d}", state.distcode[low].op, state.distcode[low].bits,
               state.distcode[low].val);
        if (++low == size) break;
        putchar(',');
    }
    puts("\n    };");
}
#endif /* MAKEFIXED */

/*
   Update the window with the last wsize (normally 32K) bytes written before
   returning.  If window does not exist yet, create it.  This is only called
   when a window is already in use, or when output has been written during this
   inflate call, but the end of the deflate stream has not been reached yet.
   It is also called to create a window for dictionary data when a dictionary
   is loaded.

   Providing output buffers larger than 32K to inflate() should provide a speed
   advantage, since only the last 32K of output is copied to the sliding window
   upon return from inflate(), and since all distances after the first 32K of
   output will fall in the output data, making match copies simpler and faster.
   The advantage may be dependent on the size of the processor's data caches.
 */
<<<<<<< HEAD
#ifdef ENABLE_STRICT_WARNINGS
local int updatewindow(z_streamp strm, const Bytef *end, unsigned copy)
#else
local int updatewindow(strm, end, copy)
z_streamp strm;
const Bytef *end;
unsigned copy;
#endif /* ENABLE_STRICT_WARNINGS */
{
=======
local int updatewindow(z_streamp strm, const Bytef *end, unsigned copy) {
>>>>>>> f5427442
    struct inflate_state FAR *state;
    unsigned dist;

    state = (struct inflate_state FAR *)strm->state;

    /* if it hasn't been done already, allocate space for the window */
    if (state->window == Z_NULL) {
            state->window = (unsigned char FAR *)
                        ZALLOC(strm, 1U << state->wbits,
                               sizeof(unsigned char));
            if (state->window == Z_NULL) return 1;
        }

    /* if window not in use yet, initialize */
    if (state->wsize == 0) {
        state->wsize = 1U << state->wbits;
        state->wnext = 0;
        state->whave = 0;
    }

    /* copy state->wsize or less output bytes into the circular window */
    if (copy >= state->wsize) {
        Z_BUILTIN_MEMCPY(state->window, end - state->wsize, state->wsize);
        state->wnext = 0;
        state->whave = state->wsize;
    }
    else {
        dist = state->wsize - state->wnext;
        if (dist > copy) dist = copy;
        Z_BUILTIN_MEMCPY(state->window + state->wnext, end - copy, dist);
        copy -= dist;
        if (copy) {
            Z_BUILTIN_MEMCPY(state->window, end - copy, copy);
            state->wnext = copy;
            state->whave = state->wsize;
        }
        else {
            state->wnext += dist;
            if (state->wnext == state->wsize) state->wnext = 0;
            if (state->whave < state->wsize) state->whave += dist;
        }
    }
    return 0;
}

#ifdef AOCL_ZLIB_SSE2_OPT
local int aocl_updatewindow(z_streamp strm, const Bytef *end, unsigned copy)
{
    struct inflate_state FAR *state;
    unsigned dist;

    state = (struct inflate_state FAR *)strm->state;

    /* if it hasn't been done already, allocate space for the window */
    if (state->window == Z_NULL) {
        unsigned wsize = 1U << state->wbits;
        state->window = (unsigned char FAR *)
                ZALLOC(strm, wsize + CHUNKCOPY_CHUNK_SIZE,
                    sizeof(unsigned char));
        if (state->window == Z_NULL) return 1;
#ifdef INFLATE_CLEAR_UNUSED_UNDEFINED
        /* Copies from the overflow portion of this buffer are undefined and
            may cause analysis tools to raise a wraning if we don't initialize
            it. However, this undefined data overwrites other undefined data
            and is subsequently either overwritten or left deliberately
            undefined at the end of decode; so there's really no point.
        */
        zmemzero(state->window + wsize, CHUNKCOPY_CHUNK_SIZE);
#endif
    }

    /* if window not in use yet, initialize */
    if (state->wsize == 0) {
        state->wsize = 1U << state->wbits;
        state->wnext = 0;
        state->whave = 0;
    }

    /* copy state->wsize or less output bytes into the circular window */
    if (copy >= state->wsize) {
        Z_BUILTIN_MEMCPY(state->window, end - state->wsize, state->wsize);
        state->wnext = 0;
        state->whave = state->wsize;
    }
    else {
        dist = state->wsize - state->wnext;
        if (dist > copy) dist = copy;
        Z_BUILTIN_MEMCPY(state->window + state->wnext, end - copy, dist);
        copy -= dist;
        if (copy) {
            Z_BUILTIN_MEMCPY(state->window, end - copy, copy);
            state->wnext = copy;
            state->whave = state->wsize;
        }
        else {
            state->wnext += dist;
            if (state->wnext == state->wsize) state->wnext = 0;
            if (state->whave < state->wsize) state->whave += dist;
        }
    }
    return 0;
}
<<<<<<< HEAD
=======


#ifdef AOCL_ZLIB_OPT
/* Flag to choose code paths based on dynamic dispatcher settings */
static int inflateOptLevel = 0;
/* Function pointers holding the optimized variant as per dynamic dispatcher settings */
static int (*updatewindow_fp)(z_streamp strm, const Bytef * end, unsigned copy) = updatewindow;
static void (*inflate_fast_fp)(z_streamp strm, unsigned start) = inflate_fast;
#endif /* AOCL_ZLIB_OPT */

#ifdef AOCL_ZLIB_SSE2_OPT
local int aocl_updatewindow(z_streamp strm, const Bytef *end, unsigned copy)
{
    struct inflate_state FAR *state;
    unsigned dist;

    state = (struct inflate_state FAR *)strm->state;

    /* if it hasn't been done already, allocate space for the window */
    if (state->window == Z_NULL) {
        unsigned wsize = 1U << state->wbits;
        state->window = (unsigned char FAR *)
                ZALLOC(strm, wsize + CHUNKCOPY_CHUNK_SIZE,
                    sizeof(unsigned char));
        if (state->window == Z_NULL) return 1;
#ifdef INFLATE_CLEAR_UNUSED_UNDEFINED
        /* Copies from the overflow portion of this buffer are undefined and
            may cause analysis tools to raise a wraning if we don't initialize
            it. However, this undefined data overwrites other undefined data
            and is subsequently either overwritten or left deliberately
            undefined at the end of decode; so there's really no point.
        */
        zmemzero(state->window + wsize, CHUNKCOPY_CHUNK_SIZE);
#endif
    }

    /* if window not in use yet, initialize */
    if (state->wsize == 0) {
        state->wsize = 1U << state->wbits;
        state->wnext = 0;
        state->whave = 0;
    }

    /* copy state->wsize or less output bytes into the circular window */
    if (copy >= state->wsize) {
        Z_BUILTIN_MEMCPY(state->window, end - state->wsize, state->wsize);
        state->wnext = 0;
        state->whave = state->wsize;
    }
    else {
        dist = state->wsize - state->wnext;
        if (dist > copy) dist = copy;
        Z_BUILTIN_MEMCPY(state->window + state->wnext, end - copy, dist);
        copy -= dist;
        if (copy) {
            Z_BUILTIN_MEMCPY(state->window, end - copy, copy);
            state->wnext = copy;
            state->whave = state->wsize;
        }
        else {
            state->wnext += dist;
            if (state->wnext == state->wsize) state->wnext = 0;
            if (state->whave < state->wsize) state->whave += dist;
        }
    }
    return 0;
}
>>>>>>> f5427442
#endif /* AOCL_ZLIB_SSE2_OPT */
/* Macros for inflate(): */

/* check function to use adler32() for zlib or crc32() for gzip */
#ifdef GUNZIP
#ifdef AOCL_ZLIB_OPT
<<<<<<< HEAD
#  define UPDATE(check, buf, len) \
    (state->flags ? crc32(check, buf, len) : adler32_x86(check, buf, len))
#else
#  define UPDATE(check, buf, len) \
    (state->flags ? crc32(check, buf, len) : adler32(check, buf, len))
#endif
#else
#ifdef AOCL_ZLIB_OPT
#  define UPDATE(check, buf, len) adler32_x86(check, buf, len)
=======
#  define UPDATE_CHECK(check, buf, len) \
    (state->flags ? crc32(check, buf, len) : adler32_x86_internal(check, buf, len))
#else
#  define UPDATE_CHECK(check, buf, len) \
    (state->flags ? crc32(check, buf, len) : adler32(check, buf, len))
#endif /* AOCL_ZLIB_OPT */
#else
#ifdef AOCL_ZLIB_OPT
#  define UPDATE_CHECK(check, buf, len) adler32_x86_internal(check, buf, len)
>>>>>>> f5427442
#else
#  define UPDATE_CHECK(check, buf, len) adler32(check, buf, len)
#endif /* AOCL_ZLIB_OPT */
#endif
#endif

/* check macros for header crc */
#ifdef GUNZIP
#  define CRC2(check, word) \
    do { \
        hbuf[0] = (unsigned char)(word); \
        hbuf[1] = (unsigned char)((word) >> 8); \
        check = crc32(check, hbuf, 2); \
    } while (0)

#  define CRC4(check, word) \
    do { \
        hbuf[0] = (unsigned char)(word); \
        hbuf[1] = (unsigned char)((word) >> 8); \
        hbuf[2] = (unsigned char)((word) >> 16); \
        hbuf[3] = (unsigned char)((word) >> 24); \
        check = crc32(check, hbuf, 4); \
    } while (0)
#endif

/* Load registers with state in inflate() for speed */
#define LOAD() \
    do { \
        put = strm->next_out; \
        left = strm->avail_out; \
        next = strm->next_in; \
        have = strm->avail_in; \
        hold = state->hold; \
        bits = state->bits; \
    } while (0)

/* Restore state from registers in inflate() */
#define RESTORE() \
    do { \
        strm->next_out = put; \
        strm->avail_out = left; \
        strm->next_in = next; \
        strm->avail_in = have; \
        state->hold = hold; \
        state->bits = bits; \
    } while (0)

/* Clear the input bit accumulator */
#define INITBITS() \
    do { \
        hold = 0; \
        bits = 0; \
    } while (0)

/* Get a byte of input into the bit accumulator, or return from inflate()
   if there is no input available. */
#define PULLBYTE() \
    do { \
        if (have == 0) goto inf_leave; \
        have--; \
        hold += (unsigned long)(*next++) << bits; \
        bits += 8; \
    } while (0)

/* Assure that there are at least n bits in the bit accumulator.  If there is
   not enough available input to do that, then return from inflate(). */
#define NEEDBITS(n) \
    do { \
        while (bits < (unsigned)(n)) \
            PULLBYTE(); \
    } while (0)

/* Return the low n bits of the bit accumulator (n < 16) */
#define BITS(n) \
    ((unsigned)hold & ((1U << (n)) - 1))

/* Remove n bits from the bit accumulator */
#define DROPBITS(n) \
    do { \
        hold >>= (n); \
        bits -= (unsigned)(n); \
    } while (0)

/* Remove zero to seven bits as needed to go to a byte boundary */
#define BYTEBITS() \
    do { \
        hold >>= bits & 7; \
        bits -= bits & 7; \
    } while (0)

/*
   inflate() uses a state machine to process as much input data and generate as
   much output data as possible before returning.  The state machine is
   structured roughly as follows:

    for (;;) switch (state) {
    ...
    case STATEn:
        if (not enough input data or output space to make progress)
            return;
        ... make progress ...
        state = STATEm;
        break;
    ...
    }

   so when inflate() is called again, the same case is attempted again, and
   if the appropriate resources are provided, the machine proceeds to the
   next state.  The NEEDBITS() macro is usually the way the state evaluates
   whether it can proceed or should return.  NEEDBITS() does the return if
   the requested bits are not available.  The typical use of the BITS macros
   is:

        NEEDBITS(n);
        ... do something with BITS(n) ...
        DROPBITS(n);

   where NEEDBITS(n) either returns from inflate() if there isn't enough
   input left to load n bits into the accumulator, or it continues.  BITS(n)
   gives the low n bits in the accumulator.  When done, DROPBITS(n) drops
   the low n bits off the accumulator.  INITBITS() clears the accumulator
   and sets the number of available bits to zero.  BYTEBITS() discards just
   enough bits to put the accumulator on a byte boundary.  After BYTEBITS()
   and a NEEDBITS(8), then BITS(8) would return the next byte in the stream.

   NEEDBITS(n) uses PULLBYTE() to get an available byte of input, or to return
   if there is no input available.  The decoding of variable length codes uses
   PULLBYTE() directly in order to pull just enough bytes to decode the next
   code, and no more.

   Some states loop until they get enough input, making sure that enough
   state information is maintained to continue the loop where it left off
   if NEEDBITS() returns in the loop.  For example, want, need, and keep
   would all have to actually be part of the saved state in case NEEDBITS()
   returns:

    case STATEw:
        while (want < need) {
            NEEDBITS(n);
            keep[want++] = BITS(n);
            DROPBITS(n);
        }
        state = STATEx;
    case STATEx:

   As shown above, if the next state is also the next case, then the break
   is omitted.

   A state may also return if there is not enough output space available to
   complete that state.  Those states are copying stored data, writing a
   literal byte, and copying a matching string.

   When returning, a "goto inf_leave" is used to update the total counters,
   update the check value, and determine whether any progress has been made
   during that inflate() call in order to return the proper return code.
   Progress is defined as a change in either strm->avail_in or strm->avail_out.
   When there is a window, goto inf_leave will update the window with the last
   output written.  If a goto inf_leave occurs in the middle of decompression
   and there is no window currently, goto inf_leave will create one and copy
   output to the window for the next call of inflate().

   In this implementation, the flush parameter of inflate() only affects the
   return code (per zlib.h).  inflate() always writes as much as possible to
   strm->next_out, given the space available and the provided input--the effect
   documented in zlib.h of Z_SYNC_FLUSH.  Furthermore, inflate() always defers
   the allocation of and copying into a sliding window until necessary, which
   provides the effect documented in zlib.h for Z_FINISH when the entire input
   stream available.  So the only thing the flush parameter actually does is:
   when flush is set to Z_FINISH, inflate() cannot return Z_OK.  Instead it
   will return Z_BUF_ERROR if it has not reached the end of the stream.
 */

<<<<<<< HEAD
#ifdef ENABLE_STRICT_WARNINGS
int ZEXPORT inflate(z_streamp strm, int flush)
#else
int ZEXPORT inflate(strm, flush)
z_streamp strm;
int flush;
#endif /* ENABLE_STRICT_WARNINGS */
{
=======
int ZEXPORT inflate(z_streamp strm, int flush) {
    AOCL_SETUP_NATIVE();
>>>>>>> f5427442
    struct inflate_state FAR *state;
    z_const unsigned char FAR *next;    /* next input */
    unsigned char FAR *put;     /* next output */
    unsigned have, left;        /* available input and output */
    unsigned long hold;         /* bit buffer */
    unsigned bits;              /* bits in bit buffer */
    unsigned in, out;           /* save starting available input and output */
    unsigned copy;              /* number of stored or match bytes to copy */
    unsigned char FAR *from;    /* where to copy match bytes from */
    code here;                  /* current decoding table entry */
    code last;                  /* parent table entry */
    unsigned len;               /* length to copy for repeats, bits to drop */
    int ret;                    /* return code */
#ifdef GUNZIP
    unsigned char hbuf[4];      /* buffer for gzip header crc calculation */
#endif
    static const unsigned short order[19] = /* permutation of code lengths */
        {16, 17, 18, 0, 8, 7, 9, 6, 10, 5, 11, 4, 12, 3, 13, 2, 14, 1, 15};

    if (inflateStateCheck(strm) || strm->next_out == Z_NULL ||
        (strm->next_in == Z_NULL && strm->avail_in != 0))
        return Z_STREAM_ERROR;

    state = (struct inflate_state FAR *)strm->state;
    if (state->mode == TYPE) state->mode = TYPEDO;      /* skip check */
    LOAD();
    in = have;
    out = left;
    ret = Z_OK;
    for (;;)
        switch (state->mode) {
        case HEAD:
            if (state->wrap == 0) {
                state->mode = TYPEDO;
                break;
            }
            NEEDBITS(16);
#ifdef GUNZIP
            if ((state->wrap & 2) && hold == 0x8b1f) {  /* gzip header */
                if (state->wbits == 0)
                    state->wbits = 15;
                state->check = crc32(0L, Z_NULL, 0);
                CRC2(state->check, hold);
                INITBITS();
                state->mode = FLAGS;
                break;
            }
            if (state->head != Z_NULL)
                state->head->done = -1;
            if (!(state->wrap & 1) ||   /* check if zlib header allowed */
#else
            if (
#endif
                ((BITS(8) << 8) + (hold >> 8)) % 31) {
                strm->msg = (char *)"incorrect header check";
                state->mode = BAD;
                break;
            }
            if (BITS(4) != Z_DEFLATED) {
                strm->msg = (char *)"unknown compression method";
                state->mode = BAD;
                break;
            }
            DROPBITS(4);
            len = BITS(4) + 8;
            if (state->wbits == 0)
                state->wbits = len;
            if (len > 15 || len > state->wbits) {
                strm->msg = (char *)"invalid window size";
                state->mode = BAD;
                break;
            }
            state->dmax = 1U << len;
            state->flags = 0;               /* indicate zlib header */
            Tracev((stderr, "inflate:   zlib header ok\n"));
#ifdef AOCL_ZLIB_OPT
<<<<<<< HEAD
            strm->adler = state->check = adler32_x86(0L, Z_NULL, 0);
=======
            strm->adler = state->check = adler32_x86_internal(0L, Z_NULL, 0);
>>>>>>> f5427442
#else
            strm->adler = state->check = adler32(0L, Z_NULL, 0);
#endif
            state->mode = hold & 0x200 ? DICTID : TYPE;
            INITBITS();
            break;
#ifdef GUNZIP
        case FLAGS:
            NEEDBITS(16);
            state->flags = (int)(hold);
            if ((state->flags & 0xff) != Z_DEFLATED) {
                strm->msg = (char *)"unknown compression method";
                state->mode = BAD;
                break;
            }
            if (state->flags & 0xe000) {
                strm->msg = (char *)"unknown header flags set";
                state->mode = BAD;
                break;
            }
            if (state->head != Z_NULL)
                state->head->text = (int)((hold >> 8) & 1);
            if ((state->flags & 0x0200) && (state->wrap & 4))
                CRC2(state->check, hold);
            INITBITS();
            state->mode = TIME;
                /* fallthrough */
        case TIME:
            NEEDBITS(32);
            if (state->head != Z_NULL)
                state->head->time = hold;
            if ((state->flags & 0x0200) && (state->wrap & 4))
                CRC4(state->check, hold);
            INITBITS();
            state->mode = OS;
                /* fallthrough */
        case OS:
            NEEDBITS(16);
            if (state->head != Z_NULL) {
                state->head->xflags = (int)(hold & 0xff);
                state->head->os = (int)(hold >> 8);
            }
            if ((state->flags & 0x0200) && (state->wrap & 4))
                CRC2(state->check, hold);
            INITBITS();
            state->mode = EXLEN;
                /* fallthrough */
        case EXLEN:
            if (state->flags & 0x0400) {
                NEEDBITS(16);
                state->length = (unsigned)(hold);
                if (state->head != Z_NULL)
                    state->head->extra_len = (unsigned)hold;
                if ((state->flags & 0x0200) && (state->wrap & 4))
                    CRC2(state->check, hold);
                INITBITS();
            }
            else if (state->head != Z_NULL)
                state->head->extra = Z_NULL;
            state->mode = EXTRA;
                /* fallthrough */
        case EXTRA:
            if (state->flags & 0x0400) {
                copy = state->length;
                if (copy > have) copy = have;
                if (copy) {
                    if (state->head != Z_NULL &&
<<<<<<< HEAD
                        state->head->extra != Z_NULL) {
                        len = state->head->extra_len - state->length;
=======
                        state->head->extra != Z_NULL &&
                        (len = state->head->extra_len - state->length) <
                            state->head->extra_max) {
>>>>>>> f5427442
                        Z_BUILTIN_MEMCPY(state->head->extra + len, next,
                                len + copy > state->head->extra_max ?
                                state->head->extra_max - len : copy);
                    }
                    if ((state->flags & 0x0200) && (state->wrap & 4))
                        state->check = crc32(state->check, next, copy);
                    have -= copy;
                    next += copy;
                    state->length -= copy;
                }
                if (state->length) goto inf_leave;
            }
            state->length = 0;
            state->mode = NAME;
                /* fallthrough */
        case NAME:
            if (state->flags & 0x0800) {
                if (have == 0) goto inf_leave;
                copy = 0;
                do {
                    len = (unsigned)(next[copy++]);
                    if (state->head != Z_NULL &&
                            state->head->name != Z_NULL &&
                            state->length < state->head->name_max)
                        state->head->name[state->length++] = (Bytef)len;
                } while (len && copy < have);
                if ((state->flags & 0x0200) && (state->wrap & 4))
                    state->check = crc32(state->check, next, copy);
                have -= copy;
                next += copy;
                if (len) goto inf_leave;
            }
            else if (state->head != Z_NULL)
                state->head->name = Z_NULL;
            state->length = 0;
            state->mode = COMMENT;
                /* fallthrough */
        case COMMENT:
            if (state->flags & 0x1000) {
                if (have == 0) goto inf_leave;
                copy = 0;
                do {
                    len = (unsigned)(next[copy++]);
                    if (state->head != Z_NULL &&
                            state->head->comment != Z_NULL &&
                            state->length < state->head->comm_max)
                        state->head->comment[state->length++] = (Bytef)len;
                } while (len && copy < have);
                if ((state->flags & 0x0200) && (state->wrap & 4))
                    state->check = crc32(state->check, next, copy);
                have -= copy;
                next += copy;
                if (len) goto inf_leave;
            }
            else if (state->head != Z_NULL)
                state->head->comment = Z_NULL;
            state->mode = HCRC;
                /* fallthrough */
        case HCRC:
            if (state->flags & 0x0200) {
                NEEDBITS(16);
                if ((state->wrap & 4) && hold != (state->check & 0xffff)) {
                    strm->msg = (char *)"header crc mismatch";
                    state->mode = BAD;
                    break;
                }
                INITBITS();
            }
            if (state->head != Z_NULL) {
                state->head->hcrc = (int)((state->flags >> 9) & 1);
                state->head->done = 1;
            }
            strm->adler = state->check = crc32(0L, Z_NULL, 0);
            state->mode = TYPE;
            break;
#endif
        case DICTID:
            NEEDBITS(32);
            strm->adler = state->check = ZSWAP32(hold);
            INITBITS();
            state->mode = DICT;
                /* fallthrough */
        case DICT:
            if (state->havedict == 0) {
                RESTORE();
                return Z_NEED_DICT;
            }
#ifdef AOCL_ZLIB_OPT
<<<<<<< HEAD
            strm->adler = state->check = adler32_x86(0L, Z_NULL, 0);
=======
            strm->adler = state->check = adler32_x86_internal(0L, Z_NULL, 0);
>>>>>>> f5427442
#else
            strm->adler = state->check = adler32(0L, Z_NULL, 0);
#endif
            state->mode = TYPE;
                /* fallthrough */
        case TYPE:
            if (flush == Z_BLOCK || flush == Z_TREES) goto inf_leave;
                /* fallthrough */
        case TYPEDO:
            if (state->last) {
                BYTEBITS();
                state->mode = CHECK;
                break;
            }
            NEEDBITS(3);
            state->last = BITS(1);
            DROPBITS(1);
            switch (BITS(2)) {
            case 0:                             /* stored block */
                Tracev((stderr, "inflate:     stored block%s\n",
                        state->last ? " (last)" : ""));
                state->mode = STORED;
                break;
            case 1:                             /* fixed block */
                fixedtables(state);
                Tracev((stderr, "inflate:     fixed codes block%s\n",
                        state->last ? " (last)" : ""));
                state->mode = LEN_;             /* decode codes */
                if (flush == Z_TREES) {
                    DROPBITS(2);
                    goto inf_leave;
                }
                break;
            case 2:                             /* dynamic block */
                Tracev((stderr, "inflate:     dynamic codes block%s\n",
                        state->last ? " (last)" : ""));
                state->mode = TABLE;
                break;
            case 3:
                strm->msg = (char *)"invalid block type";
                state->mode = BAD;
            }
            DROPBITS(2);
            break;
        case STORED:
            BYTEBITS();                         /* go to byte boundary */
            NEEDBITS(32);
            if ((hold & 0xffff) != ((hold >> 16) ^ 0xffff)) {
                strm->msg = (char *)"invalid stored block lengths";
                state->mode = BAD;
                break;
            }
            state->length = (unsigned)hold & 0xffff;
            Tracev((stderr, "inflate:       stored length %u\n",
                    state->length));
            INITBITS();
            state->mode = COPY_;
            if (flush == Z_TREES) goto inf_leave;
                /* fallthrough */
        case COPY_:
            state->mode = COPY;
                /* fallthrough */
        case COPY:
            copy = state->length;
            if (copy) {
                if (copy > have) copy = have;
                if (copy > left) copy = left;
                if (copy == 0) goto inf_leave;
                Z_BUILTIN_MEMCPY(put, next, copy);
                have -= copy;
                next += copy;
                left -= copy;
                put += copy;
                state->length -= copy;
                break;
            }
            Tracev((stderr, "inflate:       stored end\n"));
            state->mode = TYPE;
            break;
        case TABLE:
            NEEDBITS(14);
            state->nlen = BITS(5) + 257;
            DROPBITS(5);
            state->ndist = BITS(5) + 1;
            DROPBITS(5);
            state->ncode = BITS(4) + 4;
            DROPBITS(4);
#ifndef PKZIP_BUG_WORKAROUND
            if (state->nlen > 286 || state->ndist > 30) {
                strm->msg = (char *)"too many length or distance symbols";
                state->mode = BAD;
                break;
            }
#endif
            Tracev((stderr, "inflate:       table sizes ok\n"));
            state->have = 0;
            state->mode = LENLENS;
                /* fallthrough */
        case LENLENS:
            while (state->have < state->ncode) {
                NEEDBITS(3);
                state->lens[order[state->have++]] = (unsigned short)BITS(3);
                DROPBITS(3);
            }
            while (state->have < 19)
                state->lens[order[state->have++]] = 0;
            state->next = state->codes;
            state->lencode = (const code FAR *)(state->next);
            state->lenbits = 7;
            ret = inflate_table(CODES, state->lens, 19, &(state->next),
                                &(state->lenbits), state->work);
            if (ret) {
                strm->msg = (char *)"invalid code lengths set";
                state->mode = BAD;
                break;
            }
            Tracev((stderr, "inflate:       code lengths ok\n"));
            state->have = 0;
            state->mode = CODELENS;
                /* fallthrough */
        case CODELENS:
            while (state->have < state->nlen + state->ndist) {
                for (;;) {
                    here = state->lencode[BITS(state->lenbits)];
                    if ((unsigned)(here.bits) <= bits) break;
                    PULLBYTE();
                }
                if (here.val < 16) {
                    DROPBITS(here.bits);
                    state->lens[state->have++] = here.val;
                }
                else {
                    if (here.val == 16) {
                        NEEDBITS(here.bits + 2);
                        DROPBITS(here.bits);
                        if (state->have == 0) {
                            strm->msg = (char *)"invalid bit length repeat";
                            state->mode = BAD;
                            break;
                        }
                        len = state->lens[state->have - 1];
                        copy = 3 + BITS(2);
                        DROPBITS(2);
                    }
                    else if (here.val == 17) {
                        NEEDBITS(here.bits + 3);
                        DROPBITS(here.bits);
                        len = 0;
                        copy = 3 + BITS(3);
                        DROPBITS(3);
                    }
                    else {
                        NEEDBITS(here.bits + 7);
                        DROPBITS(here.bits);
                        len = 0;
                        copy = 11 + BITS(7);
                        DROPBITS(7);
                    }
                    if (state->have + copy > state->nlen + state->ndist) {
                        strm->msg = (char *)"invalid bit length repeat";
                        state->mode = BAD;
                        break;
                    }
                    while (copy--)
                        state->lens[state->have++] = (unsigned short)len;
                }
            }

            /* handle error breaks in while */
            if (state->mode == BAD) break;

            /* check for end-of-block code (better have one) */
            if (state->lens[256] == 0) {
                strm->msg = (char *)"invalid code -- missing end-of-block";
                state->mode = BAD;
                break;
            }

#ifndef AOCL_ZLIB_OPT
            /* build code tables -- note: do not change the lenbits or distbits
               values here (9 and 6) without reading the comments in inftrees.h
               concerning the ENOUGH constants, which depend on those values */
            state->next = state->codes;
            state->lencode = (const code FAR *)(state->next);
            state->lenbits = 9;
#else
            /* build code tables -- note: do not change the lenbits or distbits
               values here (10 and 9) without reading the comments in inftrees.h
               concerning the ENOUGH constants, which depend on those values */
            state->next = state->codes;
            state->lencode = (const code FAR *)(state->next);
            state->lenbits = 10;
#endif /* AOCL_ZLIB_OPT */
            ret = inflate_table(LENS, state->lens, state->nlen, &(state->next),
                                &(state->lenbits), state->work);
            if (ret) {
                strm->msg = (char *)"invalid literal/lengths set";
                state->mode = BAD;
                break;
            }
            state->distcode = (const code FAR *)(state->next);
#ifndef AOCL_ZLIB_OPT
            state->distbits = 6;
#else
            state->distbits = 9;
#endif /* AOCL_ZLIB_OPT */
            ret = inflate_table(DISTS, state->lens + state->nlen, state->ndist,
                            &(state->next), &(state->distbits), state->work);
            if (ret) {
                strm->msg = (char *)"invalid distances set";
                state->mode = BAD;
                break;
            }
            Tracev((stderr, "inflate:       codes ok\n"));
            state->mode = LEN_;
            if (flush == Z_TREES) goto inf_leave;
                /* fallthrough */
        case LEN_:
            state->mode = LEN;
                /* fallthrough */
        case LEN:
#ifdef AOCL_ZLIB_SSE2_OPT
            if (have >= INFLATE_FAST_MIN_INPUT &&
                left >= INFLATE_FAST_MIN_OUTPUT) {
                RESTORE();
<<<<<<< HEAD
#ifdef AOCL_DYNAMIC_DISPATCHER
                inflate_fast_fp(strm, out);
#else
                inflate_fast_chunk_(strm, out);
#endif
=======
                inflate_fast_fp(strm, out);
>>>>>>> f5427442
        
#else
            if (have >= 6 && left >= 258) {
                RESTORE();
                inflate_fast(strm, out);
#endif /* AOCL_ZLIB_SSE2_OPT */
                LOAD();
                if (state->mode == TYPE)
                    state->back = -1;
                break;
            }
            state->back = 0;
            for (;;) {
                here = state->lencode[BITS(state->lenbits)];
                if ((unsigned)(here.bits) <= bits) break;
                PULLBYTE();
            }
            if (here.op && (here.op & 0xf0) == 0) {
                last = here;
                for (;;) {
                    here = state->lencode[last.val +
                            (BITS(last.bits + last.op) >> last.bits)];
                    if ((unsigned)(last.bits + here.bits) <= bits) break;
                    PULLBYTE();
                }
                DROPBITS(last.bits);
                state->back += last.bits;
            }
            DROPBITS(here.bits);
            state->back += here.bits;
            state->length = (unsigned)here.val;
            if ((int)(here.op) == 0) {
                Tracevv((stderr, here.val >= 0x20 && here.val < 0x7f ?
                        "inflate:         literal '%c'\n" :
                        "inflate:         literal 0x%02x\n", here.val));
                state->mode = LIT;
                break;
            }
            if (here.op & 32) {
                Tracevv((stderr, "inflate:         end of block\n"));
                state->back = -1;
                state->mode = TYPE;
                break;
            }
            if (here.op & 64) {
                strm->msg = (char *)"invalid literal/length code";
                state->mode = BAD;
                break;
            }
            state->extra = (unsigned)(here.op) & 15;
            state->mode = LENEXT;
                /* fallthrough */
        case LENEXT:
            if (state->extra) {
                NEEDBITS(state->extra);
                state->length += BITS(state->extra);
                DROPBITS(state->extra);
                state->back += state->extra;
            }
            Tracevv((stderr, "inflate:         length %u\n", state->length));
            state->was = state->length;
            state->mode = DIST;
                /* fallthrough */
        case DIST:
            for (;;) {
                here = state->distcode[BITS(state->distbits)];
                if ((unsigned)(here.bits) <= bits) break;
                PULLBYTE();
            }
            if ((here.op & 0xf0) == 0) {
                last = here;
                for (;;) {
                    here = state->distcode[last.val +
                            (BITS(last.bits + last.op) >> last.bits)];
                    if ((unsigned)(last.bits + here.bits) <= bits) break;
                    PULLBYTE();
                }
                DROPBITS(last.bits);
                state->back += last.bits;
            }
            DROPBITS(here.bits);
            state->back += here.bits;
            if (here.op & 64) {
                strm->msg = (char *)"invalid distance code";
                state->mode = BAD;
                break;
            }
            state->offset = (unsigned)here.val;
            state->extra = (unsigned)(here.op) & 15;
            state->mode = DISTEXT;
                /* fallthrough */
        case DISTEXT:
            if (state->extra) {
                NEEDBITS(state->extra);
                state->offset += BITS(state->extra);
                DROPBITS(state->extra);
                state->back += state->extra;
            }
#ifdef INFLATE_STRICT
            if (state->offset > state->dmax) {
                strm->msg = (char *)"invalid distance too far back";
                state->mode = BAD;
                break;
            }
#endif
            Tracevv((stderr, "inflate:         distance %u\n", state->offset));
            state->mode = MATCH;
                /* fallthrough */
        case MATCH:
            if (left == 0) goto inf_leave;
            copy = out - left;
#ifdef AOCL_ZLIB_SSE2_OPT
<<<<<<< HEAD
#ifdef AOCL_DYNAMIC_DISPATCHER
=======
>>>>>>> f5427442
            if(UNLIKELY(zlibOptOff == 1 || inflateOptLevel <= 0))
            {
                if (state->offset > copy) {         /* copy from window */
                    copy = state->offset - copy;
                    if (copy > state->whave) {
                        if (state->sane) {
                            strm->msg = (char *)"invalid distance too far back";
                            state->mode = BAD;
                            break;
                        }
#ifdef INFLATE_ALLOW_INVALID_DISTANCE_TOOFAR_ARRR
                        Trace((stderr, "inflate.c too far\n"));
                        copy -= state->whave;
                        if (copy > state->length) copy = state->length;
                        if (copy > left) copy = left;
                        left -= copy;
                        state->length -= copy;
                        do {
                            *put++ = 0;
                        } while (--copy);
                        if (state->length == 0) state->mode = LEN;
                        break;
#endif
                    }
                    if (copy > state->wnext) {
                        copy -= state->wnext;
                        from = state->window + (state->wsize - copy);
                    }
                    else
                        from = state->window + (state->wnext - copy);
                    if (copy > state->length) copy = state->length;
                }
                else {                              /* copy from output */
                    from = put - state->offset;
                    copy = state->length;
                }
                if (copy > left) copy = left;
                left -= copy;
                state->length -= copy;
                do {
                    *put++ = *from++;
                } while (--copy);
            }
            else {
<<<<<<< HEAD
#endif /* AOCL_DYNAMIC_DISPATCHER */
=======
>>>>>>> f5427442
            if (state->offset > copy) {         /* copy from window */
                copy = state->offset - copy;
                if (copy > state->whave) {
                    if (state->sane) {
                        strm->msg = (char *)"invalid distance too far back";
                        state->mode = BAD;
                        break;
                    }
#ifdef INFLATE_ALLOW_INVALID_DISTANCE_TOOFAR_ARRR
                    Trace((stderr, "inflate.c too far\n"));
                    copy -= state->whave;
                    if (copy > state->length) copy = state->length;
                    if (copy > left) copy = left;
                    left -= copy;
                    state->length -= copy;
                    do {
                        *put++ = 0;
                    } while (--copy);
                    if (state->length == 0) state->mode = LEN;
                    break;
#endif
                }
                if (copy > state->wnext) {
                    copy -= state->wnext;
                    from = state->window + (state->wsize - copy);
                }
                else
                    from = state->window + (state->wnext - copy);
                if (copy > state->length) copy = state->length;
                if (copy > left) copy = left;
                put = chunkcopy_safe(put, from, copy, put + left);
            }
            else {                              /* copy from output */
                copy = state->length;
                if (copy > left) copy = left;
                put = chunkcopy_lapped_safe(put, state->offset, copy, put + left);
            }
            left -= copy;
            state->length -= copy;
<<<<<<< HEAD
#ifdef AOCL_DYNAMIC_DISPATCHER
            }
#endif /* AOCL_DYNAMIC_DISPATCHER */
=======
            }
>>>>>>> f5427442
#else
        if (state->offset > copy) {         /* copy from window */
                copy = state->offset - copy;
                if (copy > state->whave) {
                    if (state->sane) {
                        strm->msg = (char *)"invalid distance too far back";
                        state->mode = BAD;
                        break;
                    }
#ifdef INFLATE_ALLOW_INVALID_DISTANCE_TOOFAR_ARRR
                    Trace((stderr, "inflate.c too far\n"));
                    copy -= state->whave;
                    if (copy > state->length) copy = state->length;
                    if (copy > left) copy = left;
                    left -= copy;
                    state->length -= copy;
                    do {
                        *put++ = 0;
                    } while (--copy);
                    if (state->length == 0) state->mode = LEN;
                    break;
#endif
                }
                if (copy > state->wnext) {
                    copy -= state->wnext;
                    from = state->window + (state->wsize - copy);
                }
                else
                    from = state->window + (state->wnext - copy);
                if (copy > state->length) copy = state->length;
            }
            else {                              /* copy from output */
                from = put - state->offset;
                copy = state->length;
            }
            if (copy > left) copy = left;
            left -= copy;
            state->length -= copy;
            do {
                *put++ = *from++;
            } while (--copy);
#endif /* AOCL_ZLIB_SSE2_OPT */
            if (state->length == 0) state->mode = LEN;
            break;
        case LIT:
            if (left == 0) goto inf_leave;
            *put++ = (unsigned char)(state->length);
            left--;
            state->mode = LEN;
            break;
        case CHECK:
            if (state->wrap) {
                NEEDBITS(32);
                out -= left;
                strm->total_out += out;
                state->total += out;
                if ((state->wrap & 4) && out)
                    strm->adler = state->check =
                        UPDATE_CHECK(state->check, put - out, out);
                out = left;
                if ((state->wrap & 4) && (
#ifdef GUNZIP
                     state->flags ? hold :
#endif
                     ZSWAP32(hold)) != state->check) {
                    strm->msg = (char *)"incorrect data check";
                    state->mode = BAD;
                    break;
                }
                INITBITS();
                Tracev((stderr, "inflate:   check matches trailer\n"));
            }
#ifdef GUNZIP
            state->mode = LENGTH;
                /* fallthrough */
        case LENGTH:
            if (state->wrap && state->flags) {
                NEEDBITS(32);
                if ((state->wrap & 4) && hold != (state->total & 0xffffffff)) {
                    strm->msg = (char *)"incorrect length check";
                    state->mode = BAD;
                    break;
                }
                INITBITS();
                Tracev((stderr, "inflate:   length matches trailer\n"));
            }
#endif
            state->mode = DONE;
                /* fallthrough */
        case DONE:
            ret = Z_STREAM_END;
            goto inf_leave;
        case BAD:
            ret = Z_DATA_ERROR;
            goto inf_leave;
        case MEM:
            return Z_MEM_ERROR;
        case SYNC:
                /* fallthrough */
        default:
            return Z_STREAM_ERROR;
        }

    /*
       Return from inflate(), updating the total counts and the check value.
       If there was no progress during the inflate() call, return a buffer
       error.  Call updatewindow() to create and/or update the window state.
       Note: a memory error from inflate() is non-recoverable.
     */
  inf_leave:
#ifdef AOCL_ZLIB_SSE2_OPT
    /* We write a defined value in the unused space to help mark
     * where the stream has ended. We don't use zeros as that can
     * mislead clients relying on undefined behavior (i.e. assuming
     * that the data is over when the buffer has a zero/null value).
     */
<<<<<<< HEAD
#ifdef AOCL_DYNAMIC_DISPATCHER
    if(LIKELY(zlibOptOff==0 && inflateOptLevel > 0)) {
#endif /* AOCL_DYNAMIC_DISPATCHER */
=======
    if(LIKELY(zlibOptOff==0 && inflateOptLevel > 0)) {
>>>>>>> f5427442
    if (left >= CHUNKCOPY_CHUNK_SIZE)
       memset(put, 0x55, CHUNKCOPY_CHUNK_SIZE);
    else
       memset(put, 0x55, left);
<<<<<<< HEAD
#ifdef AOCL_DYNAMIC_DISPATCHER
    }
#endif /* AOCL_DYNAMIC_DISPATCHER */
=======
    }
>>>>>>> f5427442
#endif /* AOCL_ZLIB_SSE2_OPT */
    RESTORE();
    if (state->wsize || (out != strm->avail_out && state->mode < BAD &&
            (state->mode < CHECK || flush != Z_FINISH)))
#ifdef AOCL_ZLIB_SSE2_OPT
<<<<<<< HEAD
#ifdef AOCL_DYNAMIC_DISPATCHER
        if (updatewindow_fp(strm, strm->next_out, out - strm->avail_out)) {
#else
        if (aocl_updatewindow(strm, strm->next_out, out - strm->avail_out)) {
#endif /* AOCL_DYNAMIC_DISPATCHER */
#else
=======
        if (updatewindow_fp(strm, strm->next_out, out - strm->avail_out)) {
#else
>>>>>>> f5427442
        if (updatewindow(strm, strm->next_out, out - strm->avail_out)) {
#endif /* AOCL_ZLIB_SSE2_OPT */
            state->mode = MEM;
            return Z_MEM_ERROR;
        }
    in -= strm->avail_in;
    out -= strm->avail_out;
    strm->total_in += in;
    strm->total_out += out;
    state->total += out;
    if ((state->wrap & 4) && out)
        strm->adler = state->check =
            UPDATE_CHECK(state->check, strm->next_out - out, out);
    strm->data_type = (int)state->bits + (state->last ? 64 : 0) +
                      (state->mode == TYPE ? 128 : 0) +
                      (state->mode == LEN_ || state->mode == COPY_ ? 256 : 0);
    if (((in == 0 && out == 0) || flush == Z_FINISH) && ret == Z_OK)
        ret = Z_BUF_ERROR;
    return ret;
}

<<<<<<< HEAD
#ifdef ENABLE_STRICT_WARNINGS
int ZEXPORT inflateEnd(z_streamp strm)
#else
int ZEXPORT inflateEnd(strm)
z_streamp strm;
#endif /* ENABLE_STRICT_WARNINGS */
{
=======
int ZEXPORT inflateEnd(z_streamp strm) {
    AOCL_SETUP_NATIVE();
>>>>>>> f5427442
    struct inflate_state FAR *state;
    if (inflateStateCheck(strm))
        return Z_STREAM_ERROR;
    state = (struct inflate_state FAR *)strm->state;
    if (state->window != Z_NULL) ZFREE(strm, state->window);
    ZFREE(strm, strm->state);
    strm->state = Z_NULL;
    Tracev((stderr, "inflate: end\n"));
    return Z_OK;
}

<<<<<<< HEAD
#ifdef ENABLE_STRICT_WARNINGS
int ZEXPORT inflateGetDictionary(z_streamp strm, Bytef *dictionary, uInt *dictLength)
#else
int ZEXPORT inflateGetDictionary(strm, dictionary, dictLength)
z_streamp strm;
Bytef *dictionary;
uInt *dictLength;
#endif /* ENABLE_STRICT_WARNINGS */
{
=======
int ZEXPORT inflateGetDictionary(z_streamp strm, Bytef *dictionary,
                                 uInt *dictLength) {
    AOCL_SETUP_NATIVE();
>>>>>>> f5427442
    struct inflate_state FAR *state;

    /* check state */
    if (inflateStateCheck(strm)) return Z_STREAM_ERROR;
    state = (struct inflate_state FAR *)strm->state;

    /* copy dictionary */
    if (state->whave && dictionary != Z_NULL) {
        Z_BUILTIN_MEMCPY(dictionary, state->window + state->wnext,
                state->whave - state->wnext);
        Z_BUILTIN_MEMCPY(dictionary + state->whave - state->wnext,
                state->window, state->wnext);
    }
    if (dictLength != Z_NULL)
        *dictLength = state->whave;
    return Z_OK;
}

<<<<<<< HEAD
#ifdef ENABLE_STRICT_WARNINGS
int ZEXPORT inflateSetDictionary(z_streamp strm, const Bytef *dictionary, uInt dictLength)
#else
int ZEXPORT inflateSetDictionary(strm, dictionary, dictLength)
z_streamp strm;
const Bytef *dictionary;
uInt dictLength;
#endif /* ENABLE_STRICT_WARNINGS */
{
=======
int ZEXPORT inflateSetDictionary(z_streamp strm, const Bytef *dictionary,
                                 uInt dictLength) {
    AOCL_SETUP_NATIVE();
>>>>>>> f5427442
    struct inflate_state FAR *state;
    unsigned long dictid;
    int ret;

    /* check state */
    if (inflateStateCheck(strm)) return Z_STREAM_ERROR;
    state = (struct inflate_state FAR *)strm->state;
    if (state->wrap != 0 && state->mode != DICT)
        return Z_STREAM_ERROR;

    /* check for correct dictionary identifier */
    if (state->mode == DICT) {
#ifdef AOCL_ZLIB_OPT
<<<<<<< HEAD
        dictid = adler32_x86(0L, Z_NULL, 0);
        dictid = adler32_x86(dictid, dictionary, dictLength);
#else
        dictid = adler32(0L, Z_NULL, 0);
        dictid = adler32(dictid, dictionary, dictLength);
#endif
=======
        dictid = adler32_x86_internal(0L, Z_NULL, 0);
        dictid = adler32_x86_internal(dictid, dictionary, dictLength);
#else
        dictid = adler32(0L, Z_NULL, 0);
        dictid = adler32(dictid, dictionary, dictLength);
#endif /* AOCL_ZLIB_OPT */
>>>>>>> f5427442
        if (dictid != state->check)
            return Z_DATA_ERROR;
    }

    /* copy dictionary to window using updatewindow(), which will amend the
       existing dictionary if appropriate */
#ifdef AOCL_ZLIB_SSE2_OPT
<<<<<<< HEAD
#ifdef AOCL_DYNAMIC_DISPATCHER
    ret = updatewindow_fp(strm, dictionary + dictLength, dictLength);
#else
    ret = aocl_updatewindow(strm, dictionary + dictLength, dictLength);
#endif
#else
=======
    ret = updatewindow_fp(strm, dictionary + dictLength, dictLength);
#else
>>>>>>> f5427442
    ret = updatewindow(strm, dictionary + dictLength, dictLength);
#endif /* AOCL_ZLIB_SSE2_OPT */
    if (ret) {
        state->mode = MEM;
        return Z_MEM_ERROR;
    }
    state->havedict = 1;
    Tracev((stderr, "inflate:   dictionary set\n"));
    return Z_OK;
}

<<<<<<< HEAD
#ifdef ENABLE_STRICT_WARNINGS
int ZEXPORT inflateGetHeader(z_streamp strm, gz_headerp head)
#else
int ZEXPORT inflateGetHeader(strm, head)
z_streamp strm;
gz_headerp head;
#endif /* ENABLE_STRICT_WARNINGS */
{
=======
int ZEXPORT inflateGetHeader(z_streamp strm, gz_headerp head) {
    AOCL_SETUP_NATIVE();
>>>>>>> f5427442
    struct inflate_state FAR *state;

    /* check state */
    if (inflateStateCheck(strm)) return Z_STREAM_ERROR;
    state = (struct inflate_state FAR *)strm->state;
    if ((state->wrap & 2) == 0) return Z_STREAM_ERROR;

    /* save header structure */
    state->head = head;
    head->done = 0;
    return Z_OK;
}

/*
   Search buf[0..len-1] for the pattern: 0, 0, 0xff, 0xff.  Return when found
   or when out of input.  When called, *have is the number of pattern bytes
   found in order so far, in 0..3.  On return *have is updated to the new
   state.  If on return *have equals four, then the pattern was found and the
   return value is how many bytes were read including the last byte of the
   pattern.  If *have is less than four, then the pattern has not been found
   yet and the return value is len.  In the latter case, syncsearch() can be
   called again with more data and the *have state.  *have is initialized to
   zero for the first call.
 */
<<<<<<< HEAD
#ifdef ENABLE_STRICT_WARNINGS
local unsigned syncsearch(unsigned FAR *have, const unsigned char FAR *buf, unsigned len)
#else
local unsigned syncsearch(have, buf, len)
unsigned FAR *have;
const unsigned char FAR *buf;
unsigned len;
#endif /* ENABLE_STRICT_WARNINGS */
{
=======
local unsigned syncsearch(unsigned FAR *have, const unsigned char FAR *buf,
                          unsigned len) {
>>>>>>> f5427442
    unsigned got;
    unsigned next;

    got = *have;
    next = 0;
    while (next < len && got < 4) {
        if ((int)(buf[next]) == (got < 2 ? 0 : 0xff))
            got++;
        else if (buf[next])
            got = 0;
        else
            got = 4 - got;
        next++;
    }
    *have = got;
    return next;
}

<<<<<<< HEAD
#ifdef ENABLE_STRICT_WARNINGS
int ZEXPORT inflateSync(z_streamp strm)
#else
int ZEXPORT inflateSync(strm)
z_streamp strm;
#endif /* ENABLE_STRICT_WARNINGS */
{
=======
int ZEXPORT inflateSync(z_streamp strm) {
    AOCL_SETUP_NATIVE();
>>>>>>> f5427442
    unsigned len;               /* number of bytes to look at or looked at */
    int flags;                  /* temporary to save header status */
    unsigned long in, out;      /* temporary to save total_in and total_out */
    unsigned char buf[4];       /* to restore bit buffer to byte string */
    struct inflate_state FAR *state;

    /* check parameters */
    if (inflateStateCheck(strm)) return Z_STREAM_ERROR;
    state = (struct inflate_state FAR *)strm->state;
    if (strm->avail_in == 0 && state->bits < 8) return Z_BUF_ERROR;

    /* if first time, start search in bit buffer */
    if (state->mode != SYNC) {
        state->mode = SYNC;
        state->hold <<= state->bits & 7;
        state->bits -= state->bits & 7;
        len = 0;
        while (state->bits >= 8) {
            buf[len++] = (unsigned char)(state->hold);
            state->hold >>= 8;
            state->bits -= 8;
        }
        state->have = 0;
        syncsearch(&(state->have), buf, len);
    }

    /* search available input */
    len = syncsearch(&(state->have), strm->next_in, strm->avail_in);
    strm->avail_in -= len;
    strm->next_in += len;
    strm->total_in += len;

    /* return no joy or set up to restart inflate() on a new block */
    if (state->have != 4) return Z_DATA_ERROR;
    if (state->flags == -1)
        state->wrap = 0;    /* if no header yet, treat as raw */
    else
        state->wrap &= ~4;  /* no point in computing a check value now */
    flags = state->flags;
    in = strm->total_in;  out = strm->total_out;
    inflateReset(strm);
    strm->total_in = in;  strm->total_out = out;
    state->flags = flags;
    state->mode = TYPE;
    return Z_OK;
}

/*
   Returns true if inflate is currently at the end of a block generated by
   Z_SYNC_FLUSH or Z_FULL_FLUSH. This function is used by one PPP
   implementation to provide an additional safety check. PPP uses
   Z_SYNC_FLUSH but removes the length bytes of the resulting empty stored
   block. When decompressing, PPP checks that at the end of input packet,
   inflate is waiting for these length bytes.
 */
<<<<<<< HEAD
#ifdef ENABLE_STRICT_WARNINGS
int ZEXPORT inflateSyncPoint(z_streamp strm)
#else
int ZEXPORT inflateSyncPoint(strm)
z_streamp strm;
#endif /* ENABLE_STRICT_WARNINGS */
{
=======
int ZEXPORT inflateSyncPoint(z_streamp strm) {
    AOCL_SETUP_NATIVE();
>>>>>>> f5427442
    struct inflate_state FAR *state;

    if (inflateStateCheck(strm)) return Z_STREAM_ERROR;
    state = (struct inflate_state FAR *)strm->state;
    return state->mode == STORED && state->bits == 0;
}

<<<<<<< HEAD
#ifdef ENABLE_STRICT_WARNINGS
int ZEXPORT inflateCopy(z_streamp dest, z_streamp source)
#else
int ZEXPORT inflateCopy(dest, source)
z_streamp dest;
z_streamp source;
#endif /* ENABLE_STRICT_WARNINGS */
{
=======
int ZEXPORT inflateCopy(z_streamp dest, z_streamp source) {
    AOCL_SETUP_NATIVE();
>>>>>>> f5427442
    struct inflate_state FAR *state;
    struct inflate_state FAR *copy;
    unsigned char FAR *window;
    unsigned wsize;

    /* check input */
    if (inflateStateCheck(source) || dest == Z_NULL)
        return Z_STREAM_ERROR;
    state = (struct inflate_state FAR *)source->state;

    /* allocate space */
    copy = (struct inflate_state FAR *)
           ZALLOC(source, 1, sizeof(struct inflate_state));
    if (copy == Z_NULL) return Z_MEM_ERROR;
    window = Z_NULL;
    if (state->window != Z_NULL) {
        window = (unsigned char FAR *)
                 ZALLOC(source, 1U << state->wbits, sizeof(unsigned char));
        if (window == Z_NULL) {
            ZFREE(source, copy);
            return Z_MEM_ERROR;
        }
    }

    /* copy state */
    Z_BUILTIN_MEMCPY((voidpf)dest, (voidpf)source, sizeof(z_stream));
    Z_BUILTIN_MEMCPY((voidpf)copy, (voidpf)state, sizeof(struct inflate_state));
    copy->strm = dest;
    if (state->lencode >= state->codes &&
        state->lencode <= state->codes + ENOUGH - 1) {
        copy->lencode = copy->codes + (state->lencode - state->codes);
        copy->distcode = copy->codes + (state->distcode - state->codes);
    }
    copy->next = copy->codes + (state->next - state->codes);
    if (window != Z_NULL) {
        wsize = 1U << state->wbits;
        Z_BUILTIN_MEMCPY(window, state->window, wsize);
    }
    copy->window = window;
    dest->state = (struct internal_state FAR *)copy;
    return Z_OK;
}

<<<<<<< HEAD
#ifdef ENABLE_STRICT_WARNINGS
int ZEXPORT inflateUndermine(z_streamp strm, int subvert)
#else
int ZEXPORT inflateUndermine(strm, subvert)
z_streamp strm;
int subvert;
#endif /* ENABLE_STRICT_WARNINGS */
{
=======
int ZEXPORT inflateUndermine(z_streamp strm, int subvert) {
    AOCL_SETUP_NATIVE();
>>>>>>> f5427442
    struct inflate_state FAR *state;

    if (inflateStateCheck(strm)) return Z_STREAM_ERROR;
    state = (struct inflate_state FAR *)strm->state;
#ifdef INFLATE_ALLOW_INVALID_DISTANCE_TOOFAR_ARRR
    state->sane = !subvert;
    return Z_OK;
#else
    (void)subvert;
    state->sane = 1;
    return Z_DATA_ERROR;
#endif
}

<<<<<<< HEAD
#ifdef ENABLE_STRICT_WARNINGS
int ZEXPORT inflateValidate(z_streamp strm, int check)
#else
int ZEXPORT inflateValidate(strm, check)
z_streamp strm;
int check;
#endif /* ENABLE_STRICT_WARNINGS */
{
=======
int ZEXPORT inflateValidate(z_streamp strm, int check) {
    AOCL_SETUP_NATIVE();
>>>>>>> f5427442
    struct inflate_state FAR *state;

    if (inflateStateCheck(strm)) return Z_STREAM_ERROR;
    state = (struct inflate_state FAR *)strm->state;
    if (check && state->wrap)
        state->wrap |= 4;
    else
        state->wrap &= ~4;
    return Z_OK;
}

<<<<<<< HEAD
#ifdef ENABLE_STRICT_WARNINGS
long ZEXPORT inflateMark(z_streamp strm)
#else
long ZEXPORT inflateMark(strm)
z_streamp strm;
#endif /* ENABLE_STRICT_WARNINGS */
{
=======
long ZEXPORT inflateMark(z_streamp strm) {
    AOCL_SETUP_NATIVE();
>>>>>>> f5427442
    struct inflate_state FAR *state;

    if (inflateStateCheck(strm))
        return -(1L << 16);
    state = (struct inflate_state FAR *)strm->state;
    return (long)(((unsigned long)((long)state->back)) << 16) +
        (state->mode == COPY ? state->length :
            (state->mode == MATCH ? state->was - state->length : 0));
}

<<<<<<< HEAD
#ifdef ENABLE_STRICT_WARNINGS
unsigned long ZEXPORT inflateCodesUsed(z_streamp strm)
#else
unsigned long ZEXPORT inflateCodesUsed(strm)
z_streamp strm;
#endif /* ENABLE_STRICT_WARNINGS */
{
=======
unsigned long ZEXPORT inflateCodesUsed(z_streamp strm) {
    AOCL_SETUP_NATIVE();
>>>>>>> f5427442
    struct inflate_state FAR *state;
    if (inflateStateCheck(strm)) return (unsigned long)-1;
    state = (struct inflate_state FAR *)strm->state;
    return (unsigned long)(state->next - state->codes);
}

<<<<<<< HEAD
/* AOCL-Compression defined setup function that sets up ZLIB with the right
*  AMD optimized zlib routines depending upon the CPU features. */
#ifdef AOCL_DYNAMIC_DISPATCHER
ZEXTERN char * ZEXPORT aocl_setup_inflate_fmv(int optOff, int optLevel, int insize,
    int level, int windowLog)
{
    inflateOptLevel = optLevel;
    if(LIKELY(optOff == 0 && optLevel > 0))
    {
        updatewindow_fp = aocl_updatewindow;
        inflate_fast_fp = inflate_fast_chunk_;
    }
    else
    {
        updatewindow_fp = updatewindow;
        inflate_fast_fp = inflate_fast;
    }
    return NULL;
}
#endif /* AOCL_DYNAMIC_DISPATCHER */
=======
#ifdef AOCL_ZLIB_OPT
/* AOCL-Compression defined setup function that sets up ZLIB with the right
*  AMD optimized zlib routines depending upon the CPU features. */
static void aocl_setup_inflate_fmv(int optOff, int optLevel)
{
    inflateOptLevel = optLevel;
    
    if(UNLIKELY(optOff == 1))
    {
        updatewindow_fp = updatewindow;
        inflate_fast_fp = inflate_fast;
    }
    else
    {
        switch (optLevel)
        {
            case 0://C version
                updatewindow_fp = updatewindow;
                inflate_fast_fp = inflate_fast;
            break;
            case -1: // undecided. use defaults based on compiler flags
            case 1://SSE version
            case 2://AVX version
            case 3://AVX2 version
            default://AVX512 and other versions
#ifdef AOCL_ZLIB_SSE2_OPT
                updatewindow_fp = aocl_updatewindow;
                inflate_fast_fp = inflate_fast_chunk_;
#else
                updatewindow_fp = updatewindow;
                inflate_fast_fp = inflate_fast;
#endif /* AOCL_ZLIB_SSE2_OPT */
            break;
        }
    }
}

void ZLIB_INTERNAL aocl_setup_inflate(int optOff, int optLevel) {
    AOCL_ENTER_CRITICAL(setup_zlib_inflate)
    if (!setup_ok_zlib_inflate) {
        optOff = optOff ? 1 : get_disable_opt_flags(0);
        aocl_setup_inflate_fmv(optOff, optLevel);
        setup_ok_zlib_inflate = 1;
    }
    AOCL_EXIT_CRITICAL(setup_zlib_inflate)
}

static void aocl_setup_native(void) {
    AOCL_ENTER_CRITICAL(setup_zlib_inflate)
    if (!setup_ok_zlib_inflate) {
        int optLevel = get_cpu_opt_flags(0);
        int optOff = get_disable_opt_flags(0);
        aocl_setup_inflate_fmv(optOff, optLevel);
        setup_ok_zlib_inflate = 1;
    }
    AOCL_EXIT_CRITICAL(setup_zlib_inflate)
}

void ZLIB_INTERNAL aocl_destroy_inflate (void) {
    AOCL_ENTER_CRITICAL(setup_zlib_inflate)
    setup_ok_zlib_inflate = 0;
    AOCL_EXIT_CRITICAL(setup_zlib_inflate)
}
#endif /* AOCL_ZLIB_OPT */
>>>>>>> f5427442
<|MERGE_RESOLUTION|>--- conflicted
+++ resolved
@@ -1,9 +1,5 @@
 /* inflate.c -- zlib decompression
-<<<<<<< HEAD
- * Copyright (C) 1995-2016 Mark Adler
-=======
  * Copyright (C) 1995-2022 Mark Adler
->>>>>>> f5427442
  * Copyright (C) 2023, Advanced Micro Devices. All rights reserved.
  * For conditions of distribution and use, see copyright notice in zlib.h
  */
@@ -97,8 +93,6 @@
 #include "inffast.h"
 #endif
 #include "aocl_zlib_x86.h"
-<<<<<<< HEAD
-=======
 
 #ifdef AOCL_ZLIB_OPT
 #include "aocl_zlib_setup.h"
@@ -115,7 +109,6 @@
 #else
 #define AOCL_SETUP_NATIVE()
 #endif
->>>>>>> f5427442
 
 #ifdef MAKEFIXED
 #  ifndef BUILDFIXED
@@ -123,34 +116,7 @@
 #  endif
 #endif
 
-<<<<<<< HEAD
-/* function prototypes */
-local int inflateStateCheck OF((z_streamp strm));
-local void fixedtables OF((struct inflate_state FAR *state));
-local int updatewindow OF((z_streamp strm, const unsigned char FAR *end,
-                           unsigned copy));
-#ifdef BUILDFIXED
-   void makefixed OF((void));
-#endif
-local unsigned syncsearch OF((unsigned FAR *have, const unsigned char FAR *buf,
-                              unsigned len));
-
-#ifdef AOCL_DYNAMIC_DISPATCHER
-static int inflateOptLevel = 0;
-static int (*updatewindow_fp)(z_streamp strm, const Bytef * end, unsigned copy) = updatewindow;
-static void (*inflate_fast_fp)(z_streamp strm, unsigned start) = inflate_fast;
-#endif
-
-#ifdef ENABLE_STRICT_WARNINGS
-local int inflateStateCheck(z_streamp strm)
-#else
-local int inflateStateCheck(strm)
-z_streamp strm;
-#endif /* ENABLE_STRICT_WARNINGS */
-{
-=======
 local int inflateStateCheck(z_streamp strm) {
->>>>>>> f5427442
     struct inflate_state FAR *state;
     if (strm == Z_NULL ||
         strm->zalloc == (alloc_func)0 || strm->zfree == (free_func)0)
@@ -162,18 +128,8 @@
     return 0;
 }
 
-<<<<<<< HEAD
-#ifdef ENABLE_STRICT_WARNINGS
-int ZEXPORT inflateResetKeep(z_streamp strm)
-#else
-int ZEXPORT inflateResetKeep(strm)
-z_streamp strm;
-#endif /* ENABLE_STRICT_WARNINGS */
-{
-=======
 int ZEXPORT inflateResetKeep(z_streamp strm) {
     AOCL_SETUP_NATIVE();
->>>>>>> f5427442
     struct inflate_state FAR *state;
 
     if (inflateStateCheck(strm)) return Z_STREAM_ERROR;
@@ -197,18 +153,8 @@
     return Z_OK;
 }
 
-<<<<<<< HEAD
-#ifdef ENABLE_STRICT_WARNINGS
-int ZEXPORT inflateReset(z_streamp strm)
-#else
-int ZEXPORT inflateReset(strm)
-z_streamp strm;
-#endif /* ENABLE_STRICT_WARNINGS */
-{
-=======
 int ZEXPORT inflateReset(z_streamp strm) {
     AOCL_SETUP_NATIVE();
->>>>>>> f5427442
     struct inflate_state FAR *state;
 
     if (inflateStateCheck(strm)) return Z_STREAM_ERROR;
@@ -219,19 +165,8 @@
     return inflateResetKeep(strm);
 }
 
-<<<<<<< HEAD
-#ifdef ENABLE_STRICT_WARNINGS
-int ZEXPORT inflateReset2(z_streamp strm, int windowBits)
-#else
-int ZEXPORT inflateReset2(strm, windowBits)
-z_streamp strm;
-int windowBits;
-#endif /* ENABLE_STRICT_WARNINGS */
-{
-=======
 int ZEXPORT inflateReset2(z_streamp strm, int windowBits) {
     AOCL_SETUP_NATIVE();
->>>>>>> f5427442
     int wrap;
     struct inflate_state FAR *state;
 
@@ -268,22 +203,9 @@
     return inflateReset(strm);
 }
 
-<<<<<<< HEAD
-#ifdef ENABLE_STRICT_WARNINGS
-int ZEXPORT inflateInit2_(z_streamp strm, int windowBits, const char *version, int stream_size)
-#else
-int ZEXPORT inflateInit2_(strm, windowBits, version, stream_size)
-z_streamp strm;
-int windowBits;
-const char *version;
-int stream_size;
-#endif /* ENABLE_STRICT_WARNINGS */
-{
-=======
 int ZEXPORT inflateInit2_(z_streamp strm, int windowBits,
                           const char *version, int stream_size) {
     AOCL_SETUP_NATIVE();
->>>>>>> f5427442
     int ret;
     struct inflate_state FAR *state;
 
@@ -325,29 +247,6 @@
     return ret;
 }
 
-<<<<<<< HEAD
-#ifdef ENABLE_STRICT_WARNINGS
-int ZEXPORT inflateInit_(z_streamp strm, const char *version, int stream_size)
-#else
-int ZEXPORT inflateInit_(strm, version, stream_size)
-z_streamp strm;
-const char *version;
-int stream_size;
-#endif /* ENABLE_STRICT_WARNINGS */
-{
-    return inflateInit2_(strm, DEF_WBITS, version, stream_size);
-}
-
-#ifdef ENABLE_STRICT_WARNINGS
-int ZEXPORT inflatePrime(z_streamp strm, int bits, int value)
-#else
-int ZEXPORT inflatePrime(strm, bits, value)
-z_streamp strm;
-int bits;
-int value;
-#endif /* ENABLE_STRICT_WARNINGS */
-{
-=======
 int ZEXPORT inflateInit_(z_streamp strm, const char *version,
                          int stream_size) {
     return inflateInit2_(strm, DEF_WBITS, version, stream_size);
@@ -355,7 +254,6 @@
 
 int ZEXPORT inflatePrime(z_streamp strm, int bits, int value) {
     AOCL_SETUP_NATIVE();
->>>>>>> f5427442
     struct inflate_state FAR *state;
 
     if (inflateStateCheck(strm)) return Z_STREAM_ERROR;
@@ -384,17 +282,7 @@
    used for threaded applications, since the rewriting of the tables and virgin
    may not be thread-safe.
  */
-<<<<<<< HEAD
-#ifdef ENABLE_STRICT_WARNINGS
-local void fixedtables(struct inflate_state FAR *state)
-#else
-local void fixedtables(state)
-struct inflate_state FAR *state;
-#endif /* ENABLE_STRICT_WARNINGS */
-{
-=======
 local void fixedtables(struct inflate_state FAR *state) {
->>>>>>> f5427442
 #ifdef BUILDFIXED
     static int virgin = 1;
     static code *lenfix, *distfix;
@@ -510,19 +398,7 @@
    output will fall in the output data, making match copies simpler and faster.
    The advantage may be dependent on the size of the processor's data caches.
  */
-<<<<<<< HEAD
-#ifdef ENABLE_STRICT_WARNINGS
-local int updatewindow(z_streamp strm, const Bytef *end, unsigned copy)
-#else
-local int updatewindow(strm, end, copy)
-z_streamp strm;
-const Bytef *end;
-unsigned copy;
-#endif /* ENABLE_STRICT_WARNINGS */
-{
-=======
 local int updatewindow(z_streamp strm, const Bytef *end, unsigned copy) {
->>>>>>> f5427442
     struct inflate_state FAR *state;
     unsigned dist;
 
@@ -530,11 +406,11 @@
 
     /* if it hasn't been done already, allocate space for the window */
     if (state->window == Z_NULL) {
-            state->window = (unsigned char FAR *)
+        state->window = (unsigned char FAR *)
                         ZALLOC(strm, 1U << state->wbits,
                                sizeof(unsigned char));
-            if (state->window == Z_NULL) return 1;
-        }
+        if (state->window == Z_NULL) return 1;
+    }
 
     /* if window not in use yet, initialize */
     if (state->wsize == 0) {
@@ -568,6 +444,15 @@
     return 0;
 }
 
+
+#ifdef AOCL_ZLIB_OPT
+/* Flag to choose code paths based on dynamic dispatcher settings */
+static int inflateOptLevel = 0;
+/* Function pointers holding the optimized variant as per dynamic dispatcher settings */
+static int (*updatewindow_fp)(z_streamp strm, const Bytef * end, unsigned copy) = updatewindow;
+static void (*inflate_fast_fp)(z_streamp strm, unsigned start) = inflate_fast;
+#endif /* AOCL_ZLIB_OPT */
+
 #ifdef AOCL_ZLIB_SSE2_OPT
 local int aocl_updatewindow(z_streamp strm, const Bytef *end, unsigned copy)
 {
@@ -625,93 +510,12 @@
     }
     return 0;
 }
-<<<<<<< HEAD
-=======
-
-
-#ifdef AOCL_ZLIB_OPT
-/* Flag to choose code paths based on dynamic dispatcher settings */
-static int inflateOptLevel = 0;
-/* Function pointers holding the optimized variant as per dynamic dispatcher settings */
-static int (*updatewindow_fp)(z_streamp strm, const Bytef * end, unsigned copy) = updatewindow;
-static void (*inflate_fast_fp)(z_streamp strm, unsigned start) = inflate_fast;
-#endif /* AOCL_ZLIB_OPT */
-
-#ifdef AOCL_ZLIB_SSE2_OPT
-local int aocl_updatewindow(z_streamp strm, const Bytef *end, unsigned copy)
-{
-    struct inflate_state FAR *state;
-    unsigned dist;
-
-    state = (struct inflate_state FAR *)strm->state;
-
-    /* if it hasn't been done already, allocate space for the window */
-    if (state->window == Z_NULL) {
-        unsigned wsize = 1U << state->wbits;
-        state->window = (unsigned char FAR *)
-                ZALLOC(strm, wsize + CHUNKCOPY_CHUNK_SIZE,
-                    sizeof(unsigned char));
-        if (state->window == Z_NULL) return 1;
-#ifdef INFLATE_CLEAR_UNUSED_UNDEFINED
-        /* Copies from the overflow portion of this buffer are undefined and
-            may cause analysis tools to raise a wraning if we don't initialize
-            it. However, this undefined data overwrites other undefined data
-            and is subsequently either overwritten or left deliberately
-            undefined at the end of decode; so there's really no point.
-        */
-        zmemzero(state->window + wsize, CHUNKCOPY_CHUNK_SIZE);
-#endif
-    }
-
-    /* if window not in use yet, initialize */
-    if (state->wsize == 0) {
-        state->wsize = 1U << state->wbits;
-        state->wnext = 0;
-        state->whave = 0;
-    }
-
-    /* copy state->wsize or less output bytes into the circular window */
-    if (copy >= state->wsize) {
-        Z_BUILTIN_MEMCPY(state->window, end - state->wsize, state->wsize);
-        state->wnext = 0;
-        state->whave = state->wsize;
-    }
-    else {
-        dist = state->wsize - state->wnext;
-        if (dist > copy) dist = copy;
-        Z_BUILTIN_MEMCPY(state->window + state->wnext, end - copy, dist);
-        copy -= dist;
-        if (copy) {
-            Z_BUILTIN_MEMCPY(state->window, end - copy, copy);
-            state->wnext = copy;
-            state->whave = state->wsize;
-        }
-        else {
-            state->wnext += dist;
-            if (state->wnext == state->wsize) state->wnext = 0;
-            if (state->whave < state->wsize) state->whave += dist;
-        }
-    }
-    return 0;
-}
->>>>>>> f5427442
 #endif /* AOCL_ZLIB_SSE2_OPT */
 /* Macros for inflate(): */
 
 /* check function to use adler32() for zlib or crc32() for gzip */
 #ifdef GUNZIP
 #ifdef AOCL_ZLIB_OPT
-<<<<<<< HEAD
-#  define UPDATE(check, buf, len) \
-    (state->flags ? crc32(check, buf, len) : adler32_x86(check, buf, len))
-#else
-#  define UPDATE(check, buf, len) \
-    (state->flags ? crc32(check, buf, len) : adler32(check, buf, len))
-#endif
-#else
-#ifdef AOCL_ZLIB_OPT
-#  define UPDATE(check, buf, len) adler32_x86(check, buf, len)
-=======
 #  define UPDATE_CHECK(check, buf, len) \
     (state->flags ? crc32(check, buf, len) : adler32_x86_internal(check, buf, len))
 #else
@@ -721,11 +525,9 @@
 #else
 #ifdef AOCL_ZLIB_OPT
 #  define UPDATE_CHECK(check, buf, len) adler32_x86_internal(check, buf, len)
->>>>>>> f5427442
 #else
 #  define UPDATE_CHECK(check, buf, len) adler32(check, buf, len)
 #endif /* AOCL_ZLIB_OPT */
-#endif
 #endif
 
 /* check macros for header crc */
@@ -894,19 +696,8 @@
    will return Z_BUF_ERROR if it has not reached the end of the stream.
  */
 
-<<<<<<< HEAD
-#ifdef ENABLE_STRICT_WARNINGS
-int ZEXPORT inflate(z_streamp strm, int flush)
-#else
-int ZEXPORT inflate(strm, flush)
-z_streamp strm;
-int flush;
-#endif /* ENABLE_STRICT_WARNINGS */
-{
-=======
 int ZEXPORT inflate(z_streamp strm, int flush) {
     AOCL_SETUP_NATIVE();
->>>>>>> f5427442
     struct inflate_state FAR *state;
     z_const unsigned char FAR *next;    /* next input */
     unsigned char FAR *put;     /* next output */
@@ -983,11 +774,7 @@
             state->flags = 0;               /* indicate zlib header */
             Tracev((stderr, "inflate:   zlib header ok\n"));
 #ifdef AOCL_ZLIB_OPT
-<<<<<<< HEAD
-            strm->adler = state->check = adler32_x86(0L, Z_NULL, 0);
-=======
             strm->adler = state->check = adler32_x86_internal(0L, Z_NULL, 0);
->>>>>>> f5427442
 #else
             strm->adler = state->check = adler32(0L, Z_NULL, 0);
 #endif
@@ -1055,14 +842,9 @@
                 if (copy > have) copy = have;
                 if (copy) {
                     if (state->head != Z_NULL &&
-<<<<<<< HEAD
-                        state->head->extra != Z_NULL) {
-                        len = state->head->extra_len - state->length;
-=======
                         state->head->extra != Z_NULL &&
                         (len = state->head->extra_len - state->length) <
                             state->head->extra_max) {
->>>>>>> f5427442
                         Z_BUILTIN_MEMCPY(state->head->extra + len, next,
                                 len + copy > state->head->extra_max ?
                                 state->head->extra_max - len : copy);
@@ -1151,11 +933,7 @@
                 return Z_NEED_DICT;
             }
 #ifdef AOCL_ZLIB_OPT
-<<<<<<< HEAD
-            strm->adler = state->check = adler32_x86(0L, Z_NULL, 0);
-=======
             strm->adler = state->check = adler32_x86_internal(0L, Z_NULL, 0);
->>>>>>> f5427442
 #else
             strm->adler = state->check = adler32(0L, Z_NULL, 0);
 #endif
@@ -1381,15 +1159,7 @@
             if (have >= INFLATE_FAST_MIN_INPUT &&
                 left >= INFLATE_FAST_MIN_OUTPUT) {
                 RESTORE();
-<<<<<<< HEAD
-#ifdef AOCL_DYNAMIC_DISPATCHER
                 inflate_fast_fp(strm, out);
-#else
-                inflate_fast_chunk_(strm, out);
-#endif
-=======
-                inflate_fast_fp(strm, out);
->>>>>>> f5427442
         
 #else
             if (have >= 6 && left >= 258) {
@@ -1502,10 +1272,6 @@
             if (left == 0) goto inf_leave;
             copy = out - left;
 #ifdef AOCL_ZLIB_SSE2_OPT
-<<<<<<< HEAD
-#ifdef AOCL_DYNAMIC_DISPATCHER
-=======
->>>>>>> f5427442
             if(UNLIKELY(zlibOptOff == 1 || inflateOptLevel <= 0))
             {
                 if (state->offset > copy) {         /* copy from window */
@@ -1550,10 +1316,6 @@
                 } while (--copy);
             }
             else {
-<<<<<<< HEAD
-#endif /* AOCL_DYNAMIC_DISPATCHER */
-=======
->>>>>>> f5427442
             if (state->offset > copy) {         /* copy from window */
                 copy = state->offset - copy;
                 if (copy > state->whave) {
@@ -1593,13 +1355,7 @@
             }
             left -= copy;
             state->length -= copy;
-<<<<<<< HEAD
-#ifdef AOCL_DYNAMIC_DISPATCHER
-            }
-#endif /* AOCL_DYNAMIC_DISPATCHER */
-=======
-            }
->>>>>>> f5427442
+            }
 #else
         if (state->offset > copy) {         /* copy from window */
                 copy = state->offset - copy;
@@ -1716,40 +1472,19 @@
      * mislead clients relying on undefined behavior (i.e. assuming
      * that the data is over when the buffer has a zero/null value).
      */
-<<<<<<< HEAD
-#ifdef AOCL_DYNAMIC_DISPATCHER
     if(LIKELY(zlibOptOff==0 && inflateOptLevel > 0)) {
-#endif /* AOCL_DYNAMIC_DISPATCHER */
-=======
-    if(LIKELY(zlibOptOff==0 && inflateOptLevel > 0)) {
->>>>>>> f5427442
     if (left >= CHUNKCOPY_CHUNK_SIZE)
        memset(put, 0x55, CHUNKCOPY_CHUNK_SIZE);
     else
        memset(put, 0x55, left);
-<<<<<<< HEAD
-#ifdef AOCL_DYNAMIC_DISPATCHER
-    }
-#endif /* AOCL_DYNAMIC_DISPATCHER */
-=======
-    }
->>>>>>> f5427442
+    }
 #endif /* AOCL_ZLIB_SSE2_OPT */
     RESTORE();
     if (state->wsize || (out != strm->avail_out && state->mode < BAD &&
             (state->mode < CHECK || flush != Z_FINISH)))
 #ifdef AOCL_ZLIB_SSE2_OPT
-<<<<<<< HEAD
-#ifdef AOCL_DYNAMIC_DISPATCHER
         if (updatewindow_fp(strm, strm->next_out, out - strm->avail_out)) {
 #else
-        if (aocl_updatewindow(strm, strm->next_out, out - strm->avail_out)) {
-#endif /* AOCL_DYNAMIC_DISPATCHER */
-#else
-=======
-        if (updatewindow_fp(strm, strm->next_out, out - strm->avail_out)) {
-#else
->>>>>>> f5427442
         if (updatewindow(strm, strm->next_out, out - strm->avail_out)) {
 #endif /* AOCL_ZLIB_SSE2_OPT */
             state->mode = MEM;
@@ -1771,18 +1506,8 @@
     return ret;
 }
 
-<<<<<<< HEAD
-#ifdef ENABLE_STRICT_WARNINGS
-int ZEXPORT inflateEnd(z_streamp strm)
-#else
-int ZEXPORT inflateEnd(strm)
-z_streamp strm;
-#endif /* ENABLE_STRICT_WARNINGS */
-{
-=======
 int ZEXPORT inflateEnd(z_streamp strm) {
     AOCL_SETUP_NATIVE();
->>>>>>> f5427442
     struct inflate_state FAR *state;
     if (inflateStateCheck(strm))
         return Z_STREAM_ERROR;
@@ -1794,21 +1519,9 @@
     return Z_OK;
 }
 
-<<<<<<< HEAD
-#ifdef ENABLE_STRICT_WARNINGS
-int ZEXPORT inflateGetDictionary(z_streamp strm, Bytef *dictionary, uInt *dictLength)
-#else
-int ZEXPORT inflateGetDictionary(strm, dictionary, dictLength)
-z_streamp strm;
-Bytef *dictionary;
-uInt *dictLength;
-#endif /* ENABLE_STRICT_WARNINGS */
-{
-=======
 int ZEXPORT inflateGetDictionary(z_streamp strm, Bytef *dictionary,
                                  uInt *dictLength) {
     AOCL_SETUP_NATIVE();
->>>>>>> f5427442
     struct inflate_state FAR *state;
 
     /* check state */
@@ -1827,21 +1540,9 @@
     return Z_OK;
 }
 
-<<<<<<< HEAD
-#ifdef ENABLE_STRICT_WARNINGS
-int ZEXPORT inflateSetDictionary(z_streamp strm, const Bytef *dictionary, uInt dictLength)
-#else
-int ZEXPORT inflateSetDictionary(strm, dictionary, dictLength)
-z_streamp strm;
-const Bytef *dictionary;
-uInt dictLength;
-#endif /* ENABLE_STRICT_WARNINGS */
-{
-=======
 int ZEXPORT inflateSetDictionary(z_streamp strm, const Bytef *dictionary,
                                  uInt dictLength) {
     AOCL_SETUP_NATIVE();
->>>>>>> f5427442
     struct inflate_state FAR *state;
     unsigned long dictid;
     int ret;
@@ -1855,21 +1556,12 @@
     /* check for correct dictionary identifier */
     if (state->mode == DICT) {
 #ifdef AOCL_ZLIB_OPT
-<<<<<<< HEAD
-        dictid = adler32_x86(0L, Z_NULL, 0);
-        dictid = adler32_x86(dictid, dictionary, dictLength);
-#else
-        dictid = adler32(0L, Z_NULL, 0);
-        dictid = adler32(dictid, dictionary, dictLength);
-#endif
-=======
         dictid = adler32_x86_internal(0L, Z_NULL, 0);
         dictid = adler32_x86_internal(dictid, dictionary, dictLength);
 #else
         dictid = adler32(0L, Z_NULL, 0);
         dictid = adler32(dictid, dictionary, dictLength);
 #endif /* AOCL_ZLIB_OPT */
->>>>>>> f5427442
         if (dictid != state->check)
             return Z_DATA_ERROR;
     }
@@ -1877,17 +1569,8 @@
     /* copy dictionary to window using updatewindow(), which will amend the
        existing dictionary if appropriate */
 #ifdef AOCL_ZLIB_SSE2_OPT
-<<<<<<< HEAD
-#ifdef AOCL_DYNAMIC_DISPATCHER
     ret = updatewindow_fp(strm, dictionary + dictLength, dictLength);
 #else
-    ret = aocl_updatewindow(strm, dictionary + dictLength, dictLength);
-#endif
-#else
-=======
-    ret = updatewindow_fp(strm, dictionary + dictLength, dictLength);
-#else
->>>>>>> f5427442
     ret = updatewindow(strm, dictionary + dictLength, dictLength);
 #endif /* AOCL_ZLIB_SSE2_OPT */
     if (ret) {
@@ -1899,19 +1582,8 @@
     return Z_OK;
 }
 
-<<<<<<< HEAD
-#ifdef ENABLE_STRICT_WARNINGS
-int ZEXPORT inflateGetHeader(z_streamp strm, gz_headerp head)
-#else
-int ZEXPORT inflateGetHeader(strm, head)
-z_streamp strm;
-gz_headerp head;
-#endif /* ENABLE_STRICT_WARNINGS */
-{
-=======
 int ZEXPORT inflateGetHeader(z_streamp strm, gz_headerp head) {
     AOCL_SETUP_NATIVE();
->>>>>>> f5427442
     struct inflate_state FAR *state;
 
     /* check state */
@@ -1936,20 +1608,8 @@
    called again with more data and the *have state.  *have is initialized to
    zero for the first call.
  */
-<<<<<<< HEAD
-#ifdef ENABLE_STRICT_WARNINGS
-local unsigned syncsearch(unsigned FAR *have, const unsigned char FAR *buf, unsigned len)
-#else
-local unsigned syncsearch(have, buf, len)
-unsigned FAR *have;
-const unsigned char FAR *buf;
-unsigned len;
-#endif /* ENABLE_STRICT_WARNINGS */
-{
-=======
 local unsigned syncsearch(unsigned FAR *have, const unsigned char FAR *buf,
                           unsigned len) {
->>>>>>> f5427442
     unsigned got;
     unsigned next;
 
@@ -1968,18 +1628,8 @@
     return next;
 }
 
-<<<<<<< HEAD
-#ifdef ENABLE_STRICT_WARNINGS
-int ZEXPORT inflateSync(z_streamp strm)
-#else
-int ZEXPORT inflateSync(strm)
-z_streamp strm;
-#endif /* ENABLE_STRICT_WARNINGS */
-{
-=======
 int ZEXPORT inflateSync(z_streamp strm) {
     AOCL_SETUP_NATIVE();
->>>>>>> f5427442
     unsigned len;               /* number of bytes to look at or looked at */
     int flags;                  /* temporary to save header status */
     unsigned long in, out;      /* temporary to save total_in and total_out */
@@ -2035,18 +1685,8 @@
    block. When decompressing, PPP checks that at the end of input packet,
    inflate is waiting for these length bytes.
  */
-<<<<<<< HEAD
-#ifdef ENABLE_STRICT_WARNINGS
-int ZEXPORT inflateSyncPoint(z_streamp strm)
-#else
-int ZEXPORT inflateSyncPoint(strm)
-z_streamp strm;
-#endif /* ENABLE_STRICT_WARNINGS */
-{
-=======
 int ZEXPORT inflateSyncPoint(z_streamp strm) {
     AOCL_SETUP_NATIVE();
->>>>>>> f5427442
     struct inflate_state FAR *state;
 
     if (inflateStateCheck(strm)) return Z_STREAM_ERROR;
@@ -2054,19 +1694,8 @@
     return state->mode == STORED && state->bits == 0;
 }
 
-<<<<<<< HEAD
-#ifdef ENABLE_STRICT_WARNINGS
-int ZEXPORT inflateCopy(z_streamp dest, z_streamp source)
-#else
-int ZEXPORT inflateCopy(dest, source)
-z_streamp dest;
-z_streamp source;
-#endif /* ENABLE_STRICT_WARNINGS */
-{
-=======
 int ZEXPORT inflateCopy(z_streamp dest, z_streamp source) {
     AOCL_SETUP_NATIVE();
->>>>>>> f5427442
     struct inflate_state FAR *state;
     struct inflate_state FAR *copy;
     unsigned char FAR *window;
@@ -2110,19 +1739,8 @@
     return Z_OK;
 }
 
-<<<<<<< HEAD
-#ifdef ENABLE_STRICT_WARNINGS
-int ZEXPORT inflateUndermine(z_streamp strm, int subvert)
-#else
-int ZEXPORT inflateUndermine(strm, subvert)
-z_streamp strm;
-int subvert;
-#endif /* ENABLE_STRICT_WARNINGS */
-{
-=======
 int ZEXPORT inflateUndermine(z_streamp strm, int subvert) {
     AOCL_SETUP_NATIVE();
->>>>>>> f5427442
     struct inflate_state FAR *state;
 
     if (inflateStateCheck(strm)) return Z_STREAM_ERROR;
@@ -2137,19 +1755,8 @@
 #endif
 }
 
-<<<<<<< HEAD
-#ifdef ENABLE_STRICT_WARNINGS
-int ZEXPORT inflateValidate(z_streamp strm, int check)
-#else
-int ZEXPORT inflateValidate(strm, check)
-z_streamp strm;
-int check;
-#endif /* ENABLE_STRICT_WARNINGS */
-{
-=======
 int ZEXPORT inflateValidate(z_streamp strm, int check) {
     AOCL_SETUP_NATIVE();
->>>>>>> f5427442
     struct inflate_state FAR *state;
 
     if (inflateStateCheck(strm)) return Z_STREAM_ERROR;
@@ -2161,18 +1768,8 @@
     return Z_OK;
 }
 
-<<<<<<< HEAD
-#ifdef ENABLE_STRICT_WARNINGS
-long ZEXPORT inflateMark(z_streamp strm)
-#else
-long ZEXPORT inflateMark(strm)
-z_streamp strm;
-#endif /* ENABLE_STRICT_WARNINGS */
-{
-=======
 long ZEXPORT inflateMark(z_streamp strm) {
     AOCL_SETUP_NATIVE();
->>>>>>> f5427442
     struct inflate_state FAR *state;
 
     if (inflateStateCheck(strm))
@@ -2183,46 +1780,14 @@
             (state->mode == MATCH ? state->was - state->length : 0));
 }
 
-<<<<<<< HEAD
-#ifdef ENABLE_STRICT_WARNINGS
-unsigned long ZEXPORT inflateCodesUsed(z_streamp strm)
-#else
-unsigned long ZEXPORT inflateCodesUsed(strm)
-z_streamp strm;
-#endif /* ENABLE_STRICT_WARNINGS */
-{
-=======
 unsigned long ZEXPORT inflateCodesUsed(z_streamp strm) {
     AOCL_SETUP_NATIVE();
->>>>>>> f5427442
     struct inflate_state FAR *state;
     if (inflateStateCheck(strm)) return (unsigned long)-1;
     state = (struct inflate_state FAR *)strm->state;
     return (unsigned long)(state->next - state->codes);
 }
 
-<<<<<<< HEAD
-/* AOCL-Compression defined setup function that sets up ZLIB with the right
-*  AMD optimized zlib routines depending upon the CPU features. */
-#ifdef AOCL_DYNAMIC_DISPATCHER
-ZEXTERN char * ZEXPORT aocl_setup_inflate_fmv(int optOff, int optLevel, int insize,
-    int level, int windowLog)
-{
-    inflateOptLevel = optLevel;
-    if(LIKELY(optOff == 0 && optLevel > 0))
-    {
-        updatewindow_fp = aocl_updatewindow;
-        inflate_fast_fp = inflate_fast_chunk_;
-    }
-    else
-    {
-        updatewindow_fp = updatewindow;
-        inflate_fast_fp = inflate_fast;
-    }
-    return NULL;
-}
-#endif /* AOCL_DYNAMIC_DISPATCHER */
-=======
 #ifdef AOCL_ZLIB_OPT
 /* AOCL-Compression defined setup function that sets up ZLIB with the right
 *  AMD optimized zlib routines depending upon the CPU features. */
@@ -2286,5 +1851,4 @@
     setup_ok_zlib_inflate = 0;
     AOCL_EXIT_CRITICAL(setup_zlib_inflate)
 }
-#endif /* AOCL_ZLIB_OPT */
->>>>>>> f5427442
+#endif /* AOCL_ZLIB_OPT */