/* deflate.h -- internal compression state
<<<<<<< HEAD
 * Copyright (C) 1995-2016 Jean-loup Gailly
=======
 * Copyright (C) 1995-2018 Jean-loup Gailly
>>>>>>> f5427442
 * Copyright (C) 2023, Advanced Micro Devices. All rights reserved.
 * For conditions of distribution and use, see copyright notice in zlib.h
 */

/* WARNING: this file should *not* be used by applications. It is
   part of the implementation of the compression library and is
   subject to change. Applications should only use zlib.h.
 */

/* @(#) $Id$ */

#ifndef DEFLATE_H
#define DEFLATE_H

#include "zutil.h"

/* define NO_GZIP when compiling if you want to disable gzip header and
   trailer creation by deflate().  NO_GZIP would be used to avoid linking in
   the crc code when it is not needed.  For shared libraries, gzip encoding
   should be left enabled. */
#ifndef NO_GZIP
#  define GZIP
#endif

/* Refer commit https://github.com/madler/zlib/commit/ac8f12c97d1afd9bafa9c710f827d40a407d3266 */
/* define LIT_MEM to slightly increase the speed of deflate (order 1% to 2%) at
   the cost of a larger memory footprint */
#define LIT_MEM 

/* ===========================================================================
 * Internal compression state.
 */

#define LENGTH_CODES 29
/* number of length codes, not counting the special END_BLOCK code */

#define LITERALS  256
/* number of literal bytes 0..255 */

#define L_CODES (LITERALS+1+LENGTH_CODES)
/* number of Literal or Length codes, including the END_BLOCK code */

#define D_CODES   30
/* number of distance codes */

#define BL_CODES  19
/* number of codes used to transfer the bit lengths */

#define HEAP_SIZE (2*L_CODES+1)
/* maximum heap size */

#define MAX_BITS 15
/* All codes must not exceed MAX_BITS bits */

#define Buf_size 16
#define AOCL_Buf_size 64
/* size of bit buffer in bi_buf */

#define INIT_STATE    42    /* zlib header -> BUSY_STATE */
#ifdef GZIP
#  define GZIP_STATE  57    /* gzip header -> BUSY_STATE | EXTRA_STATE */
#endif
#define EXTRA_STATE   69    /* gzip extra block -> NAME_STATE */
#define NAME_STATE    73    /* gzip file name -> COMMENT_STATE */
#define COMMENT_STATE 91    /* gzip comment -> HCRC_STATE */
#define HCRC_STATE   103    /* gzip header CRC -> BUSY_STATE */
#define BUSY_STATE   113    /* deflate -> FINISH_STATE */
#define FINISH_STATE 666    /* stream complete */
/* Stream status */


/* Data structure describing a single value and its code string. */
typedef struct ct_data_s {
    union {
        ush  freq;       /* frequency count */
        ush  code;       /* bit string */
    } fc;
    union {
        ush  dad;        /* father node in Huffman tree */
        ush  len;        /* length of bit string */
    } dl;
} FAR ct_data;

#define Freq fc.freq
#define Code fc.code
#define Dad  dl.dad
#define Len  dl.len

typedef struct static_tree_desc_s  static_tree_desc;

typedef struct tree_desc_s {
    ct_data *dyn_tree;           /* the dynamic tree */
    int     max_code;            /* largest code with non zero frequency */
    const static_tree_desc *stat_desc;  /* the corresponding static tree */
} FAR tree_desc;

typedef ush Pos;
typedef Pos FAR Posf;
typedef unsigned IPos;

/* A Pos is an index in the character window. We use short instead of int to
 * save space in the various tables. IPos is used only for parameter passing.
 */

typedef struct internal_state {
    z_streamp strm;      /* pointer back to this zlib stream */
    int   status;        /* as the name implies */
    Bytef *pending_buf;  /* output still pending */
    ulg   pending_buf_size; /* size of pending_buf */
    Bytef *pending_out;  /* next pending byte to output to the stream */
    ulg   pending;       /* nb of bytes in the pending buffer */
    int   wrap;          /* bit 0 true for zlib, bit 1 true for gzip */
    gz_headerp  gzhead;  /* gzip header information to write */
    ulg   gzindex;       /* where in extra, name, or comment */
    Byte  method;        /* can only be DEFLATED */
    int   last_flush;    /* value of flush param for previous deflate call */

                /* used by deflate.c: */

    uInt  w_size;        /* LZ77 window size (32K by default) */
    uInt  w_bits;        /* log2(w_size)  (8..16) */
    uInt  w_mask;        /* w_size - 1 */

    Bytef *window;
    /* Sliding window. Input bytes are read into the second half of the window,
     * and move to the first half later to keep a dictionary of at least wSize
     * bytes. With this organization, matches are limited to a distance of
     * wSize-MAX_MATCH bytes, but this ensures that IO is always
     * performed with a length multiple of the block size. Also, it limits
     * the window size to 64K, which is quite useful on MSDOS.
     * To do: use the user input buffer as sliding window.
     */

    ulg window_size;
    /* Actual size of window: 2*wSize, except when the user input buffer
     * is directly used as sliding window.
     */

    Posf *prev;
    /* Link to older string with same hash index. To limit the size of this
     * array to 64K, this link is maintained only for the last 32K strings.
     * An index in this array is thus a window index modulo 32K.
     */

    Posf *head; /* Heads of the hash chains or NIL. */

    uInt  ins_h;          /* hash index of string to be inserted */
    uInt  hash_size;      /* number of elements in hash table */
    uInt  hash_bits;      /* log2(hash_size) */
    uInt  hash_mask;      /* hash_size-1 */

    uInt  hash_shift;
    /* Number of bits by which ins_h must be shifted at each input
     * step. It must be such that after MIN_MATCH steps, the oldest
     * byte no longer takes part in the hash key, that is:
     *   hash_shift * MIN_MATCH >= hash_bits
     */

    long block_start;
    /* Window position at the beginning of the current output block. Gets
     * negative when the window is moved backwards.
     */

    uInt match_length;           /* length of best match */
    IPos prev_match;             /* previous match */
    int match_available;         /* set if previous match exists */
    uInt strstart;               /* start of string to insert */
    uInt match_start;            /* start of matching string */
    uInt lookahead;              /* number of valid bytes ahead in window */

    uInt prev_length;
    /* Length of the best match at previous step. Matches not greater than this
     * are discarded. This is used in the lazy match evaluation.
     */

    uInt max_chain_length;
    /* To speed up deflation, hash chains are never searched beyond this
     * length.  A higher limit improves compression ratio but degrades the
     * speed.
     */

    uInt max_lazy_match;
    /* Attempt to find a better match only when the current match is strictly
     * smaller than this value. This mechanism is used only for compression
     * levels >= 4.
     */
#   define max_insert_length  max_lazy_match
    /* Insert new strings in the hash table only if the match length is not
     * greater than this length. This saves time but degrades compression.
     * max_insert_length is used only for compression levels <= 3.
     */

    int level;    /* compression level (1..9) */
    int strategy; /* favor or force Huffman coding*/

    uInt good_match;
    /* Use a faster search when the previous match is longer than this */

    int nice_match; /* Stop searching when current match exceeds this */

                /* used by trees.c: */
    /* Didn't use ct_data typedef below to suppress compiler warning */
    struct ct_data_s dyn_ltree[HEAP_SIZE];   /* literal and length tree */
    struct ct_data_s dyn_dtree[2*D_CODES+1]; /* distance tree */
    struct ct_data_s bl_tree[2*BL_CODES+1];  /* Huffman tree for bit lengths */

    struct tree_desc_s l_desc;               /* desc. for literal tree */
    struct tree_desc_s d_desc;               /* desc. for distance tree */
    struct tree_desc_s bl_desc;              /* desc. for bit length tree */

    ush bl_count[MAX_BITS+1];
    /* number of codes at each bit length for an optimal tree */

    int heap[2*L_CODES+1];      /* heap used to build the Huffman trees */
    int heap_len;               /* number of elements in the heap */
    int heap_max;               /* element of largest frequency */
    /* The sons of heap[n] are heap[2*n] and heap[2*n+1]. heap[0] is not used.
     * The same heap array is used to build all trees.
     */

    uch depth[2*L_CODES+1];
    /* Depth of each subtree used as tie breaker for trees of equal frequency
     */

#ifdef LIT_MEM
    ushf *d_buf;          /* buffer for distances */
    uchf *l_buf;          /* buffer for literals/lengths */
#else
    uchf *sym_buf;        /* buffer for distances and literals/lengths */
#endif

    uInt  lit_bufsize;
    /* Size of match buffer for literals/lengths.  There are 4 reasons for
     * limiting lit_bufsize to 64K:
     *   - frequencies can be kept in 16 bit counters
     *   - if compression is not successful for the first block, all input
     *     data is still in the window so we can still emit a stored block even
     *     when input comes from standard input.  (This can also be done for
     *     all blocks if lit_bufsize is not greater than 32K.)
     *   - if compression is not successful for a file smaller than 64K, we can
     *     even emit a stored file instead of a stored block (saving 5 bytes).
     *     This is applicable only for zip (not gzip or zlib).
     *   - creating new Huffman trees less frequently may not provide fast
     *     adaptation to changes in the input data statistics. (Take for
     *     example a binary file with poorly compressible code followed by
     *     a highly compressible string table.) Smaller buffer sizes give
     *     fast adaptation but have of course the overhead of transmitting
     *     trees more frequently.
     *   - I can't count above 4
     */

    uInt sym_next;      /* running index in symbol buffer */
    uInt sym_end;       /* symbol table full when sym_next reaches this */

    ulg opt_len;        /* bit length of current block with optimal trees */
    ulg static_len;     /* bit length of current block with static trees */
    uInt matches;       /* number of string matches in current block */
    uInt insert;        /* bytes at end of window left to insert */

#ifdef ZLIB_DEBUG
    ulg compressed_len; /* total bit length of compressed file mod 2^32 */
    ulg bits_sent;      /* bit length of compressed data sent mod 2^32 */
#endif

#ifdef AOCL_ZLIB_OPT 
    uint64_t bi_buf;
#else
    ush bi_buf;
#endif
    /* Output buffer. bits are inserted starting at the bottom (least
     * significant bits).
     */
    int bi_valid;
    /* Number of valid bits in bi_buf.  All bits above the last valid bit
     * are always zero.
     */

    ulg high_water;
    /* High water mark offset in window for initialized bytes -- bytes above
     * this are set to zero in order to avoid memory check warnings when
     * longest match routines access bytes past the input.  This is then
     * updated to the new high water mark.
     */

} FAR deflate_state;

/* Output a byte on the stream.
 * IN assertion: there is enough room in pending_buf.
 */
#define put_byte(s, c) {s->pending_buf[s->pending++] = (Bytef)(c);}


#define MIN_LOOKAHEAD (MAX_MATCH+MIN_MATCH+1)
/* Minimum amount of lookahead, except at the end of the input file.
 * See deflate.c for comments about the MIN_MATCH+1.
 */

#define MAX_DIST(s)  ((s)->w_size-MIN_LOOKAHEAD)
/* In order to simplify the code, particularly on 16 bit machines, match
 * distances are limited to MAX_DIST instead of WSIZE.
 */

#define WIN_INIT MAX_MATCH
/* Number of bytes after end of data in window to initialize in order to avoid
   memory checker errors from longest match routines */

        /* in trees.c */
void ZLIB_INTERNAL _tr_init(deflate_state *s);
int ZLIB_INTERNAL _tr_tally(deflate_state *s, unsigned dist, unsigned lc);
void ZLIB_INTERNAL _tr_flush_block(deflate_state *s, charf *buf,
                                   ulg stored_len, int last);
void ZLIB_INTERNAL _tr_flush_bits(deflate_state *s);
void ZLIB_INTERNAL _tr_align(deflate_state *s);
void ZLIB_INTERNAL _tr_stored_block(deflate_state *s, charf *buf,
                                    ulg stored_len, int last);

#define d_code(dist) \
   ((dist) < 256 ? _dist_code[dist] : _dist_code[256+((dist)>>7)])
/* Mapping from a distance to a distance code. dist is the distance - 1 and
 * must not have side effects. _dist_code[256] and _dist_code[257] are never
 * used.
 */

#ifndef ZLIB_DEBUG
/* Inline versions of _tr_tally for speed: */

#if defined(GEN_TREES_H) || !defined(STDC)
  extern uch ZLIB_INTERNAL _length_code[];
  extern uch ZLIB_INTERNAL _dist_code[];
#else
  extern const uch ZLIB_INTERNAL _length_code[];
  extern const uch ZLIB_INTERNAL _dist_code[];
#endif

#ifdef LIT_MEM
# define _tr_tally_lit(s, c, flush) \
  { uch cc = (c); \
    s->d_buf[s->sym_next] = 0; \
    s->l_buf[s->sym_next++] = cc; \
    s->dyn_ltree[cc].Freq++; \
    flush = (s->sym_next == s->sym_end); \
   }
# define _tr_tally_dist(s, distance, length, flush) \
  { uch len = (uch)(length); \
    ush dist = (ush)(distance); \
    s->d_buf[s->sym_next] = dist; \
    s->l_buf[s->sym_next++] = len; \
    dist--; \
    s->dyn_ltree[_length_code[len]+LITERALS+1].Freq++; \
    s->dyn_dtree[d_code(dist)].Freq++; \
    flush = (s->sym_next == s->sym_end); \
  }
#else
# define _tr_tally_lit(s, c, flush) \
  { uch cc = (c); \
    s->sym_buf[s->sym_next++] = 0; \
    s->sym_buf[s->sym_next++] = 0; \
    s->sym_buf[s->sym_next++] = cc; \
    s->dyn_ltree[cc].Freq++; \
    flush = (s->sym_next == s->sym_end); \
   }
# define _tr_tally_dist(s, distance, length, flush) \
  { uch len = (uch)(length); \
    ush dist = (ush)(distance); \
    s->sym_buf[s->sym_next++] = (uch)dist; \
    s->sym_buf[s->sym_next++] = (uch)(dist >> 8); \
    s->sym_buf[s->sym_next++] = len; \
    dist--; \
    s->dyn_ltree[_length_code[len]+LITERALS+1].Freq++; \
    s->dyn_dtree[d_code(dist)].Freq++; \
    flush = (s->sym_next == s->sym_end); \
  }
#endif /* LIT_MEM */
#else
# define _tr_tally_lit(s, c, flush) flush = _tr_tally(s, 0, c)
# define _tr_tally_dist(s, distance, length, flush) \
              flush = _tr_tally(s, distance, length)
#endif

<<<<<<< HEAD
/* AOCL-Compression defined register routines to setup the appropriate function
 * variant out of the multiple function versions for performing deflate
 * related tasks */
#ifdef AOCL_DYNAMIC_DISPATCHER
void aocl_register_slide_hash_fmv(int optOff, int optLevel, 
                                  void (*slide_hash_c_fp)(deflate_state* s));
void aocl_register_longest_match_fmv(int optOff, int optLevel,
                                  uInt (*longest_match_fp)(deflate_state* s, IPos cur_match));
#endif
=======


>>>>>>> f5427442
#ifdef AOCL_ZLIB_OPT
typedef enum {
    need_more,      /* block not completed, need more input or more output */
    block_done,     /* block flush performed */
    finish_started, /* finish started, need only more output at next deflate */
    finish_done     /* finish done, accept no more input or output */
} block_state;


extern void (*fill_window_fp) (deflate_state *s);
extern void (*flush_pending_fp) (z_streamp strm);
#ifdef ZLIB_DEBUG
extern void (*check_match_fp) (deflate_state *s, IPos start, IPos match,
                            int length);
#else
#define check_match_fp(s, start, match, length)
#endif /* ZLIB_DEBUG */

#define UPDATE_HASH(s,h,c) (h = (((h)<<s->hash_shift) ^ (c)) & s->hash_mask)

<<<<<<< HEAD
#ifdef FASTEST
#define INSERT_STRING(s, str, match_head) \
   (UPDATE_HASH(s, s->ins_h, s->window[(str) + (MIN_MATCH-1)]), \
    match_head = s->head[s->ins_h], \
    s->head[s->ins_h] = (Pos)(str))

#define INSERT_STRING2(s, str, match_head) \
   (UPDATE_HASH(s, s->ins_h, s->window[(str) + (MIN_MATCH-1)]), \
    s->head[s->ins_h] = (Pos)(str))
#else
=======
>>>>>>> f5427442
#define INSERT_STRING(s, str, match_head) \
   (UPDATE_HASH(s, s->ins_h, s->window[(str) + (MIN_MATCH-1)]), \
    match_head = s->prev[(str) & s->w_mask] = s->head[s->ins_h], \
    s->head[s->ins_h] = (Pos)(str))

#define INSERT_STRING2(s, str) \
   (UPDATE_HASH(s, s->ins_h, s->window[(str) + (MIN_MATCH-1)]), \
    s->prev[(str) & s->w_mask] = s->head[s->ins_h], \
    s->head[s->ins_h] = (Pos)(str))
<<<<<<< HEAD
#endif
=======

>>>>>>> f5427442

#ifdef AOCL_ZLIB_AVX_OPT
extern uint32_t mask;
#include<nmmintrin.h>
#define UPDATE_HASH_CRC(s,h,c) (h = _mm_crc32_u32(0, (*(unsigned *)((uintptr_t)(&c) - (MIN_MATCH-1))) & mask) & s->hash_mask)

<<<<<<< HEAD
#ifdef FASTEST
#define INSERT_STRING_CRC(s, str, match_head) \
   (UPDATE_HASH_CRC(s, s->ins_h, s->window[(str) + (MIN_MATCH-1)]), \
    match_head = s->head[s->ins_h], \
    s->head[s->ins_h] = (Pos)(str))

#define INSERT_STRING_CRC2(s, str) \
   (UPDATE_HASH_CRC(s, s->ins_h, s->window[(str) + (MIN_MATCH-1)]), \
    s->head[s->ins_h] = (Pos)(str))
#else
=======
>>>>>>> f5427442
#define INSERT_STRING_CRC(s, str, match_head) \
   (UPDATE_HASH_CRC(s, s->ins_h, s->window[(str) + (MIN_MATCH-1)]), \
    match_head = s->prev[(str) & s->w_mask] = s->head[s->ins_h], \
    s->head[s->ins_h] = (Pos)(str))

#define INSERT_STRING_CRC2(s, str) \
   (UPDATE_HASH_CRC(s, s->ins_h, s->window[(str) + (MIN_MATCH-1)]), \
    s->prev[(str) & s->w_mask] = s->head[s->ins_h], \
    s->head[s->ins_h] = (Pos)(str))
<<<<<<< HEAD
#endif /* FASTEST */
=======
>>>>>>> f5427442
#endif /* AOCL_ZLIB_AVX_OPT */

/* ===========================================================================
 * Flush the current block, with given end-of-file flag.
 * IN assertion: strstart is set to the end of the current match.
 */
#define FLUSH_BLOCK_ONLY(s, last) { \
   _tr_flush_block(s, (s->block_start >= 0L ? \
                   (charf *)&s->window[(unsigned)s->block_start] : \
                   (charf *)Z_NULL), \
                (ulg)((long)s->strstart - s->block_start), \
                (last)); \
   s->block_start = s->strstart; \
   flush_pending_fp(s->strm); \
   Tracev((stderr,"[FLUSH]")); \
}

/* Same but force premature exit if necessary. */
#define FLUSH_BLOCK(s, last) { \
   FLUSH_BLOCK_ONLY(s, last); \
   if (s->strm->avail_out == 0) return (last) ? finish_started : need_more; \
}

<<<<<<< HEAD
#ifdef AOCL_ZLIB_DEFLATE_FAST_MODE_3
=======
#ifdef AOCL_ZLIB_DEFLATE_FAST_MODE
>>>>>>> f5427442
#define END_BLOCK 256
/* end of block literal code */

/* ===========================================================================
 * Output a short LSB first on the stream.
 * IN assertion: there is enough room in pendingBuf.
 */
#define put_short(s, w) { \
    put_byte(s, (uch)((w) & 0xff)); \
    put_byte(s, (uch)((ush)(w) >> 8)); \
}

<<<<<<< HEAD
#ifndef ZLIB_DEBUG
#  define send_code(s, c, tree) send_bits(s, tree[c].Code, tree[c].Len)
   /* Send a code of the given tree. c and tree must not have side effects */

#else /* !ZLIB_DEBUG */
#  define send_code(s, c, tree) \
     { if (z_verbose>2) fprintf(stderr,"\ncd %3d ",(c)); \
       send_bits(s, tree[c].Code, tree[c].Len); }
#endif
=======
>>>>>>> f5427442
/* ===========================================================================
 * Send a value on a given number of bits.
 * IN assertion: length <= 16 and value fits in length bits.
 */
#ifdef ZLIB_DEBUG
<<<<<<< HEAD
local void send_bits      OF((deflate_state *s, int value, int length));

local void send_bits(s, value, length)
    deflate_state *s;
    int value;  /* value to send */
    int length; /* number of bits */
{
=======
local void send_bits(deflate_state *s, int value, int length) {
>>>>>>> f5427442
    Tracevv((stderr," l %2d v %4x ", length, value));
    Assert(length > 0 && length <= 15, "invalid length");
    s->bits_sent += (ulg)length;

    /* If not enough room in bi_buf, use (valid) bits from bi_buf and
     * (16 - bi_valid) bits from value, leaving (width - (16-bi_valid))
     * unused bits in value.
     */
    if (s->bi_valid > (int)Buf_size - length) {
        s->bi_buf |= (ush)value << s->bi_valid;
        put_short(s, s->bi_buf);
        s->bi_buf = (ush)value >> (Buf_size - s->bi_valid);
        s->bi_valid += length - Buf_size;
    } else {
        s->bi_buf |= (ush)value << s->bi_valid;
        s->bi_valid += length;
    }
}
#else /* !ZLIB_DEBUG */

#define send_bits(s, value, length) \
{ int len = length;\
  if (s->bi_valid > (int)Buf_size - len) {\
    int val = (int)value;\
    s->bi_buf |= (ush)val << s->bi_valid;\
    put_short(s, s->bi_buf);\
    s->bi_buf = (ush)val >> (Buf_size - s->bi_valid);\
    s->bi_valid += len - Buf_size;\
  } else {\
    s->bi_buf |= (ush)(value) << s->bi_valid;\
    s->bi_valid += len;\
  }\
}
#endif /* ZLIB_DEBUG */
<<<<<<< HEAD
#endif /* AOCL_ZLIB_DEFLATE_FAST_MODE_3 */
=======
#endif /* AOCL_ZLIB_DEFLATE_FAST_MODE */
>>>>>>> f5427442

#endif /* AOCL_ZLIB_OPT */

#endif /* DEFLATE_H */<|MERGE_RESOLUTION|>--- conflicted
+++ resolved
@@ -1,9 +1,5 @@
 /* deflate.h -- internal compression state
-<<<<<<< HEAD
- * Copyright (C) 1995-2016 Jean-loup Gailly
-=======
  * Copyright (C) 1995-2018 Jean-loup Gailly
->>>>>>> f5427442
  * Copyright (C) 2023, Advanced Micro Devices. All rights reserved.
  * For conditions of distribution and use, see copyright notice in zlib.h
  */
@@ -383,20 +379,8 @@
               flush = _tr_tally(s, distance, length)
 #endif
 
-<<<<<<< HEAD
-/* AOCL-Compression defined register routines to setup the appropriate function
- * variant out of the multiple function versions for performing deflate
- * related tasks */
-#ifdef AOCL_DYNAMIC_DISPATCHER
-void aocl_register_slide_hash_fmv(int optOff, int optLevel, 
-                                  void (*slide_hash_c_fp)(deflate_state* s));
-void aocl_register_longest_match_fmv(int optOff, int optLevel,
-                                  uInt (*longest_match_fp)(deflate_state* s, IPos cur_match));
-#endif
-=======
-
-
->>>>>>> f5427442
+
+
 #ifdef AOCL_ZLIB_OPT
 typedef enum {
     need_more,      /* block not completed, need more input or more output */
@@ -417,19 +401,6 @@
 
 #define UPDATE_HASH(s,h,c) (h = (((h)<<s->hash_shift) ^ (c)) & s->hash_mask)
 
-<<<<<<< HEAD
-#ifdef FASTEST
-#define INSERT_STRING(s, str, match_head) \
-   (UPDATE_HASH(s, s->ins_h, s->window[(str) + (MIN_MATCH-1)]), \
-    match_head = s->head[s->ins_h], \
-    s->head[s->ins_h] = (Pos)(str))
-
-#define INSERT_STRING2(s, str, match_head) \
-   (UPDATE_HASH(s, s->ins_h, s->window[(str) + (MIN_MATCH-1)]), \
-    s->head[s->ins_h] = (Pos)(str))
-#else
-=======
->>>>>>> f5427442
 #define INSERT_STRING(s, str, match_head) \
    (UPDATE_HASH(s, s->ins_h, s->window[(str) + (MIN_MATCH-1)]), \
     match_head = s->prev[(str) & s->w_mask] = s->head[s->ins_h], \
@@ -439,30 +410,13 @@
    (UPDATE_HASH(s, s->ins_h, s->window[(str) + (MIN_MATCH-1)]), \
     s->prev[(str) & s->w_mask] = s->head[s->ins_h], \
     s->head[s->ins_h] = (Pos)(str))
-<<<<<<< HEAD
-#endif
-=======
-
->>>>>>> f5427442
+
 
 #ifdef AOCL_ZLIB_AVX_OPT
 extern uint32_t mask;
 #include<nmmintrin.h>
 #define UPDATE_HASH_CRC(s,h,c) (h = _mm_crc32_u32(0, (*(unsigned *)((uintptr_t)(&c) - (MIN_MATCH-1))) & mask) & s->hash_mask)
 
-<<<<<<< HEAD
-#ifdef FASTEST
-#define INSERT_STRING_CRC(s, str, match_head) \
-   (UPDATE_HASH_CRC(s, s->ins_h, s->window[(str) + (MIN_MATCH-1)]), \
-    match_head = s->head[s->ins_h], \
-    s->head[s->ins_h] = (Pos)(str))
-
-#define INSERT_STRING_CRC2(s, str) \
-   (UPDATE_HASH_CRC(s, s->ins_h, s->window[(str) + (MIN_MATCH-1)]), \
-    s->head[s->ins_h] = (Pos)(str))
-#else
-=======
->>>>>>> f5427442
 #define INSERT_STRING_CRC(s, str, match_head) \
    (UPDATE_HASH_CRC(s, s->ins_h, s->window[(str) + (MIN_MATCH-1)]), \
     match_head = s->prev[(str) & s->w_mask] = s->head[s->ins_h], \
@@ -472,10 +426,6 @@
    (UPDATE_HASH_CRC(s, s->ins_h, s->window[(str) + (MIN_MATCH-1)]), \
     s->prev[(str) & s->w_mask] = s->head[s->ins_h], \
     s->head[s->ins_h] = (Pos)(str))
-<<<<<<< HEAD
-#endif /* FASTEST */
-=======
->>>>>>> f5427442
 #endif /* AOCL_ZLIB_AVX_OPT */
 
 /* ===========================================================================
@@ -499,11 +449,7 @@
    if (s->strm->avail_out == 0) return (last) ? finish_started : need_more; \
 }
 
-<<<<<<< HEAD
-#ifdef AOCL_ZLIB_DEFLATE_FAST_MODE_3
-=======
 #ifdef AOCL_ZLIB_DEFLATE_FAST_MODE
->>>>>>> f5427442
 #define END_BLOCK 256
 /* end of block literal code */
 
@@ -516,34 +462,12 @@
     put_byte(s, (uch)((ush)(w) >> 8)); \
 }
 
-<<<<<<< HEAD
-#ifndef ZLIB_DEBUG
-#  define send_code(s, c, tree) send_bits(s, tree[c].Code, tree[c].Len)
-   /* Send a code of the given tree. c and tree must not have side effects */
-
-#else /* !ZLIB_DEBUG */
-#  define send_code(s, c, tree) \
-     { if (z_verbose>2) fprintf(stderr,"\ncd %3d ",(c)); \
-       send_bits(s, tree[c].Code, tree[c].Len); }
-#endif
-=======
->>>>>>> f5427442
 /* ===========================================================================
  * Send a value on a given number of bits.
  * IN assertion: length <= 16 and value fits in length bits.
  */
 #ifdef ZLIB_DEBUG
-<<<<<<< HEAD
-local void send_bits      OF((deflate_state *s, int value, int length));
-
-local void send_bits(s, value, length)
-    deflate_state *s;
-    int value;  /* value to send */
-    int length; /* number of bits */
-{
-=======
 local void send_bits(deflate_state *s, int value, int length) {
->>>>>>> f5427442
     Tracevv((stderr," l %2d v %4x ", length, value));
     Assert(length > 0 && length <= 15, "invalid length");
     s->bits_sent += (ulg)length;
@@ -578,11 +502,7 @@
   }\
 }
 #endif /* ZLIB_DEBUG */
-<<<<<<< HEAD
-#endif /* AOCL_ZLIB_DEFLATE_FAST_MODE_3 */
-=======
 #endif /* AOCL_ZLIB_DEFLATE_FAST_MODE */
->>>>>>> f5427442
 
 #endif /* AOCL_ZLIB_OPT */
 
