/* gzlib.c -- zlib functions common to reading and writing gzip files
<<<<<<< HEAD
 * Copyright (C) 2004-2017 Mark Adler
 * Copyright (C) 2023, Advanced Micro Devices. All rights reserved.
=======
 * Copyright (C) 2004-2019 Mark Adler
>>>>>>> f5427442
 * For conditions of distribution and use, see copyright notice in zlib.h
 */

#include "gzguts.h"

#if defined(_WIN32) && !defined(__BORLANDC__)
#  define LSEEK _lseeki64
#else
#if defined(_LARGEFILE64_SOURCE) && _LFS64_LARGEFILE-0
#  define LSEEK lseek64
#else
#  define LSEEK lseek
#endif
#endif

#if defined UNDER_CE

/* Map the Windows error number in ERROR to a locale-dependent error message
   string and return a pointer to it.  Typically, the values for ERROR come
   from GetLastError.

   The string pointed to shall not be modified by the application, but may be
   overwritten by a subsequent call to gz_strwinerror

   The gz_strwinerror function does not change the current setting of
   GetLastError. */
<<<<<<< HEAD
#ifdef ENABLE_STRICT_WARNINGS
char ZLIB_INTERNAL *gz_strwinerror (DWORD error)
#else
char ZLIB_INTERNAL *gz_strwinerror (error)
     DWORD error;
#endif /* ENABLE_STRICT_WARNINGS */
{
=======
char ZLIB_INTERNAL *gz_strwinerror(DWORD error) {
>>>>>>> f5427442
    static char buf[1024];

    wchar_t *msgbuf;
    DWORD lasterr = GetLastError();
    DWORD chars = FormatMessage(FORMAT_MESSAGE_FROM_SYSTEM
        | FORMAT_MESSAGE_ALLOCATE_BUFFER,
        NULL,
        error,
        0, /* Default language */
        (LPVOID)&msgbuf,
        0,
        NULL);
    if (chars != 0) {
        /* If there is an \r\n appended, zap it.  */
        if (chars >= 2
            && msgbuf[chars - 2] == '\r' && msgbuf[chars - 1] == '\n') {
            chars -= 2;
            msgbuf[chars] = 0;
        }

        if (chars > sizeof (buf) - 1) {
            chars = sizeof (buf) - 1;
            msgbuf[chars] = 0;
        }

        wcstombs(buf, msgbuf, chars + 1);
        LocalFree(msgbuf);
    }
    else {
        sprintf(buf, "unknown win32 error (%ld)", error);
    }

    SetLastError(lasterr);
    return buf;
}

#endif /* UNDER_CE */

/* Reset gzip file state */
<<<<<<< HEAD
#ifdef ENABLE_STRICT_WARNINGS
local void gz_reset(gz_statep state)
#else
local void gz_reset(state)
    gz_statep state;
#endif /* ENABLE_STRICT_WARNINGS */
{
=======
local void gz_reset(gz_statep state) {
>>>>>>> f5427442
    state->x.have = 0;              /* no output data available */
    if (state->mode == GZ_READ) {   /* for reading ... */
        state->eof = 0;             /* not at end of file */
        state->past = 0;            /* have not read past end yet */
        state->how = LOOK;          /* look for gzip header */
    }
    else                            /* for writing ... */
        state->reset = 0;           /* no deflateReset pending */
    state->seek = 0;                /* no seek request pending */
    gz_error(state, Z_OK, NULL);    /* clear error */
    state->x.pos = 0;               /* no uncompressed data yet */
    state->strm.avail_in = 0;       /* no input data yet */
}

/* Open a gzip file either by name or file descriptor. */
<<<<<<< HEAD
#ifdef ENABLE_STRICT_WARNINGS
local gzFile gz_open(const void *path, int fd, const char *mode)
#else
local gzFile gz_open(path, fd, mode)
    const void *path;
    int fd;
    const char *mode;
#endif /* ENABLE_STRICT_WARNINGS */
{
=======
local gzFile gz_open(const void *path, int fd, const char *mode) {
>>>>>>> f5427442
    gz_statep state;
    z_size_t len;
    int oflag;
#ifdef O_CLOEXEC
    int cloexec = 0;
#endif
#ifdef O_EXCL
    int exclusive = 0;
#endif

    /* check input */
    if (path == NULL)
        return NULL;

    /* allocate gzFile structure to return */
    state = (gz_statep)malloc(sizeof(gz_state));
    if (state == NULL)
        return NULL;
    state->size = 0;            /* no buffers allocated yet */
    state->want = GZBUFSIZE;    /* requested buffer size */
    state->msg = NULL;          /* no error message yet */

    /* interpret mode */
    state->mode = GZ_NONE;
    state->level = Z_DEFAULT_COMPRESSION;
    state->strategy = Z_DEFAULT_STRATEGY;
    state->direct = 0;
    while (*mode) {
        if (*mode >= '0' && *mode <= '9')
            state->level = *mode - '0';
        else
            switch (*mode) {
            case 'r':
                state->mode = GZ_READ;
                break;
#ifndef NO_GZCOMPRESS
            case 'w':
                state->mode = GZ_WRITE;
                break;
            case 'a':
                state->mode = GZ_APPEND;
                break;
#endif
            case '+':       /* can't read and write at the same time */
                free(state);
                return NULL;
            case 'b':       /* ignore -- will request binary anyway */
                break;
#ifdef O_CLOEXEC
            case 'e':
                cloexec = 1;
                break;
#endif
#ifdef O_EXCL
            case 'x':
                exclusive = 1;
                break;
#endif
            case 'f':
                state->strategy = Z_FILTERED;
                break;
            case 'h':
                state->strategy = Z_HUFFMAN_ONLY;
                break;
            case 'R':
                state->strategy = Z_RLE;
                break;
            case 'F':
                state->strategy = Z_FIXED;
                break;
            case 'T':
                state->direct = 1;
                break;
            default:        /* could consider as an error, but just ignore */
                ;
            }
        mode++;
    }

    /* must provide an "r", "w", or "a" */
    if (state->mode == GZ_NONE) {
        free(state);
        return NULL;
    }

    /* can't force transparent read */
    if (state->mode == GZ_READ) {
        if (state->direct) {
            free(state);
            return NULL;
        }
        state->direct = 1;      /* for empty file */
    }

    /* save the path name for error messages */
#ifdef WIDECHAR
    if (fd == -2) {
        len = wcstombs(NULL, path, 0);
        if (len == (z_size_t)-1)
            len = 0;
    }
    else
#endif
        len = strlen((const char *)path);
    state->path = (char *)malloc(len + 1);
    if (state->path == NULL) {
        free(state);
        return NULL;
    }
#ifdef WIDECHAR
    if (fd == -2)
        if (len)
            wcstombs(state->path, path, len + 1);
        else
            *(state->path) = 0;
    else
#endif
#if !defined(NO_snprintf) && !defined(NO_vsnprintf)
        (void)snprintf(state->path, len + 1, "%s", (const char *)path);
#else
        strcpy(state->path, path);
#endif

    /* compute the flags for open() */
    oflag =
#ifdef O_LARGEFILE
        O_LARGEFILE |
#endif
#ifdef O_BINARY
        O_BINARY |
#endif
#ifdef O_CLOEXEC
        (cloexec ? O_CLOEXEC : 0) |
#endif
        (state->mode == GZ_READ ?
         O_RDONLY :
         (O_WRONLY | O_CREAT |
#ifdef O_EXCL
          (exclusive ? O_EXCL : 0) |
#endif
          (state->mode == GZ_WRITE ?
           O_TRUNC :
           O_APPEND)));

    /* open the file with the appropriate flags (or just use fd) */
    state->fd = fd > -1 ? fd : (
#ifdef WIDECHAR
        fd == -2 ? _wopen(path, oflag, 0666) :
#endif
        AOCL_OPEN_GZ((const char *)path, oflag, 0666));
    if (state->fd == -1) {
        free(state->path);
        free(state);
        return NULL;
    }
    if (state->mode == GZ_APPEND) {
        LSEEK(state->fd, 0, SEEK_END);  /* so gzoffset() is correct */
        state->mode = GZ_WRITE;         /* simplify later checks */
    }

    /* save the current position for rewinding (only if reading) */
    if (state->mode == GZ_READ) {
        state->start = LSEEK(state->fd, 0, SEEK_CUR);
        if (state->start == -1) state->start = 0;
    }

    /* initialize stream */
    gz_reset(state);

    /* return stream */
    return (gzFile)state;
}

/* -- see zlib.h -- */
<<<<<<< HEAD
#ifdef ENABLE_STRICT_WARNINGS
gzFile ZEXPORT gzopen(const char *path, const char *mode)
#else
gzFile ZEXPORT gzopen(path, mode)
    const char *path;
    const char *mode;
#endif /* ENABLE_STRICT_WARNINGS */
{
=======
gzFile ZEXPORT gzopen(const char *path, const char *mode) {
>>>>>>> f5427442
    return gz_open(path, -1, mode);
}

/* -- see zlib.h -- */
<<<<<<< HEAD
#ifdef ENABLE_STRICT_WARNINGS
gzFile ZEXPORT gzopen64(const char *path, const char *mode)
#else
gzFile ZEXPORT gzopen64(path, mode)
    const char *path;
    const char *mode;
#endif /* ENABLE_STRICT_WARNINGS */
{
=======
gzFile ZEXPORT gzopen64(const char *path, const char *mode) {
>>>>>>> f5427442
    return gz_open(path, -1, mode);
}

/* -- see zlib.h -- */
<<<<<<< HEAD
#ifdef ENABLE_STRICT_WARNINGS
gzFile ZEXPORT gzdopen(int fd, const char *mode)
#else
gzFile ZEXPORT gzdopen(fd, mode)
    int fd;
    const char *mode;
#endif /* ENABLE_STRICT_WARNINGS */
{
=======
gzFile ZEXPORT gzdopen(int fd, const char *mode) {
>>>>>>> f5427442
    char *path;         /* identifier for error messages */
    gzFile gz;

    if (fd == -1 || (path = (char *)malloc(7 + 3 * sizeof(int))) == NULL)
        return NULL;
#if !defined(NO_snprintf) && !defined(NO_vsnprintf)
    (void)snprintf(path, 7 + 3 * sizeof(int), "<fd:%d>", fd);
#else
    sprintf(path, "<fd:%d>", fd);   /* for debugging */
#endif
    gz = gz_open(path, fd, mode);
    free(path);
    return gz;
}

/* -- see zlib.h -- */
#ifdef WIDECHAR
<<<<<<< HEAD
#ifdef ENABLE_STRICT_WARNINGS
gzFile ZEXPORT gzopen_w(const wchar_t *path, const char *mode)
#else
gzFile ZEXPORT gzopen_w(path, mode)
    const wchar_t *path;
    const char *mode;
#endif /* ENABLE_STRICT_WARNINGS */
{
=======
gzFile ZEXPORT gzopen_w(const wchar_t *path, const char *mode) {
>>>>>>> f5427442
    return gz_open(path, -2, mode);
}
#endif

/* -- see zlib.h -- */
<<<<<<< HEAD
#ifdef ENABLE_STRICT_WARNINGS
int ZEXPORT gzbuffer(gzFile file, unsigned size)
#else
int ZEXPORT gzbuffer(file, size)
    gzFile file;
    unsigned size;
#endif /* ENABLE_STRICT_WARNINGS */
{
=======
int ZEXPORT gzbuffer(gzFile file, unsigned size) {
>>>>>>> f5427442
    gz_statep state;

    /* get internal structure and check integrity */
    if (file == NULL)
        return -1;
    state = (gz_statep)file;
    if (state->mode != GZ_READ && state->mode != GZ_WRITE)
        return -1;

    /* make sure we haven't already allocated memory */
    if (state->size != 0)
        return -1;

    /* check and set requested size */
    if ((size << 1) < size)
        return -1;              /* need to be able to double it */
    if (size < 8)
        size = 8;               /* needed to behave well with flushing */
    state->want = size;
    return 0;
}

/* -- see zlib.h -- */
<<<<<<< HEAD
#ifdef ENABLE_STRICT_WARNINGS
int ZEXPORT gzrewind(gzFile file)
#else
int ZEXPORT gzrewind(file)
    gzFile file;
#endif /* ENABLE_STRICT_WARNINGS */
{
=======
int ZEXPORT gzrewind(gzFile file) {
>>>>>>> f5427442
    gz_statep state;

    /* get internal structure */
    if (file == NULL)
        return -1;
    state = (gz_statep)file;

    /* check that we're reading and that there's no error */
    if (state->mode != GZ_READ ||
            (state->err != Z_OK && state->err != Z_BUF_ERROR))
        return -1;

    /* back up and start over */
    if (LSEEK(state->fd, state->start, SEEK_SET) == -1)
        return -1;
    gz_reset(state);
    return 0;
}

/* -- see zlib.h -- */
<<<<<<< HEAD
#ifdef ENABLE_STRICT_WARNINGS
z_off64_t ZEXPORT gzseek64(gzFile file, z_off64_t offset, int whence)
#else
z_off64_t ZEXPORT gzseek64(file, offset, whence)
    gzFile file;
    z_off64_t offset;
    int whence;
#endif /* ENABLE_STRICT_WARNINGS */
{
=======
z_off64_t ZEXPORT gzseek64(gzFile file, z_off64_t offset, int whence) {
>>>>>>> f5427442
    unsigned n;
    z_off64_t ret;
    gz_statep state;

    /* get internal structure and check integrity */
    if (file == NULL)
        return -1;
    state = (gz_statep)file;
    if (state->mode != GZ_READ && state->mode != GZ_WRITE)
        return -1;

    /* check that there's no error */
    if (state->err != Z_OK && state->err != Z_BUF_ERROR)
        return -1;

    /* can only seek from start or relative to current position */
    if (whence != SEEK_SET && whence != SEEK_CUR)
        return -1;

    /* normalize offset to a SEEK_CUR specification */
    if (whence == SEEK_SET)
        offset -= state->x.pos;
    else if (state->seek)
        offset += state->skip;
    state->seek = 0;

    /* if within raw area while reading, just go there */
    if (state->mode == GZ_READ && state->how == COPY &&
            state->x.pos + offset >= 0) {
        ret = LSEEK(state->fd, offset - (z_off64_t)state->x.have, SEEK_CUR);
        if (ret == -1)
            return -1;
        state->x.have = 0;
        state->eof = 0;
        state->past = 0;
        state->seek = 0;
        gz_error(state, Z_OK, NULL);
        state->strm.avail_in = 0;
        state->x.pos += offset;
        return state->x.pos;
    }

    /* calculate skip amount, rewinding if needed for back seek when reading */
    if (offset < 0) {
        if (state->mode != GZ_READ)         /* writing -- can't go backwards */
            return -1;
        offset += state->x.pos;
        if (offset < 0)                     /* before start of file! */
            return -1;
        if (gzrewind(file) == -1)           /* rewind, then skip to offset */
            return -1;
    }

    /* if reading, skip what's in output buffer (one less gzgetc() check) */
    if (state->mode == GZ_READ) {
        n = GT_OFF(state->x.have) || (z_off64_t)state->x.have > offset ?
            (unsigned)offset : state->x.have;
        state->x.have -= n;
        state->x.next += n;
        state->x.pos += n;
        offset -= n;
    }

    /* request skip (if not zero) */
    if (offset) {
        state->seek = 1;
        state->skip = offset;
    }
    return state->x.pos + offset;
}

/* -- see zlib.h -- */
<<<<<<< HEAD
#ifdef ENABLE_STRICT_WARNINGS
z_off_t ZEXPORT gzseek(gzFile file, z_off_t offset, int whence)
#else
z_off_t ZEXPORT gzseek(file, offset, whence)
    gzFile file;
    z_off_t offset;
    int whence;
#endif /* ENABLE_STRICT_WARNINGS */
{
=======
z_off_t ZEXPORT gzseek(gzFile file, z_off_t offset, int whence) {
>>>>>>> f5427442
    z_off64_t ret;

    ret = gzseek64(file, (z_off64_t)offset, whence);
    return ret == (z_off_t)ret ? (z_off_t)ret : -1;
}

/* -- see zlib.h -- */
<<<<<<< HEAD
#ifdef ENABLE_STRICT_WARNINGS
z_off64_t ZEXPORT gztell64(gzFile file)
#else
z_off64_t ZEXPORT gztell64(file)
    gzFile file;
#endif /* ENABLE_STRICT_WARNINGS */
{
=======
z_off64_t ZEXPORT gztell64(gzFile file) {
>>>>>>> f5427442
    gz_statep state;

    /* get internal structure and check integrity */
    if (file == NULL)
        return -1;
    state = (gz_statep)file;
    if (state->mode != GZ_READ && state->mode != GZ_WRITE)
        return -1;

    /* return position */
    return state->x.pos + (state->seek ? state->skip : 0);
}

/* -- see zlib.h -- */
<<<<<<< HEAD
#ifdef ENABLE_STRICT_WARNINGS
z_off_t ZEXPORT gztell(gzFile file)
#else
z_off_t ZEXPORT gztell(file)
    gzFile file;
#endif /* ENABLE_STRICT_WARNINGS */
{
=======
z_off_t ZEXPORT gztell(gzFile file) {
>>>>>>> f5427442
    z_off64_t ret;

    ret = gztell64(file);
    return ret == (z_off_t)ret ? (z_off_t)ret : -1;
}

/* -- see zlib.h -- */
<<<<<<< HEAD
#ifdef ENABLE_STRICT_WARNINGS
z_off64_t ZEXPORT gzoffset64(gzFile file)
#else
z_off64_t ZEXPORT gzoffset64(file)
    gzFile file;
#endif /* ENABLE_STRICT_WARNINGS */
{
=======
z_off64_t ZEXPORT gzoffset64(gzFile file) {
>>>>>>> f5427442
    z_off64_t offset;
    gz_statep state;

    /* get internal structure and check integrity */
    if (file == NULL)
        return -1;
    state = (gz_statep)file;
    if (state->mode != GZ_READ && state->mode != GZ_WRITE)
        return -1;

    /* compute and return effective offset in file */
    offset = LSEEK(state->fd, 0, SEEK_CUR);
    if (offset == -1)
        return -1;
    if (state->mode == GZ_READ)             /* reading */
        offset -= state->strm.avail_in;     /* don't count buffered input */
    return offset;
}

/* -- see zlib.h -- */
<<<<<<< HEAD
#ifdef ENABLE_STRICT_WARNINGS
z_off_t ZEXPORT gzoffset(gzFile file)
#else
z_off_t ZEXPORT gzoffset(file)
    gzFile file;
#endif /* ENABLE_STRICT_WARNINGS */
{
=======
z_off_t ZEXPORT gzoffset(gzFile file) {
>>>>>>> f5427442
    z_off64_t ret;

    ret = gzoffset64(file);
    return ret == (z_off_t)ret ? (z_off_t)ret : -1;
}

/* -- see zlib.h -- */
<<<<<<< HEAD
#ifdef ENABLE_STRICT_WARNINGS
int ZEXPORT gzeof(gzFile file)
#else
int ZEXPORT gzeof(file)
    gzFile file;
#endif /* ENABLE_STRICT_WARNINGS */
{
=======
int ZEXPORT gzeof(gzFile file) {
>>>>>>> f5427442
    gz_statep state;

    /* get internal structure and check integrity */
    if (file == NULL)
        return 0;
    state = (gz_statep)file;
    if (state->mode != GZ_READ && state->mode != GZ_WRITE)
        return 0;

    /* return end-of-file state */
    return state->mode == GZ_READ ? state->past : 0;
}

/* -- see zlib.h -- */
<<<<<<< HEAD
#ifdef ENABLE_STRICT_WARNINGS
const char * ZEXPORT gzerror(gzFile file, int *errnum)
#else
const char * ZEXPORT gzerror(file, errnum)
    gzFile file;
    int *errnum;
#endif /* ENABLE_STRICT_WARNINGS */
{
=======
const char * ZEXPORT gzerror(gzFile file, int *errnum) {
>>>>>>> f5427442
    gz_statep state;

    /* get internal structure and check integrity */
    if (file == NULL)
        return NULL;
    state = (gz_statep)file;
    if (state->mode != GZ_READ && state->mode != GZ_WRITE)
        return NULL;

    /* return error information */
    if (errnum != NULL)
        *errnum = state->err;
    return state->err == Z_MEM_ERROR ? "out of memory" :
                                       (state->msg == NULL ? "" : state->msg);
}

/* -- see zlib.h -- */
<<<<<<< HEAD
#ifdef ENABLE_STRICT_WARNINGS
void ZEXPORT gzclearerr(gzFile file)
#else
void ZEXPORT gzclearerr(file)
    gzFile file;
#endif /* ENABLE_STRICT_WARNINGS */
{
=======
void ZEXPORT gzclearerr(gzFile file) {
>>>>>>> f5427442
    gz_statep state;

    /* get internal structure and check integrity */
    if (file == NULL)
        return;
    state = (gz_statep)file;
    if (state->mode != GZ_READ && state->mode != GZ_WRITE)
        return;

    /* clear error and end-of-file */
    if (state->mode == GZ_READ) {
        state->eof = 0;
        state->past = 0;
    }
    gz_error(state, Z_OK, NULL);
}

/* Create an error message in allocated memory and set state->err and
   state->msg accordingly.  Free any previous error message already there.  Do
   not try to free or allocate space if the error is Z_MEM_ERROR (out of
   memory).  Simply save the error message as a static string.  If there is an
   allocation failure constructing the error message, then convert the error to
   out of memory. */
<<<<<<< HEAD
#ifdef ENABLE_STRICT_WARNINGS
void ZLIB_INTERNAL gz_error(gz_statep state, int err, const char *msg)
#else
void ZLIB_INTERNAL gz_error(state, err, msg)
    gz_statep state;
    int err;
    const char *msg;
#endif /* ENABLE_STRICT_WARNINGS */
{
=======
void ZLIB_INTERNAL gz_error(gz_statep state, int err, const char *msg) {
>>>>>>> f5427442
    /* free previously allocated message and clear */
    if (state->msg != NULL) {
        if (state->err != Z_MEM_ERROR)
            free(state->msg);
        state->msg = NULL;
    }

    /* if fatal, set state->x.have to 0 so that the gzgetc() macro fails */
    if (err != Z_OK && err != Z_BUF_ERROR)
        state->x.have = 0;

    /* set error code, and if no message, then done */
    state->err = err;
    if (msg == NULL)
        return;

    /* for an out of memory error, return literal string when requested */
    if (err == Z_MEM_ERROR)
        return;

    /* construct error message with path */
    if ((state->msg = (char *)malloc(strlen(state->path) + strlen(msg) + 3)) ==
            NULL) {
        state->err = Z_MEM_ERROR;
        return;
    }
#if !defined(NO_snprintf) && !defined(NO_vsnprintf)
    (void)snprintf(state->msg, strlen(state->path) + strlen(msg) + 3,
                   "%s%s%s", state->path, ": ", msg);
#else
    strcpy(state->msg, state->path);
    strcat(state->msg, ": ");
    strcat(state->msg, msg);
#endif
}

#ifndef INT_MAX
/* portably return maximum value for an int (when limits.h presumed not
   available) -- we need to do this to cover cases where 2's complement not
   used, since C standard permits 1's complement and sign-bit representations,
   otherwise we could just use ((unsigned)-1) >> 1 */
unsigned ZLIB_INTERNAL gz_intmax(void) {
    unsigned p, q;

    p = 1;
    do {
        q = p;
        p <<= 1;
        p++;
    } while (p > q);
    return q >> 1;
}
#endif<|MERGE_RESOLUTION|>--- conflicted
+++ resolved
@@ -1,10 +1,5 @@
 /* gzlib.c -- zlib functions common to reading and writing gzip files
-<<<<<<< HEAD
- * Copyright (C) 2004-2017 Mark Adler
- * Copyright (C) 2023, Advanced Micro Devices. All rights reserved.
-=======
  * Copyright (C) 2004-2019 Mark Adler
->>>>>>> f5427442
  * For conditions of distribution and use, see copyright notice in zlib.h
  */
 
@@ -31,17 +26,7 @@
 
    The gz_strwinerror function does not change the current setting of
    GetLastError. */
-<<<<<<< HEAD
-#ifdef ENABLE_STRICT_WARNINGS
-char ZLIB_INTERNAL *gz_strwinerror (DWORD error)
-#else
-char ZLIB_INTERNAL *gz_strwinerror (error)
-     DWORD error;
-#endif /* ENABLE_STRICT_WARNINGS */
-{
-=======
 char ZLIB_INTERNAL *gz_strwinerror(DWORD error) {
->>>>>>> f5427442
     static char buf[1024];
 
     wchar_t *msgbuf;
@@ -81,17 +66,7 @@
 #endif /* UNDER_CE */
 
 /* Reset gzip file state */
-<<<<<<< HEAD
-#ifdef ENABLE_STRICT_WARNINGS
-local void gz_reset(gz_statep state)
-#else
-local void gz_reset(state)
-    gz_statep state;
-#endif /* ENABLE_STRICT_WARNINGS */
-{
-=======
 local void gz_reset(gz_statep state) {
->>>>>>> f5427442
     state->x.have = 0;              /* no output data available */
     if (state->mode == GZ_READ) {   /* for reading ... */
         state->eof = 0;             /* not at end of file */
@@ -107,19 +82,7 @@
 }
 
 /* Open a gzip file either by name or file descriptor. */
-<<<<<<< HEAD
-#ifdef ENABLE_STRICT_WARNINGS
-local gzFile gz_open(const void *path, int fd, const char *mode)
-#else
-local gzFile gz_open(path, fd, mode)
-    const void *path;
-    int fd;
-    const char *mode;
-#endif /* ENABLE_STRICT_WARNINGS */
-{
-=======
 local gzFile gz_open(const void *path, int fd, const char *mode) {
->>>>>>> f5427442
     gz_statep state;
     z_size_t len;
     int oflag;
@@ -294,50 +257,17 @@
 }
 
 /* -- see zlib.h -- */
-<<<<<<< HEAD
-#ifdef ENABLE_STRICT_WARNINGS
-gzFile ZEXPORT gzopen(const char *path, const char *mode)
-#else
-gzFile ZEXPORT gzopen(path, mode)
-    const char *path;
-    const char *mode;
-#endif /* ENABLE_STRICT_WARNINGS */
-{
-=======
 gzFile ZEXPORT gzopen(const char *path, const char *mode) {
->>>>>>> f5427442
     return gz_open(path, -1, mode);
 }
 
 /* -- see zlib.h -- */
-<<<<<<< HEAD
-#ifdef ENABLE_STRICT_WARNINGS
-gzFile ZEXPORT gzopen64(const char *path, const char *mode)
-#else
-gzFile ZEXPORT gzopen64(path, mode)
-    const char *path;
-    const char *mode;
-#endif /* ENABLE_STRICT_WARNINGS */
-{
-=======
 gzFile ZEXPORT gzopen64(const char *path, const char *mode) {
->>>>>>> f5427442
     return gz_open(path, -1, mode);
 }
 
 /* -- see zlib.h -- */
-<<<<<<< HEAD
-#ifdef ENABLE_STRICT_WARNINGS
-gzFile ZEXPORT gzdopen(int fd, const char *mode)
-#else
-gzFile ZEXPORT gzdopen(fd, mode)
-    int fd;
-    const char *mode;
-#endif /* ENABLE_STRICT_WARNINGS */
-{
-=======
 gzFile ZEXPORT gzdopen(int fd, const char *mode) {
->>>>>>> f5427442
     char *path;         /* identifier for error messages */
     gzFile gz;
 
@@ -355,35 +285,13 @@
 
 /* -- see zlib.h -- */
 #ifdef WIDECHAR
-<<<<<<< HEAD
-#ifdef ENABLE_STRICT_WARNINGS
-gzFile ZEXPORT gzopen_w(const wchar_t *path, const char *mode)
-#else
-gzFile ZEXPORT gzopen_w(path, mode)
-    const wchar_t *path;
-    const char *mode;
-#endif /* ENABLE_STRICT_WARNINGS */
-{
-=======
 gzFile ZEXPORT gzopen_w(const wchar_t *path, const char *mode) {
->>>>>>> f5427442
     return gz_open(path, -2, mode);
 }
 #endif
 
 /* -- see zlib.h -- */
-<<<<<<< HEAD
-#ifdef ENABLE_STRICT_WARNINGS
-int ZEXPORT gzbuffer(gzFile file, unsigned size)
-#else
-int ZEXPORT gzbuffer(file, size)
-    gzFile file;
-    unsigned size;
-#endif /* ENABLE_STRICT_WARNINGS */
-{
-=======
 int ZEXPORT gzbuffer(gzFile file, unsigned size) {
->>>>>>> f5427442
     gz_statep state;
 
     /* get internal structure and check integrity */
@@ -407,17 +315,7 @@
 }
 
 /* -- see zlib.h -- */
-<<<<<<< HEAD
-#ifdef ENABLE_STRICT_WARNINGS
-int ZEXPORT gzrewind(gzFile file)
-#else
-int ZEXPORT gzrewind(file)
-    gzFile file;
-#endif /* ENABLE_STRICT_WARNINGS */
-{
-=======
 int ZEXPORT gzrewind(gzFile file) {
->>>>>>> f5427442
     gz_statep state;
 
     /* get internal structure */
@@ -438,19 +336,7 @@
 }
 
 /* -- see zlib.h -- */
-<<<<<<< HEAD
-#ifdef ENABLE_STRICT_WARNINGS
-z_off64_t ZEXPORT gzseek64(gzFile file, z_off64_t offset, int whence)
-#else
-z_off64_t ZEXPORT gzseek64(file, offset, whence)
-    gzFile file;
-    z_off64_t offset;
-    int whence;
-#endif /* ENABLE_STRICT_WARNINGS */
-{
-=======
 z_off64_t ZEXPORT gzseek64(gzFile file, z_off64_t offset, int whence) {
->>>>>>> f5427442
     unsigned n;
     z_off64_t ret;
     gz_statep state;
@@ -523,19 +409,7 @@
 }
 
 /* -- see zlib.h -- */
-<<<<<<< HEAD
-#ifdef ENABLE_STRICT_WARNINGS
-z_off_t ZEXPORT gzseek(gzFile file, z_off_t offset, int whence)
-#else
-z_off_t ZEXPORT gzseek(file, offset, whence)
-    gzFile file;
-    z_off_t offset;
-    int whence;
-#endif /* ENABLE_STRICT_WARNINGS */
-{
-=======
 z_off_t ZEXPORT gzseek(gzFile file, z_off_t offset, int whence) {
->>>>>>> f5427442
     z_off64_t ret;
 
     ret = gzseek64(file, (z_off64_t)offset, whence);
@@ -543,17 +417,7 @@
 }
 
 /* -- see zlib.h -- */
-<<<<<<< HEAD
-#ifdef ENABLE_STRICT_WARNINGS
-z_off64_t ZEXPORT gztell64(gzFile file)
-#else
-z_off64_t ZEXPORT gztell64(file)
-    gzFile file;
-#endif /* ENABLE_STRICT_WARNINGS */
-{
-=======
 z_off64_t ZEXPORT gztell64(gzFile file) {
->>>>>>> f5427442
     gz_statep state;
 
     /* get internal structure and check integrity */
@@ -568,17 +432,7 @@
 }
 
 /* -- see zlib.h -- */
-<<<<<<< HEAD
-#ifdef ENABLE_STRICT_WARNINGS
-z_off_t ZEXPORT gztell(gzFile file)
-#else
-z_off_t ZEXPORT gztell(file)
-    gzFile file;
-#endif /* ENABLE_STRICT_WARNINGS */
-{
-=======
 z_off_t ZEXPORT gztell(gzFile file) {
->>>>>>> f5427442
     z_off64_t ret;
 
     ret = gztell64(file);
@@ -586,17 +440,7 @@
 }
 
 /* -- see zlib.h -- */
-<<<<<<< HEAD
-#ifdef ENABLE_STRICT_WARNINGS
-z_off64_t ZEXPORT gzoffset64(gzFile file)
-#else
-z_off64_t ZEXPORT gzoffset64(file)
-    gzFile file;
-#endif /* ENABLE_STRICT_WARNINGS */
-{
-=======
 z_off64_t ZEXPORT gzoffset64(gzFile file) {
->>>>>>> f5427442
     z_off64_t offset;
     gz_statep state;
 
@@ -617,17 +461,7 @@
 }
 
 /* -- see zlib.h -- */
-<<<<<<< HEAD
-#ifdef ENABLE_STRICT_WARNINGS
-z_off_t ZEXPORT gzoffset(gzFile file)
-#else
-z_off_t ZEXPORT gzoffset(file)
-    gzFile file;
-#endif /* ENABLE_STRICT_WARNINGS */
-{
-=======
 z_off_t ZEXPORT gzoffset(gzFile file) {
->>>>>>> f5427442
     z_off64_t ret;
 
     ret = gzoffset64(file);
@@ -635,17 +469,7 @@
 }
 
 /* -- see zlib.h -- */
-<<<<<<< HEAD
-#ifdef ENABLE_STRICT_WARNINGS
-int ZEXPORT gzeof(gzFile file)
-#else
-int ZEXPORT gzeof(file)
-    gzFile file;
-#endif /* ENABLE_STRICT_WARNINGS */
-{
-=======
 int ZEXPORT gzeof(gzFile file) {
->>>>>>> f5427442
     gz_statep state;
 
     /* get internal structure and check integrity */
@@ -660,18 +484,7 @@
 }
 
 /* -- see zlib.h -- */
-<<<<<<< HEAD
-#ifdef ENABLE_STRICT_WARNINGS
-const char * ZEXPORT gzerror(gzFile file, int *errnum)
-#else
-const char * ZEXPORT gzerror(file, errnum)
-    gzFile file;
-    int *errnum;
-#endif /* ENABLE_STRICT_WARNINGS */
-{
-=======
 const char * ZEXPORT gzerror(gzFile file, int *errnum) {
->>>>>>> f5427442
     gz_statep state;
 
     /* get internal structure and check integrity */
@@ -689,17 +502,7 @@
 }
 
 /* -- see zlib.h -- */
-<<<<<<< HEAD
-#ifdef ENABLE_STRICT_WARNINGS
-void ZEXPORT gzclearerr(gzFile file)
-#else
-void ZEXPORT gzclearerr(file)
-    gzFile file;
-#endif /* ENABLE_STRICT_WARNINGS */
-{
-=======
 void ZEXPORT gzclearerr(gzFile file) {
->>>>>>> f5427442
     gz_statep state;
 
     /* get internal structure and check integrity */
@@ -723,19 +526,7 @@
    memory).  Simply save the error message as a static string.  If there is an
    allocation failure constructing the error message, then convert the error to
    out of memory. */
-<<<<<<< HEAD
-#ifdef ENABLE_STRICT_WARNINGS
-void ZLIB_INTERNAL gz_error(gz_statep state, int err, const char *msg)
-#else
-void ZLIB_INTERNAL gz_error(state, err, msg)
-    gz_statep state;
-    int err;
-    const char *msg;
-#endif /* ENABLE_STRICT_WARNINGS */
-{
-=======
 void ZLIB_INTERNAL gz_error(gz_statep state, int err, const char *msg) {
->>>>>>> f5427442
     /* free previously allocated message and clear */
     if (state->msg != NULL) {
         if (state->err != Z_MEM_ERROR)
