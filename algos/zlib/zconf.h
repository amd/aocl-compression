/* zconf.h -- configuration of the zlib compression library
 * Copyright (C) 1995-2016 Jean-loup Gailly, Mark Adler
 * Copyright (C) 2022-2023, Advanced Micro Devices. All rights reserved.
 * For conditions of distribution and use, see copyright notice in zlib.h
 */

/* @(#) $Id$ */

#ifndef ZCONF_H
#define ZCONF_H

/*
 * If you *really* need a unique prefix for all types and library functions,
 * compile with -DZ_PREFIX. The "standard" zlib should be compiled without it.
 * Even better than compiling with -DZ_PREFIX would be to use configure to set
 * this permanently in zconf.h using "./configure --zprefix".
 */
#ifdef Z_PREFIX     /* may be set to #if 1 by ./configure */
#  define Z_PREFIX_SET

/* all linked symbols and init macros */
#  define _dist_code            z__dist_code
#  define _length_code          z__length_code
#  define _tr_align             z__tr_align
#  define _tr_flush_bits        z__tr_flush_bits
#  define _tr_flush_block       z__tr_flush_block
#  define _tr_init              z__tr_init
#  define _tr_stored_block      z__tr_stored_block
#  define _tr_tally             z__tr_tally
#  define adler32               z_adler32
#  define adler32_combine       z_adler32_combine
#  define adler32_combine64     z_adler32_combine64
#  define adler32_z             z_adler32_z
#  ifndef Z_SOLO
#    define compress              z_compress
#    define compress2             z_compress2
#    define compressBound         z_compressBound
#  endif
#  define crc32                 z_crc32
#  define crc32_combine         z_crc32_combine
#  define crc32_combine64       z_crc32_combine64
#  define crc32_combine_gen     z_crc32_combine_gen
#  define crc32_combine_gen64   z_crc32_combine_gen64
#  define crc32_combine_op      z_crc32_combine_op
#  define crc32_z               z_crc32_z
#  define deflate               z_deflate
#  define deflateBound          z_deflateBound
#  define deflateCopy           z_deflateCopy
#  define deflateEnd            z_deflateEnd
#  define deflateGetDictionary  z_deflateGetDictionary
#  define deflateInit           z_deflateInit
#  define deflateInit2          z_deflateInit2
#  define deflateInit2_         z_deflateInit2_
#  define deflateInit_          z_deflateInit_
#  define deflateParams         z_deflateParams
#  define deflatePending        z_deflatePending
#  define deflatePrime          z_deflatePrime
#  define deflateReset          z_deflateReset
#  define deflateResetKeep      z_deflateResetKeep
#  define deflateSetDictionary  z_deflateSetDictionary
#  define deflateSetHeader      z_deflateSetHeader
#  define deflateTune           z_deflateTune
#  define deflate_copyright     z_deflate_copyright
#  define get_crc_table         z_get_crc_table
#  ifndef Z_SOLO
#    define gz_error              z_gz_error
#    define gz_intmax             z_gz_intmax
#    define gz_strwinerror        z_gz_strwinerror
#    define gzbuffer              z_gzbuffer
#    define gzclearerr            z_gzclearerr
#    define gzclose               z_gzclose
#    define gzclose_r             z_gzclose_r
#    define gzclose_w             z_gzclose_w
#    define gzdirect              z_gzdirect
#    define gzdopen               z_gzdopen
#    define gzeof                 z_gzeof
#    define gzerror               z_gzerror
#    define gzflush               z_gzflush
#    define gzfread               z_gzfread
#    define gzfwrite              z_gzfwrite
#    define gzgetc                z_gzgetc
#    define gzgetc_               z_gzgetc_
#    define gzgets                z_gzgets
#    define gzoffset              z_gzoffset
#    define gzoffset64            z_gzoffset64
#    define gzopen                z_gzopen
#    define gzopen64              z_gzopen64
#    ifdef _WIN32
#      define gzopen_w              z_gzopen_w
#    endif
#    define gzprintf              z_gzprintf
#    define gzputc                z_gzputc
#    define gzputs                z_gzputs
#    define gzread                z_gzread
#    define gzrewind              z_gzrewind
#    define gzseek                z_gzseek
#    define gzseek64              z_gzseek64
#    define gzsetparams           z_gzsetparams
#    define gztell                z_gztell
#    define gztell64              z_gztell64
#    define gzungetc              z_gzungetc
#    define gzvprintf             z_gzvprintf
#    define gzwrite               z_gzwrite
#  endif
#  define inflate               z_inflate
#  define inflateBack           z_inflateBack
#  define inflateBackEnd        z_inflateBackEnd
#  define inflateBackInit       z_inflateBackInit
#  define inflateBackInit_      z_inflateBackInit_
#  define inflateCodesUsed      z_inflateCodesUsed
#  define inflateCopy           z_inflateCopy
#  define inflateEnd            z_inflateEnd
#  define inflateGetDictionary  z_inflateGetDictionary
#  define inflateGetHeader      z_inflateGetHeader
#  define inflateInit           z_inflateInit
#  define inflateInit2          z_inflateInit2
#  define inflateInit2_         z_inflateInit2_
#  define inflateInit_          z_inflateInit_
#  define inflateMark           z_inflateMark
#  define inflatePrime          z_inflatePrime
#  define inflateReset          z_inflateReset
#  define inflateReset2         z_inflateReset2
#  define inflateResetKeep      z_inflateResetKeep
#  define inflateSetDictionary  z_inflateSetDictionary
#  define inflateSync           z_inflateSync
#  define inflateSyncPoint      z_inflateSyncPoint
#  define inflateUndermine      z_inflateUndermine
#  define inflateValidate       z_inflateValidate
#  define inflate_copyright     z_inflate_copyright
#  define inflate_fast          z_inflate_fast
#  define inflate_table         z_inflate_table
#  ifndef Z_SOLO
#    define uncompress            z_uncompress
#    define uncompress2           z_uncompress2
#  endif
#  define zError                z_zError
#  ifndef Z_SOLO
#    define zcalloc               z_zcalloc
#    define zcfree                z_zcfree
#  endif
#  define zlibCompileFlags      z_zlibCompileFlags
#  define zlibVersion           z_zlibVersion

/* all zlib typedefs in zlib.h and zconf.h */
#  define Byte                  z_Byte
#  define Bytef                 z_Bytef
#  define alloc_func            z_alloc_func
#  define charf                 z_charf
#  define free_func             z_free_func
#  ifndef Z_SOLO
#    define gzFile                z_gzFile
#  endif
#  define gz_header             z_gz_header
#  define gz_headerp            z_gz_headerp
#  define in_func               z_in_func
#  define intf                  z_intf
#  define out_func              z_out_func
#  define uInt                  z_uInt
#  define uIntf                 z_uIntf
#  define uLong                 z_uLong
#  define uLongf                z_uLongf
#  define voidp                 z_voidp
#  define voidpc                z_voidpc
#  define voidpf                z_voidpf

/* all zlib structs in zlib.h and zconf.h */
#  define gz_header_s           z_gz_header_s
#  define internal_state        z_internal_state

#endif

#if defined(__MSDOS__) && !defined(MSDOS)
#  define MSDOS
#endif
#if (defined(OS_2) || defined(__OS2__)) && !defined(OS2)
#  define OS2
#endif
#if defined(_WINDOWS) && !defined(WINDOWS)
#  define WINDOWS
#endif
#if defined(_WIN32) || defined(_WIN32_WCE) || defined(__WIN32__)
#  ifndef WIN32
#    define WIN32
#  endif
#endif
#if (defined(MSDOS) || defined(OS2) || defined(WINDOWS)) && !defined(WIN32)
#  if !defined(__GNUC__) && !defined(__FLAT__) && !defined(__386__)
#    ifndef SYS16BIT
#      define SYS16BIT
#    endif
#  endif
#endif

/*
 * Compile with -DMAXSEG_64K if the alloc function cannot allocate more
 * than 64k bytes at a time (needed on systems with 16-bit int).
 */
#ifdef SYS16BIT
#  define MAXSEG_64K
#endif
#if defined(MSDOS) || defined(__x86_64__) || defined(_M_X64) || defined(_M_AMD64)
#  define UNALIGNED_OK
#endif

#ifdef __STDC_VERSION__
#  ifndef STDC
#    define STDC
#  endif
#  if __STDC_VERSION__ >= 199901L
#    ifndef STDC99
#      define STDC99
#    endif
#  endif
#endif
#if !defined(STDC) && (defined(__STDC__) || defined(__cplusplus))
#  define STDC
#endif
#if !defined(STDC) && (defined(__GNUC__) || defined(__BORLANDC__))
#  define STDC
#endif
#if !defined(STDC) && (defined(MSDOS) || defined(WINDOWS) || defined(WIN32))
#  define STDC
#endif
#if !defined(STDC) && (defined(OS2) || defined(__HOS_AIX__))
#  define STDC
#endif

#if defined(__OS400__) && !defined(STDC)    /* iSeries (formerly AS/400). */
#  define STDC
#endif

#ifndef STDC
#  ifndef const /* cannot use !defined(STDC) && !defined(const) on Mac */
#    define const       /* note: need a more gentle solution here */
#  endif
#endif

#if defined(ZLIB_CONST) && !defined(z_const)
#  define z_const const
#else
#  define z_const
#endif

#ifdef Z_SOLO
#  ifdef _WIN64
     typedef unsigned long long z_size_t;
#  else
     typedef unsigned long z_size_t;
#  endif
#else
#  define z_longlong long long
#  if defined(NO_SIZE_T)
     typedef unsigned NO_SIZE_T z_size_t;
#  elif defined(STDC)
#    include <stddef.h>
     typedef size_t z_size_t;
#  else
     typedef unsigned long z_size_t;
#  endif
#  undef z_longlong
#endif

/* Maximum value for memLevel in deflateInit2 */
#ifndef MAX_MEM_LEVEL
#  ifdef MAXSEG_64K
#    define MAX_MEM_LEVEL 8
#  else
#    define MAX_MEM_LEVEL 9
#  endif
#endif

/* Maximum value for windowBits in deflateInit2 and inflateInit2.
 * WARNING: reducing MAX_WBITS makes minigzip unable to extract .gz files
 * created by gzip. (Files created by minigzip can still be extracted by
 * gzip.)
 */
#ifndef MAX_WBITS
#  define MAX_WBITS   15 /* 32K LZ77 window */
#endif

/* The memory requirements for deflate are (in bytes):
            (1 << (windowBits+2)) +  (1 << (memLevel+9))
 that is: 128K for windowBits=15  +  128K for memLevel = 8  (default values)
 plus a few kilobytes for small objects. For example, if you want to reduce
 the default memory requirements from 256K to 128K, compile with
     make CFLAGS="-O -DMAX_WBITS=14 -DMAX_MEM_LEVEL=7"
 Of course this will generally degrade compression (there's no free lunch).

   The memory requirements for inflate are (in bytes) 1 << windowBits
 that is, 32K for windowBits=15 (default value) plus about 7 kilobytes
 for small objects.
*/

                        /* Type declarations */

#ifndef OF /* function prototypes */
#  ifdef STDC
#    define OF(args)  args
#  else
#    define OF(args)  ()
#  endif
#endif

#ifndef Z_ARG /* function prototypes for stdarg */
#  if defined(STDC) || defined(Z_HAVE_STDARG_H)
#    define Z_ARG(args)  args
#  else
#    define Z_ARG(args)  ()
#  endif
#endif

/* The following definitions for FAR are needed only for MSDOS mixed
 * model programming (small or medium model with some far allocations).
 * This was tested only with MSC; for other MSDOS compilers you may have
 * to define NO_MEMCPY in zutil.h.  If you don't need the mixed model,
 * just define FAR to be empty.
 */
#ifdef SYS16BIT
#  if defined(M_I86SM) || defined(M_I86MM)
     /* MSC small or medium model */
#    define SMALL_MEDIUM
#    ifdef _MSC_VER
#      define FAR _far
#    else
#      define FAR far
#    endif
#  endif
#  if (defined(__SMALL__) || defined(__MEDIUM__))
     /* Turbo C small or medium model */
#    define SMALL_MEDIUM
#    ifdef __BORLANDC__
#      define FAR _far
#    else
#      define FAR far
#    endif
#  endif
#endif

#if defined(WINDOWS) || defined(WIN32)
   /* If building or using zlib as a DLL, define ZLIB_DLL.
    * This is not mandatory, but it offers a little performance increase.
    */
#  ifdef ZLIB_DLL_EXPORT
#     define ZLIB_DLL
#  endif /* ZLIB_DLL_EXPORT */
#  ifdef ZLIB_DLL
#    if defined(WIN32) && (!defined(__BORLANDC__) || (__BORLANDC__ >= 0x500))
#      ifdef ZLIB_INTERNAL
#        define ZEXTERN extern __declspec(dllexport)
#      else
#        define ZEXTERN extern __declspec(dllimport)
#      endif
#    endif
#  endif  /* ZLIB_DLL */
   /* If building or using zlib with the WINAPI/WINAPIV calling convention,
    * define ZLIB_WINAPI.
    * Caution: the standard ZLIB1.DLL is NOT compiled using ZLIB_WINAPI.
    */
#  ifdef ZLIB_WINAPI
#    ifdef FAR
#      undef FAR
#    endif
#    ifndef WIN32_LEAN_AND_MEAN
#      define WIN32_LEAN_AND_MEAN
#    endif
#    include <windows.h>
     /* No need for _export, use ZLIB.DEF instead. */
     /* For complete Windows compatibility, use WINAPI, not __stdcall. */
#    define ZEXPORT WINAPI
#    ifdef WIN32
#      define ZEXPORTVA WINAPIV
#    else
#      define ZEXPORTVA FAR CDECL
#    endif
#  endif
#endif

#if defined (__BEOS__)
#  ifdef ZLIB_DLL
#    ifdef ZLIB_INTERNAL
#      define ZEXPORT   __declspec(dllexport)
#      define ZEXPORTVA __declspec(dllexport)
#    else
#      define ZEXPORT   __declspec(dllimport)
#      define ZEXPORTVA __declspec(dllimport)
#    endif
#  endif
#endif

#ifndef ZEXTERN
#  define ZEXTERN extern
#endif
#ifndef ZEXPORT
#  define ZEXPORT
#endif
#ifndef ZEXPORTVA
#  define ZEXPORTVA
#endif

#ifndef FAR
#  define FAR
#endif

#if !defined(__MACTYPES__)
typedef unsigned char  Byte;  /* 8 bits */
#endif
typedef unsigned int   uInt;  /* 16 bits or more */
typedef unsigned long  uLong; /* 32 bits or more */

#ifdef SMALL_MEDIUM
   /* Borland C/C++ and some old MSC versions ignore FAR inside typedef */
#  define Bytef Byte FAR
#else
   typedef Byte  FAR Bytef;
#endif
typedef char  FAR charf;
typedef int   FAR intf;
typedef uInt  FAR uIntf;
typedef uLong FAR uLongf;

#ifdef STDC
   typedef void const *voidpc;
   typedef void FAR   *voidpf;
   typedef void       *voidp;
#else
   typedef Byte const *voidpc;
   typedef Byte FAR   *voidpf;
   typedef Byte       *voidp;
#endif

#if !defined(Z_U4) && !defined(Z_SOLO) && defined(STDC)
#  include <limits.h>
#  if (UINT_MAX == 0xffffffffUL)
#    define Z_U4 unsigned
#  elif (ULONG_MAX == 0xffffffffUL)
#    define Z_U4 unsigned long
#  elif (USHRT_MAX == 0xffffffffUL)
#    define Z_U4 unsigned short
#  endif
#endif

#ifdef Z_U4
   typedef Z_U4 z_crc_t;
#else
   typedef unsigned long z_crc_t;
#endif

#if 1    /* was set to #if 1 by ./configure */
#ifndef _WINDOWS
#  define Z_HAVE_UNISTD_H
#endif
#endif

#if 1    /* was set to #if 1 by ./configure */
#  define Z_HAVE_STDARG_H
#endif

#ifdef STDC
#  ifndef Z_SOLO
#    include <sys/types.h>      /* for off_t */
#  endif
#endif

#if defined(STDC) || defined(Z_HAVE_STDARG_H)
#  ifndef Z_SOLO
#    include <stdarg.h>         /* for va_list */
#  endif
#endif

#ifdef _WIN32
#  ifndef Z_SOLO
#    include <stddef.h>         /* for wchar_t */
#  endif
#endif

/* a little trick to accommodate both "#define _LARGEFILE64_SOURCE" and
 * "#define _LARGEFILE64_SOURCE 1" as requesting 64-bit operations, (even
 * though the former does not conform to the LFS document), but considering
 * both "#undef _LARGEFILE64_SOURCE" and "#define _LARGEFILE64_SOURCE 0" as
 * equivalently requesting no 64-bit operations
 */
#if defined(_LARGEFILE64_SOURCE) && -_LARGEFILE64_SOURCE - -1 == 1
#  undef _LARGEFILE64_SOURCE
#endif

#if defined(__WATCOMC__) && !defined(Z_HAVE_UNISTD_H)
#  define Z_HAVE_UNISTD_H
#endif
#ifndef Z_SOLO
#  if defined(Z_HAVE_UNISTD_H) || defined(_LARGEFILE64_SOURCE)
#    include <unistd.h>         /* for SEEK_*, off_t, and _LFS64_LARGEFILE */
#    ifdef VMS
#      include <unixio.h>       /* for off_t */
#    endif
#    ifndef z_off_t
#      define z_off_t off_t
#    endif
#  endif
#endif

#if defined(_LFS64_LARGEFILE) && _LFS64_LARGEFILE-0
#  define Z_LFS64
#endif

#if defined(_LARGEFILE64_SOURCE) && defined(Z_LFS64)
#  define Z_LARGE64
#endif

#if defined(_FILE_OFFSET_BITS) && _FILE_OFFSET_BITS-0 == 64 && defined(Z_LFS64)
#  define Z_WANT64
#endif

#if !defined(SEEK_SET) && !defined(Z_SOLO)
#  define SEEK_SET        0       /* Seek from beginning of file.  */
#  define SEEK_CUR        1       /* Seek from current position.  */
#  define SEEK_END        2       /* Set file pointer to EOF plus "offset" */
#endif

#ifndef z_off_t
#  define z_off_t long
#endif

#if !defined(_WIN32) && defined(Z_LARGE64)
#  define z_off64_t off64_t
#else
#  if defined(_WIN32) && !defined(__GNUC__) && !defined(Z_SOLO)
#    define z_off64_t __int64
#  else
#    define z_off64_t z_off_t
#  endif
#endif

/* MVS linker does not support external names larger than 8 bytes */
#if defined(__MVS__)
  #pragma map(deflateInit_,"DEIN")
  #pragma map(deflateInit2_,"DEIN2")
  #pragma map(deflateEnd,"DEEND")
  #pragma map(deflateBound,"DEBND")
  #pragma map(inflateInit_,"ININ")
  #pragma map(inflateInit2_,"ININ2")
  #pragma map(inflateEnd,"INEND")
  #pragma map(inflateSync,"INSY")
  #pragma map(inflateSetDictionary,"INSEDI")
  #pragma map(compressBound,"CMBND")
  #pragma map(inflate_table,"INTABL")
  #pragma map(inflate_fast,"INFA")
  #pragma map(inflate_copyright,"INCOPY")
#endif

/* AOCL optimization flags */
<<<<<<< HEAD
#define AOCL_ZLIB_OPT /* Main flag to control all AOCL ZLIB optimizations */
#ifdef AOCL_ZLIB_OPT
/* Note: For native compilation comment out below flags based on ISA support */
#define AOCL_ZLIB_AVX512_OPT
#define AOCL_ZLIB_AVX2_OPT
#define AOCL_ZLIB_AVX_OPT
#define AOCL_ZLIB_SSE2_OPT
//#define USE_AOCL_ADLER32_AVX2
=======
#include "aoclAlgoOpt.h"
#ifdef AOCL_ZLIB_OPT
     #include <stdint.h>
#endif /* AOCL_ZLIB_OPT */
#include <stdint.h>
>>>>>>> f5427442
#ifdef HAVE_BUILTIN_EXPECT
#define LIKELY(x) (__builtin_expect((x), 1))
#define UNLIKELY(x) (__builtin_expect((x), 0))
#else
#define LIKELY(x) x
#define UNLIKELY(x) x
#endif
<<<<<<< HEAD
#include <stdint.h>
#ifdef AOCL_DYNAMIC_DISPATCHER
extern int zlibOptOff; /* Flag to choose code paths based on dynamic dispatcher settings */
extern int zlibOptLevel; /* Flag to choose code paths based on dynamic dispatcher settings */
#endif /* AOCL_DYNAMIC_DISPATCHER */
#endif /* AOCL_ZLIB_OPT */
=======
extern int zlibOptOff; /* Flag to choose code paths based on dynamic dispatcher settings */
>>>>>>> f5427442
#endif /* ZCONF_H */<|MERGE_RESOLUTION|>--- conflicted
+++ resolved
@@ -548,22 +548,11 @@
 #endif
 
 /* AOCL optimization flags */
-<<<<<<< HEAD
-#define AOCL_ZLIB_OPT /* Main flag to control all AOCL ZLIB optimizations */
-#ifdef AOCL_ZLIB_OPT
-/* Note: For native compilation comment out below flags based on ISA support */
-#define AOCL_ZLIB_AVX512_OPT
-#define AOCL_ZLIB_AVX2_OPT
-#define AOCL_ZLIB_AVX_OPT
-#define AOCL_ZLIB_SSE2_OPT
-//#define USE_AOCL_ADLER32_AVX2
-=======
 #include "aoclAlgoOpt.h"
 #ifdef AOCL_ZLIB_OPT
      #include <stdint.h>
 #endif /* AOCL_ZLIB_OPT */
 #include <stdint.h>
->>>>>>> f5427442
 #ifdef HAVE_BUILTIN_EXPECT
 #define LIKELY(x) (__builtin_expect((x), 1))
 #define UNLIKELY(x) (__builtin_expect((x), 0))
@@ -571,14 +560,5 @@
 #define LIKELY(x) x
 #define UNLIKELY(x) x
 #endif
-<<<<<<< HEAD
-#include <stdint.h>
-#ifdef AOCL_DYNAMIC_DISPATCHER
 extern int zlibOptOff; /* Flag to choose code paths based on dynamic dispatcher settings */
-extern int zlibOptLevel; /* Flag to choose code paths based on dynamic dispatcher settings */
-#endif /* AOCL_DYNAMIC_DISPATCHER */
-#endif /* AOCL_ZLIB_OPT */
-=======
-extern int zlibOptOff; /* Flag to choose code paths based on dynamic dispatcher settings */
->>>>>>> f5427442
 #endif /* ZCONF_H */