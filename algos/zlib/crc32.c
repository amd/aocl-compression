/* crc32.c -- compute the CRC-32 of a data stream
<<<<<<< HEAD
 * Copyright (C) 1995-2006, 2010, 2011, 2012, 2016 Mark Adler
 * Copyright (C) 2023, Advanced Micro Devices. All rights reserved.
=======
 * Copyright (C) 1995-2022 Mark Adler
>>>>>>> f5427442
 * For conditions of distribution and use, see copyright notice in zlib.h
 *
 * This interleaved implementation of a CRC makes use of pipelined multiple
 * arithmetic-logic units, commonly found in modern CPU cores. It is due to
 * Kadatch and Jenkins (2010). See doc/crc-doc.1.0.pdf in this distribution.
 */

/* @(#) $Id$ */

/*
  Note on the use of DYNAMIC_CRC_TABLE: there is no mutex or semaphore
  protection on the static variables used to control the first-use generation
  of the crc tables. Therefore, if you #define DYNAMIC_CRC_TABLE, you should
  first call get_crc_table() to initialize the tables before allowing more than
  one thread to use crc32().

  MAKECRCH can be #defined to write out crc32.h. A main() routine is also
  produced, so that this one source file can be compiled to an executable.
 */

#ifdef MAKECRCH
#  include <stdio.h>
#  ifndef DYNAMIC_CRC_TABLE
#    define DYNAMIC_CRC_TABLE
#  endif /* !DYNAMIC_CRC_TABLE */
#endif /* MAKECRCH */

#include "zutil.h"      /* for Z_U4, Z_U8, z_crc_t, and FAR definitions */

 /*
  A CRC of a message is computed on N braids of words in the message, where
  each word consists of W bytes (4 or 8). If N is 3, for example, then three
  running sparse CRCs are calculated respectively on each braid, at these
  indices in the array of words: 0, 3, 6, ..., 1, 4, 7, ..., and 2, 5, 8, ...
  This is done starting at a word boundary, and continues until as many blocks
  of N * W bytes as are available have been processed. The results are combined
  into a single CRC at the end. For this code, N must be in the range 1..6 and
  W must be 4 or 8. The upper limit on N can be increased if desired by adding
  more #if blocks, extending the patterns apparent in the code. In addition,
  crc32.h would need to be regenerated, if the maximum N value is increased.

  N and W are chosen empirically by benchmarking the execution time on a given
  processor. The choices for N and W below were based on testing on Intel Kaby
  Lake i7, AMD Ryzen 7, ARM Cortex-A57, Sparc64-VII, PowerPC POWER9, and MIPS64
  Octeon II processors. The Intel, AMD, and ARM processors were all fastest
  with N=5, W=8. The Sparc, PowerPC, and MIPS64 were all fastest at N=5, W=4.
  They were all tested with either gcc or clang, all using the -O3 optimization
  level. Your mileage may vary.
 */

/* Define N */
#ifdef Z_TESTN
#  define N Z_TESTN
#else
#  define N 5
#endif
#if N < 1 || N > 6
#  error N must be in 1..6
#endif

/*
  z_crc_t must be at least 32 bits. z_word_t must be at least as long as
  z_crc_t. It is assumed here that z_word_t is either 32 bits or 64 bits, and
  that bytes are eight bits.
 */

/*
  Define W and the associated z_word_t type. If W is not defined, then a
  braided calculation is not used, and the associated tables and code are not
  compiled.
 */
#ifdef Z_TESTW
#  if Z_TESTW-1 != -1
#    define W Z_TESTW
#  endif
#else
#  ifdef MAKECRCH
#    define W 8         /* required for MAKECRCH */
#  else
#    if defined(__x86_64__) || defined(__aarch64__)
#      define W 8
#    else
#      define W 4
#    endif
#  endif
#endif
#ifdef W
#  if W == 8 && defined(Z_U8)
     typedef Z_U8 z_word_t;
#  elif defined(Z_U4)
#    undef W
#    define W 4
     typedef Z_U4 z_word_t;
#  else
#    undef W
#  endif
#endif

/* If available, use the ARM processor CRC32 instruction. */
#if defined(__aarch64__) && defined(__ARM_FEATURE_CRC32) && W == 8
#  define ARMCRC32
#endif

#if defined(W) && (!defined(ARMCRC32) || defined(DYNAMIC_CRC_TABLE))
/*
  Swap the bytes in a z_word_t to convert between little and big endian. Any
  self-respecting compiler will optimize this to a single machine byte-swap
  instruction, if one is available. This assumes that word_t is either 32 bits
  or 64 bits.
 */
local z_word_t byte_swap(z_word_t word) {
#  if W == 8
    return
        (word & 0xff00000000000000) >> 56 |
        (word & 0xff000000000000) >> 40 |
        (word & 0xff0000000000) >> 24 |
        (word & 0xff00000000) >> 8 |
        (word & 0xff000000) << 8 |
        (word & 0xff0000) << 24 |
        (word & 0xff00) << 40 |
        (word & 0xff) << 56;
#  else   /* W == 4 */
    return
        (word & 0xff000000) >> 24 |
        (word & 0xff0000) >> 8 |
        (word & 0xff00) << 8 |
        (word & 0xff) << 24;
#  endif
}
#endif

#ifdef DYNAMIC_CRC_TABLE
/* =========================================================================
 * Table of powers of x for combining CRC-32s, filled in by make_crc_table()
 * below.
 */
   local z_crc_t FAR x2n_table[32];
#else
/* =========================================================================
 * Tables for byte-wise and braided CRC-32 calculations, and a table of powers
 * of x for combining CRC-32s, all made by make_crc_table().
 */
#  include "crc32.h"
#endif

/* CRC polynomial. */
#define POLY 0xedb88320         /* p(x) reflected, with x^32 implied */

/*
  Return a(x) multiplied by b(x) modulo p(x), where p(x) is the CRC polynomial,
  reflected. For speed, this requires that a not be zero.
 */
local z_crc_t multmodp(z_crc_t a, z_crc_t b) {
    z_crc_t m, p;

    m = (z_crc_t)1 << 31;
    p = 0;
    for (;;) {
        if (a & m) {
            p ^= b;
            if ((a & (m - 1)) == 0)
                break;
        }
        m >>= 1;
        b = b & 1 ? (b >> 1) ^ POLY : b >> 1;
    }
    return p;
}

/*
  Return x^(n * 2^k) modulo p(x). Requires that x2n_table[] has been
  initialized.
 */
local z_crc_t x2nmodp(z_off64_t n, unsigned k) {
    z_crc_t p;

    p = (z_crc_t)1 << 31;           /* x^0 == 1 */
    while (n) {
        if (n & 1)
            p = multmodp(x2n_table[k & 31], p);
        n >>= 1;
        k++;
    }
    return p;
}

#ifdef DYNAMIC_CRC_TABLE
/* =========================================================================
 * Build the tables for byte-wise and braided CRC-32 calculations, and a table
 * of powers of x for combining CRC-32s.
 */
local z_crc_t FAR crc_table[256];
#ifdef W
   local z_word_t FAR crc_big_table[256];
   local z_crc_t FAR crc_braid_table[W][256];
   local z_word_t FAR crc_braid_big_table[W][256];
   local void braid(z_crc_t [][256], z_word_t [][256], int, int);
#endif
#ifdef MAKECRCH
   local void write_table(FILE *, const z_crc_t FAR *, int);
   local void write_table32hi(FILE *, const z_word_t FAR *, int);
   local void write_table64(FILE *, const z_word_t FAR *, int);
#endif /* MAKECRCH */

/*
  Define a once() function depending on the availability of atomics. If this is
  compiled with DYNAMIC_CRC_TABLE defined, and if CRCs will be computed in
  multiple threads, and if atomics are not available, then get_crc_table() must
  be called to initialize the tables and must return before any threads are
  allowed to compute or combine CRCs.
 */

/* Definition of once functionality. */
typedef struct once_s once_t;

/* Check for the availability of atomics. */
#if defined(__STDC__) && __STDC_VERSION__ >= 201112L && \
    !defined(__STDC_NO_ATOMICS__)

#include <stdatomic.h>

/* Structure for once(), which must be initialized with ONCE_INIT. */
struct once_s {
    atomic_flag begun;
    atomic_int done;
};
#define ONCE_INIT {ATOMIC_FLAG_INIT, 0}

/*
  Run the provided init() function exactly once, even if multiple threads
  invoke once() at the same time. The state must be a once_t initialized with
  ONCE_INIT.
 */
local void once(once_t *state, void (*init)(void)) {
    if (!atomic_load(&state->done)) {
        if (atomic_flag_test_and_set(&state->begun))
            while (!atomic_load(&state->done))
                ;
        else {
            init();
            atomic_store(&state->done, 1);
        }
    }
}

#else   /* no atomics */

/* Structure for once(), which must be initialized with ONCE_INIT. */
struct once_s {
    volatile int begun;
    volatile int done;
};
#define ONCE_INIT {0, 0}

/* Test and set. Alas, not atomic, but tries to minimize the period of
   vulnerability. */
local int test_and_set(int volatile *flag) {
    int was;

    was = *flag;
    *flag = 1;
    return was;
}

/* Run the provided init() function once. This is not thread-safe. */
local void once(once_t *state, void (*init)(void)) {
    if (!state->done) {
        if (test_and_set(&state->begun))
            while (!state->done)
                ;
        else {
            init();
            state->done = 1;
        }
    }
}

#endif

/* State for once(). */
local once_t made = ONCE_INIT;

/*
  Generate tables for a byte-wise 32-bit CRC calculation on the polynomial:
  x^32+x^26+x^23+x^22+x^16+x^12+x^11+x^10+x^8+x^7+x^5+x^4+x^2+x+1.

  Polynomials over GF(2) are represented in binary, one bit per coefficient,
  with the lowest powers in the most significant bit. Then adding polynomials
  is just exclusive-or, and multiplying a polynomial by x is a right shift by
  one. If we call the above polynomial p, and represent a byte as the
  polynomial q, also with the lowest power in the most significant bit (so the
  byte 0xb1 is the polynomial x^7+x^3+x^2+1), then the CRC is (q*x^32) mod p,
  where a mod b means the remainder after dividing a by b.

  This calculation is done using the shift-register method of multiplying and
  taking the remainder. The register is initialized to zero, and for each
  incoming bit, x^32 is added mod p to the register if the bit is a one (where
  x^32 mod p is p+x^32 = x^26+...+1), and the register is multiplied mod p by x
  (which is shifting right by one and adding x^32 mod p if the bit shifted out
  is a one). We start with the highest power (least significant bit) of q and
  repeat for all eight bits of q.

  The table is simply the CRC of all possible eight bit values. This is all the
  information needed to generate CRCs on data a byte at a time for all
  combinations of CRC register values and incoming bytes.
 */

local void make_crc_table(void) {
    unsigned i, j, n;
    z_crc_t p;

    /* initialize the CRC of bytes tables */
    for (i = 0; i < 256; i++) {
        p = i;
        for (j = 0; j < 8; j++)
            p = p & 1 ? (p >> 1) ^ POLY : p >> 1;
        crc_table[i] = p;
#ifdef W
        crc_big_table[i] = byte_swap(p);
#endif
    }

    /* initialize the x^2^n mod p(x) table */
    p = (z_crc_t)1 << 30;         /* x^1 */
    x2n_table[0] = p;
    for (n = 1; n < 32; n++)
        x2n_table[n] = p = multmodp(p, p);

#ifdef W
    /* initialize the braiding tables -- needs x2n_table[] */
    braid(crc_braid_table, crc_braid_big_table, N, W);
#endif

#ifdef MAKECRCH
    {
        /*
          The crc32.h header file contains tables for both 32-bit and 64-bit
          z_word_t's, and so requires a 64-bit type be available. In that case,
          z_word_t must be defined to be 64-bits. This code then also generates
          and writes out the tables for the case that z_word_t is 32 bits.
         */
#if !defined(W) || W != 8
#  error Need a 64-bit integer type in order to generate crc32.h.
#endif
        FILE *out;
        int k, n;
        z_crc_t ltl[8][256];
        z_word_t big[8][256];

        out = fopen("crc32.h", "w");
        if (out == NULL) return;

        /* write out little-endian CRC table to crc32.h */
        fprintf(out,
            "/* crc32.h -- tables for rapid CRC calculation\n"
            " * Generated automatically by crc32.c\n */\n"
            "\n"
            "local const z_crc_t FAR crc_table[] = {\n"
            "    ");
        write_table(out, crc_table, 256);
        fprintf(out,
            "};\n");

        /* write out big-endian CRC table for 64-bit z_word_t to crc32.h */
        fprintf(out,
            "\n"
            "#ifdef W\n"
            "\n"
            "#if W == 8\n"
            "\n"
            "local const z_word_t FAR crc_big_table[] = {\n"
            "    ");
        write_table64(out, crc_big_table, 256);
        fprintf(out,
            "};\n");

        /* write out big-endian CRC table for 32-bit z_word_t to crc32.h */
        fprintf(out,
            "\n"
            "#else /* W == 4 */\n"
            "\n"
            "local const z_word_t FAR crc_big_table[] = {\n"
            "    ");
        write_table32hi(out, crc_big_table, 256);
        fprintf(out,
            "};\n"
            "\n"
            "#endif\n");

        /* write out braid tables for each value of N */
        for (n = 1; n <= 6; n++) {
            fprintf(out,
            "\n"
            "#if N == %d\n", n);

            /* compute braid tables for this N and 64-bit word_t */
            braid(ltl, big, n, 8);

            /* write out braid tables for 64-bit z_word_t to crc32.h */
            fprintf(out,
            "\n"
            "#if W == 8\n"
            "\n"
            "local const z_crc_t FAR crc_braid_table[][256] = {\n");
            for (k = 0; k < 8; k++) {
                fprintf(out, "   {");
                write_table(out, ltl[k], 256);
                fprintf(out, "}%s", k < 7 ? ",\n" : "");
            }
            fprintf(out,
            "};\n"
            "\n"
            "local const z_word_t FAR crc_braid_big_table[][256] = {\n");
            for (k = 0; k < 8; k++) {
                fprintf(out, "   {");
                write_table64(out, big[k], 256);
                fprintf(out, "}%s", k < 7 ? ",\n" : "");
            }
            fprintf(out,
            "};\n");

            /* compute braid tables for this N and 32-bit word_t */
            braid(ltl, big, n, 4);

            /* write out braid tables for 32-bit z_word_t to crc32.h */
            fprintf(out,
            "\n"
            "#else /* W == 4 */\n"
            "\n"
            "local const z_crc_t FAR crc_braid_table[][256] = {\n");
            for (k = 0; k < 4; k++) {
                fprintf(out, "   {");
                write_table(out, ltl[k], 256);
                fprintf(out, "}%s", k < 3 ? ",\n" : "");
            }
            fprintf(out,
            "};\n"
            "\n"
            "local const z_word_t FAR crc_braid_big_table[][256] = {\n");
            for (k = 0; k < 4; k++) {
                fprintf(out, "   {");
                write_table32hi(out, big[k], 256);
                fprintf(out, "}%s", k < 3 ? ",\n" : "");
            }
            fprintf(out,
            "};\n"
            "\n"
            "#endif\n"
            "\n"
            "#endif\n");
        }
        fprintf(out,
            "\n"
            "#endif\n");

        /* write out zeros operator table to crc32.h */
        fprintf(out,
            "\n"
            "local const z_crc_t FAR x2n_table[] = {\n"
            "    ");
        write_table(out, x2n_table, 32);
        fprintf(out,
            "};\n");
        fclose(out);
    }
#endif /* MAKECRCH */
}

#ifdef MAKECRCH
<<<<<<< HEAD
#ifdef ENABLE_STRICT_WARNINGS
local void write_table(FILE *out, const z_crc_t FAR *table)
#else
local void write_table(out, table)
    FILE *out;
    const z_crc_t FAR *table;
#endif /* ENABLE_STRICT_WARNINGS */
{
=======

/*
   Write the 32-bit values in table[0..k-1] to out, five per line in
   hexadecimal separated by commas.
 */
local void write_table(FILE *out, const z_crc_t FAR *table, int k) {
>>>>>>> f5427442
    int n;

    for (n = 0; n < k; n++)
        fprintf(out, "%s0x%08lx%s", n == 0 || n % 5 ? "" : "    ",
                (unsigned long)(table[n]),
                n == k - 1 ? "" : (n % 5 == 4 ? ",\n" : ", "));
}

/*
   Write the high 32-bits of each value in table[0..k-1] to out, five per line
   in hexadecimal separated by commas.
 */
local void write_table32hi(FILE *out, const z_word_t FAR *table, int k) {
    int n;

    for (n = 0; n < k; n++)
        fprintf(out, "%s0x%08lx%s", n == 0 || n % 5 ? "" : "    ",
                (unsigned long)(table[n] >> 32),
                n == k - 1 ? "" : (n % 5 == 4 ? ",\n" : ", "));
}

/*
  Write the 64-bit values in table[0..k-1] to out, three per line in
  hexadecimal separated by commas. This assumes that if there is a 64-bit
  type, then there is also a long long integer type, and it is at least 64
  bits. If not, then the type cast and format string can be adjusted
  accordingly.
 */
local void write_table64(FILE *out, const z_word_t FAR *table, int k) {
    int n;

    for (n = 0; n < k; n++)
        fprintf(out, "%s0x%016llx%s", n == 0 || n % 3 ? "" : "    ",
                (unsigned long long)(table[n]),
                n == k - 1 ? "" : (n % 3 == 2 ? ",\n" : ", "));
}

/* Actually do the deed. */
int main(void) {
    make_crc_table();
    return 0;
}

#endif /* MAKECRCH */

#ifdef W
/*
  Generate the little and big-endian braid tables for the given n and z_word_t
  size w. Each array must have room for w blocks of 256 elements.
 */
local void braid(z_crc_t ltl[][256], z_word_t big[][256], int n, int w) {
    int k;
    z_crc_t i, p, q;
    for (k = 0; k < w; k++) {
        p = x2nmodp((n * w + 3 - k) << 3, 0);
        ltl[k][0] = 0;
        big[w - 1 - k][0] = 0;
        for (i = 1; i < 256; i++) {
            ltl[k][i] = q = multmodp(i << 24, p);
            big[w - 1 - k][i] = byte_swap(q);
        }
    }
}
#endif

#endif /* DYNAMIC_CRC_TABLE */

/* =========================================================================
 * This function can be used by asm versions of crc32(), and to force the
 * generation of the CRC tables in a threaded application.
 */
const z_crc_t FAR * ZEXPORT get_crc_table(void)
{
#ifdef DYNAMIC_CRC_TABLE
    once(&made, make_crc_table);
#endif /* DYNAMIC_CRC_TABLE */
    return (const z_crc_t FAR *)crc_table;
}

/* =========================================================================
 * Use ARM machine instructions if available. This will compute the CRC about
 * ten times faster than the braided calculation. This code does not check for
 * the presence of the CRC instruction at run time. __ARM_FEATURE_CRC32 will
 * only be defined if the compilation specifies an ARM processor architecture
 * that has the instructions. For example, compiling with -march=armv8.1-a or
 * -march=armv8-a+crc, or -march=native if the compile machine has the crc32
 * instructions.
 */
#ifdef ARMCRC32

<<<<<<< HEAD
/* ========================================================================= */
#ifdef ENABLE_STRICT_WARNINGS
unsigned long ZEXPORT crc32_z(unsigned long crc, const unsigned char FAR *buf, z_size_t len)
#else
unsigned long ZEXPORT crc32_z(crc, buf, len)
    unsigned long crc;
    const unsigned char FAR *buf;
    z_size_t len;
#endif /* ENABLE_STRICT_WARNINGS */
{
    if (buf == Z_NULL) return 0UL;
=======
/*
   Constants empirically determined to maximize speed. These values are from
   measurements on a Cortex-A57. Your mileage may vary.
 */
#define Z_BATCH 3990                /* number of words in a batch */
#define Z_BATCH_ZEROS 0xa10d3d0c    /* computed from Z_BATCH = 3990 */
#define Z_BATCH_MIN 800             /* fewest words in a final batch */

unsigned long ZEXPORT crc32_z(unsigned long crc, const unsigned char FAR *buf,
                              z_size_t len) {
    z_crc_t val;
    z_word_t crc1, crc2;
    const z_word_t *word;
    z_word_t val0, val1, val2;
    z_size_t last, last2, i;
    z_size_t num;

    /* Return initial CRC, if requested. */
    if (buf == Z_NULL) return 0;
>>>>>>> f5427442

#ifdef DYNAMIC_CRC_TABLE
    once(&made, make_crc_table);
#endif /* DYNAMIC_CRC_TABLE */

    /* Pre-condition the CRC */
    crc = (~crc) & 0xffffffff;

    /* Compute the CRC up to a word boundary. */
    while (len && ((z_size_t)buf & 7) != 0) {
        len--;
        val = *buf++;
        __asm__ volatile("crc32b %w0, %w0, %w1" : "+r"(crc) : "r"(val));
    }

    /* Prepare to compute the CRC on full 64-bit words word[0..num-1]. */
    word = (z_word_t const *)buf;
    num = len >> 3;
    len &= 7;

    /* Do three interleaved CRCs to realize the throughput of one crc32x
       instruction per cycle. Each CRC is calculated on Z_BATCH words. The
       three CRCs are combined into a single CRC after each set of batches. */
    while (num >= 3 * Z_BATCH) {
        crc1 = 0;
        crc2 = 0;
        for (i = 0; i < Z_BATCH; i++) {
            val0 = word[i];
            val1 = word[i + Z_BATCH];
            val2 = word[i + 2 * Z_BATCH];
            __asm__ volatile("crc32x %w0, %w0, %x1" : "+r"(crc) : "r"(val0));
            __asm__ volatile("crc32x %w0, %w0, %x1" : "+r"(crc1) : "r"(val1));
            __asm__ volatile("crc32x %w0, %w0, %x1" : "+r"(crc2) : "r"(val2));
        }
        word += 3 * Z_BATCH;
        num -= 3 * Z_BATCH;
        crc = multmodp(Z_BATCH_ZEROS, crc) ^ crc1;
        crc = multmodp(Z_BATCH_ZEROS, crc) ^ crc2;
    }

<<<<<<< HEAD
/* ========================================================================= */
#ifdef ENABLE_STRICT_WARNINGS
unsigned long ZEXPORT crc32(unsigned long crc, const unsigned char FAR *buf, uInt len)
#else
unsigned long ZEXPORT crc32(crc, buf, len)
    unsigned long crc;
    const unsigned char FAR *buf;
    uInt len;
#endif /* ENABLE_STRICT_WARNINGS */
{
    return crc32_z(crc, buf, len);
=======
    /* Do one last smaller batch with the remaining words, if there are enough
       to pay for the combination of CRCs. */
    last = num / 3;
    if (last >= Z_BATCH_MIN) {
        last2 = last << 1;
        crc1 = 0;
        crc2 = 0;
        for (i = 0; i < last; i++) {
            val0 = word[i];
            val1 = word[i + last];
            val2 = word[i + last2];
            __asm__ volatile("crc32x %w0, %w0, %x1" : "+r"(crc) : "r"(val0));
            __asm__ volatile("crc32x %w0, %w0, %x1" : "+r"(crc1) : "r"(val1));
            __asm__ volatile("crc32x %w0, %w0, %x1" : "+r"(crc2) : "r"(val2));
        }
        word += 3 * last;
        num -= 3 * last;
        val = x2nmodp(last, 6);
        crc = multmodp(val, crc) ^ crc1;
        crc = multmodp(val, crc) ^ crc2;
    }

    /* Compute the CRC on any remaining words. */
    for (i = 0; i < num; i++) {
        val0 = word[i];
        __asm__ volatile("crc32x %w0, %w0, %x1" : "+r"(crc) : "r"(val0));
    }
    word += num;

    /* Complete the CRC on any remaining bytes. */
    buf = (const unsigned char FAR *)word;
    while (len) {
        len--;
        val = *buf++;
        __asm__ volatile("crc32b %w0, %w0, %w1" : "+r"(crc) : "r"(val));
    }

    /* Return the CRC, post-conditioned. */
    return crc ^ 0xffffffff;
>>>>>>> f5427442
}

#else

#ifdef W

/*
  Return the CRC of the W bytes in the word_t data, taking the
  least-significant byte of the word as the first byte of data, without any pre
  or post conditioning. This is used to combine the CRCs of each braid.
 */
local z_crc_t crc_word(z_word_t data) {
    int k;
    for (k = 0; k < W; k++)
        data = (data >> 8) ^ crc_table[data & 0xff];
    return (z_crc_t)data;
}

local z_word_t crc_word_big(z_word_t data) {
    int k;
    for (k = 0; k < W; k++)
        data = (data << 8) ^
            crc_big_table[(data >> ((W - 1) << 3)) & 0xff];
    return data;
}

#endif

/* ========================================================================= */
<<<<<<< HEAD
#ifdef ENABLE_STRICT_WARNINGS
local unsigned long crc32_little(unsigned long crc, const unsigned char FAR *buf, z_size_t len)
#else
local unsigned long crc32_little(crc, buf, len)
    unsigned long crc;
    const unsigned char FAR *buf;
    z_size_t len;
#endif /* ENABLE_STRICT_WARNINGS */
{
    register z_crc_t c;
    register const z_crc_t FAR *buf4;
=======
unsigned long ZEXPORT crc32_z(unsigned long crc, const unsigned char FAR *buf,
                              z_size_t len) {
    /* Return initial CRC, if requested. */
    if (buf == Z_NULL) return 0;
>>>>>>> f5427442

#ifdef DYNAMIC_CRC_TABLE
    once(&made, make_crc_table);
#endif /* DYNAMIC_CRC_TABLE */

    /* Pre-condition the CRC */
    crc = (~crc) & 0xffffffff;

#ifdef W

    /* If provided enough bytes, do a braided CRC calculation. */
    if (len >= N * W + W - 1) {
        z_size_t blks;
        z_word_t const *words;
        unsigned endian;
        int k;

<<<<<<< HEAD
/* ========================================================================= */
#ifdef ENABLE_STRICT_WARNINGS
local unsigned long crc32_big(unsigned long crc, const unsigned char FAR *buf, z_size_t len)
#else
local unsigned long crc32_big(crc, buf, len)
    unsigned long crc;
    const unsigned char FAR *buf;
    z_size_t len;
#endif /* ENABLE_STRICT_WARNINGS */
{
    register z_crc_t c;
    register const z_crc_t FAR *buf4;
=======
        /* Compute the CRC up to a z_word_t boundary. */
        while (len && ((z_size_t)buf & (W - 1)) != 0) {
            len--;
            crc = (crc >> 8) ^ crc_table[(crc ^ *buf++) & 0xff];
        }
>>>>>>> f5427442

        /* Compute the CRC on as many N z_word_t blocks as are available. */
        blks = len / (N * W);
        len -= blks * N * W;
        words = (z_word_t const *)buf;

        /* Do endian check at execution time instead of compile time, since ARM
           processors can change the endianness at execution time. If the
           compiler knows what the endianness will be, it can optimize out the
           check and the unused branch. */
        endian = 1;
        if (*(unsigned char *)&endian) {
            /* Little endian. */

            z_crc_t crc0;
            z_word_t word0;
#if N > 1
            z_crc_t crc1;
            z_word_t word1;
#if N > 2
            z_crc_t crc2;
            z_word_t word2;
#if N > 3
            z_crc_t crc3;
            z_word_t word3;
#if N > 4
            z_crc_t crc4;
            z_word_t word4;
#if N > 5
            z_crc_t crc5;
            z_word_t word5;
#endif
#endif
#endif
#endif
#endif

            /* Initialize the CRC for each braid. */
            crc0 = crc;
#if N > 1
            crc1 = 0;
#if N > 2
            crc2 = 0;
#if N > 3
            crc3 = 0;
#if N > 4
            crc4 = 0;
#if N > 5
            crc5 = 0;
#endif
#endif
#endif
#endif
#endif

            /*
              Process the first blks-1 blocks, computing the CRCs on each braid
              independently.
             */
            while (--blks) {
                /* Load the word for each braid into registers. */
                word0 = crc0 ^ words[0];
#if N > 1
                word1 = crc1 ^ words[1];
#if N > 2
                word2 = crc2 ^ words[2];
#if N > 3
                word3 = crc3 ^ words[3];
#if N > 4
                word4 = crc4 ^ words[4];
#if N > 5
                word5 = crc5 ^ words[5];
#endif
#endif
#endif
#endif
#endif
                words += N;

                /* Compute and update the CRC for each word. The loop should
                   get unrolled. */
                crc0 = crc_braid_table[0][word0 & 0xff];
#if N > 1
                crc1 = crc_braid_table[0][word1 & 0xff];
#if N > 2
                crc2 = crc_braid_table[0][word2 & 0xff];
#if N > 3
                crc3 = crc_braid_table[0][word3 & 0xff];
#if N > 4
                crc4 = crc_braid_table[0][word4 & 0xff];
#if N > 5
                crc5 = crc_braid_table[0][word5 & 0xff];
#endif
#endif
#endif
#endif
#endif
                for (k = 1; k < W; k++) {
                    crc0 ^= crc_braid_table[k][(word0 >> (k << 3)) & 0xff];
#if N > 1
                    crc1 ^= crc_braid_table[k][(word1 >> (k << 3)) & 0xff];
#if N > 2
                    crc2 ^= crc_braid_table[k][(word2 >> (k << 3)) & 0xff];
#if N > 3
                    crc3 ^= crc_braid_table[k][(word3 >> (k << 3)) & 0xff];
#if N > 4
                    crc4 ^= crc_braid_table[k][(word4 >> (k << 3)) & 0xff];
#if N > 5
                    crc5 ^= crc_braid_table[k][(word5 >> (k << 3)) & 0xff];
#endif
#endif
#endif
#endif
#endif
                }
            }

            /*
              Process the last block, combining the CRCs of the N braids at the
              same time.
             */
            crc = crc_word(crc0 ^ words[0]);
#if N > 1
            crc = crc_word(crc1 ^ words[1] ^ crc);
#if N > 2
            crc = crc_word(crc2 ^ words[2] ^ crc);
#if N > 3
            crc = crc_word(crc3 ^ words[3] ^ crc);
#if N > 4
            crc = crc_word(crc4 ^ words[4] ^ crc);
#if N > 5
            crc = crc_word(crc5 ^ words[5] ^ crc);
#endif
#endif
#endif
#endif
#endif
            words += N;
        }
        else {
            /* Big endian. */

            z_word_t crc0, word0, comb;
#if N > 1
            z_word_t crc1, word1;
#if N > 2
            z_word_t crc2, word2;
#if N > 3
            z_word_t crc3, word3;
#if N > 4
            z_word_t crc4, word4;
#if N > 5
            z_word_t crc5, word5;
#endif
#endif
#endif
#endif
#endif

            /* Initialize the CRC for each braid. */
            crc0 = byte_swap(crc);
#if N > 1
            crc1 = 0;
#if N > 2
            crc2 = 0;
#if N > 3
            crc3 = 0;
#if N > 4
            crc4 = 0;
#if N > 5
            crc5 = 0;
#endif
#endif
#endif
#endif
#endif

            /*
              Process the first blks-1 blocks, computing the CRCs on each braid
              independently.
             */
            while (--blks) {
                /* Load the word for each braid into registers. */
                word0 = crc0 ^ words[0];
#if N > 1
                word1 = crc1 ^ words[1];
#if N > 2
                word2 = crc2 ^ words[2];
#if N > 3
                word3 = crc3 ^ words[3];
#if N > 4
                word4 = crc4 ^ words[4];
#if N > 5
                word5 = crc5 ^ words[5];
#endif
#endif
#endif
#endif
#endif
                words += N;

                /* Compute and update the CRC for each word. The loop should
                   get unrolled. */
                crc0 = crc_braid_big_table[0][word0 & 0xff];
#if N > 1
                crc1 = crc_braid_big_table[0][word1 & 0xff];
#if N > 2
                crc2 = crc_braid_big_table[0][word2 & 0xff];
#if N > 3
                crc3 = crc_braid_big_table[0][word3 & 0xff];
#if N > 4
                crc4 = crc_braid_big_table[0][word4 & 0xff];
#if N > 5
                crc5 = crc_braid_big_table[0][word5 & 0xff];
#endif
#endif
#endif
#endif
#endif
                for (k = 1; k < W; k++) {
                    crc0 ^= crc_braid_big_table[k][(word0 >> (k << 3)) & 0xff];
#if N > 1
                    crc1 ^= crc_braid_big_table[k][(word1 >> (k << 3)) & 0xff];
#if N > 2
                    crc2 ^= crc_braid_big_table[k][(word2 >> (k << 3)) & 0xff];
#if N > 3
                    crc3 ^= crc_braid_big_table[k][(word3 >> (k << 3)) & 0xff];
#if N > 4
                    crc4 ^= crc_braid_big_table[k][(word4 >> (k << 3)) & 0xff];
#if N > 5
                    crc5 ^= crc_braid_big_table[k][(word5 >> (k << 3)) & 0xff];
#endif
#endif
#endif
#endif
#endif
                }
            }

            /*
              Process the last block, combining the CRCs of the N braids at the
              same time.
             */
            comb = crc_word_big(crc0 ^ words[0]);
#if N > 1
            comb = crc_word_big(crc1 ^ words[1] ^ comb);
#if N > 2
            comb = crc_word_big(crc2 ^ words[2] ^ comb);
#if N > 3
            comb = crc_word_big(crc3 ^ words[3] ^ comb);
#if N > 4
            comb = crc_word_big(crc4 ^ words[4] ^ comb);
#if N > 5
            comb = crc_word_big(crc5 ^ words[5] ^ comb);
#endif
#endif
#endif
#endif
#endif
            words += N;
            crc = byte_swap(comb);
        }

        /*
          Update the pointer to the remaining bytes to process.
         */
        buf = (unsigned char const *)words;
    }

#endif /* W */

    /* Complete the computation of the CRC on any remaining bytes. */
    while (len >= 8) {
        len -= 8;
        crc = (crc >> 8) ^ crc_table[(crc ^ *buf++) & 0xff];
        crc = (crc >> 8) ^ crc_table[(crc ^ *buf++) & 0xff];
        crc = (crc >> 8) ^ crc_table[(crc ^ *buf++) & 0xff];
        crc = (crc >> 8) ^ crc_table[(crc ^ *buf++) & 0xff];
        crc = (crc >> 8) ^ crc_table[(crc ^ *buf++) & 0xff];
        crc = (crc >> 8) ^ crc_table[(crc ^ *buf++) & 0xff];
        crc = (crc >> 8) ^ crc_table[(crc ^ *buf++) & 0xff];
        crc = (crc >> 8) ^ crc_table[(crc ^ *buf++) & 0xff];
    }
    while (len) {
        len--;
        crc = (crc >> 8) ^ crc_table[(crc ^ *buf++) & 0xff];
    }

    /* Return the CRC, post-conditioned. */
    return crc ^ 0xffffffff;
}

#endif

/* ========================================================================= */
<<<<<<< HEAD
#ifdef ENABLE_STRICT_WARNINGS
local unsigned long gf2_matrix_times(unsigned long *mat, unsigned long vec)
#else
local unsigned long gf2_matrix_times(mat, vec)
    unsigned long *mat;
    unsigned long vec;
#endif /* ENABLE_STRICT_WARNINGS */
{
    unsigned long sum;

    sum = 0;
    while (vec) {
        if (vec & 1)
            sum ^= *mat;
        vec >>= 1;
        mat++;
    }
    return sum;
}

/* ========================================================================= */
#ifdef ENABLE_STRICT_WARNINGS
local void gf2_matrix_square(unsigned long *square, unsigned long *mat)
#else
local void gf2_matrix_square(square, mat)
    unsigned long *square;
    unsigned long *mat;
#endif /* ENABLE_STRICT_WARNINGS */
{
    int n;

    for (n = 0; n < GF2_DIM; n++)
        square[n] = gf2_matrix_times(mat, mat[n]);
}

/* ========================================================================= */
#ifdef ENABLE_STRICT_WARNINGS
local uLong crc32_combine_(uLong crc1, uLong crc2, z_off64_t len2)
#else
local uLong crc32_combine_(crc1, crc2, len2)
    uLong crc1;
    uLong crc2;
    z_off64_t len2;
#endif /* ENABLE_STRICT_WARNINGS */
{
    int n;
    unsigned long row;
    unsigned long even[GF2_DIM];    /* even-power-of-two zeros operator */
    unsigned long odd[GF2_DIM];     /* odd-power-of-two zeros operator */

    /* degenerate case (also disallow negative lengths) */
    if (len2 <= 0)
        return crc1;

    /* put operator for one zero bit in odd */
    odd[0] = 0xedb88320UL;          /* CRC-32 polynomial */
    row = 1;
    for (n = 1; n < GF2_DIM; n++) {
        odd[n] = row;
        row <<= 1;
    }
=======
unsigned long ZEXPORT crc32(unsigned long crc, const unsigned char FAR *buf,
                            uInt len) {
    return crc32_z(crc, buf, len);
}

/* ========================================================================= */
uLong ZEXPORT crc32_combine64(uLong crc1, uLong crc2, z_off64_t len2) {
#ifdef DYNAMIC_CRC_TABLE
    once(&made, make_crc_table);
#endif /* DYNAMIC_CRC_TABLE */
    return multmodp(x2nmodp(len2, 3), crc1) ^ (crc2 & 0xffffffff);
}

/* ========================================================================= */
uLong ZEXPORT crc32_combine(uLong crc1, uLong crc2, z_off_t len2) {
    return crc32_combine64(crc1, crc2, (z_off64_t)len2);
}
>>>>>>> f5427442

/* ========================================================================= */
uLong ZEXPORT crc32_combine_gen64(z_off64_t len2) {
#ifdef DYNAMIC_CRC_TABLE
    once(&made, make_crc_table);
#endif /* DYNAMIC_CRC_TABLE */
    return x2nmodp(len2, 3);
}

/* ========================================================================= */
<<<<<<< HEAD
#ifdef ENABLE_STRICT_WARNINGS
uLong ZEXPORT crc32_combine(uLong crc1, uLong crc2, z_off_t len2)
#else
uLong ZEXPORT crc32_combine(crc1, crc2, len2)
    uLong crc1;
    uLong crc2;
    z_off_t len2;
#endif /* ENABLE_STRICT_WARNINGS */
{
    return crc32_combine_(crc1, crc2, len2);
}

#ifdef ENABLE_STRICT_WARNINGS
uLong ZEXPORT crc32_combine64(uLong crc1, uLong crc2, z_off64_t len2)
#else
uLong ZEXPORT crc32_combine64(crc1, crc2, len2)
    uLong crc1;
    uLong crc2;
    z_off64_t len2;
#endif /* ENABLE_STRICT_WARNINGS */
{
    return crc32_combine_(crc1, crc2, len2);
=======
uLong ZEXPORT crc32_combine_gen(z_off_t len2) {
    return crc32_combine_gen64((z_off64_t)len2);
}

/* ========================================================================= */
uLong ZEXPORT crc32_combine_op(uLong crc1, uLong crc2, uLong op) {
    return multmodp(op, crc1) ^ (crc2 & 0xffffffff);
>>>>>>> f5427442
}<|MERGE_RESOLUTION|>--- conflicted
+++ resolved
@@ -1,10 +1,5 @@
 /* crc32.c -- compute the CRC-32 of a data stream
-<<<<<<< HEAD
- * Copyright (C) 1995-2006, 2010, 2011, 2012, 2016 Mark Adler
- * Copyright (C) 2023, Advanced Micro Devices. All rights reserved.
-=======
  * Copyright (C) 1995-2022 Mark Adler
->>>>>>> f5427442
  * For conditions of distribution and use, see copyright notice in zlib.h
  *
  * This interleaved implementation of a CRC makes use of pipelined multiple
@@ -474,23 +469,12 @@
 }
 
 #ifdef MAKECRCH
-<<<<<<< HEAD
-#ifdef ENABLE_STRICT_WARNINGS
-local void write_table(FILE *out, const z_crc_t FAR *table)
-#else
-local void write_table(out, table)
-    FILE *out;
-    const z_crc_t FAR *table;
-#endif /* ENABLE_STRICT_WARNINGS */
-{
-=======
 
 /*
    Write the 32-bit values in table[0..k-1] to out, five per line in
    hexadecimal separated by commas.
  */
 local void write_table(FILE *out, const z_crc_t FAR *table, int k) {
->>>>>>> f5427442
     int n;
 
     for (n = 0; n < k; n++)
@@ -581,19 +565,6 @@
  */
 #ifdef ARMCRC32
 
-<<<<<<< HEAD
-/* ========================================================================= */
-#ifdef ENABLE_STRICT_WARNINGS
-unsigned long ZEXPORT crc32_z(unsigned long crc, const unsigned char FAR *buf, z_size_t len)
-#else
-unsigned long ZEXPORT crc32_z(crc, buf, len)
-    unsigned long crc;
-    const unsigned char FAR *buf;
-    z_size_t len;
-#endif /* ENABLE_STRICT_WARNINGS */
-{
-    if (buf == Z_NULL) return 0UL;
-=======
 /*
    Constants empirically determined to maximize speed. These values are from
    measurements on a Cortex-A57. Your mileage may vary.
@@ -613,7 +584,6 @@
 
     /* Return initial CRC, if requested. */
     if (buf == Z_NULL) return 0;
->>>>>>> f5427442
 
 #ifdef DYNAMIC_CRC_TABLE
     once(&made, make_crc_table);
@@ -654,19 +624,6 @@
         crc = multmodp(Z_BATCH_ZEROS, crc) ^ crc2;
     }
 
-<<<<<<< HEAD
-/* ========================================================================= */
-#ifdef ENABLE_STRICT_WARNINGS
-unsigned long ZEXPORT crc32(unsigned long crc, const unsigned char FAR *buf, uInt len)
-#else
-unsigned long ZEXPORT crc32(crc, buf, len)
-    unsigned long crc;
-    const unsigned char FAR *buf;
-    uInt len;
-#endif /* ENABLE_STRICT_WARNINGS */
-{
-    return crc32_z(crc, buf, len);
-=======
     /* Do one last smaller batch with the remaining words, if there are enough
        to pay for the combination of CRCs. */
     last = num / 3;
@@ -706,7 +663,6 @@
 
     /* Return the CRC, post-conditioned. */
     return crc ^ 0xffffffff;
->>>>>>> f5427442
 }
 
 #else
@@ -736,24 +692,10 @@
 #endif
 
 /* ========================================================================= */
-<<<<<<< HEAD
-#ifdef ENABLE_STRICT_WARNINGS
-local unsigned long crc32_little(unsigned long crc, const unsigned char FAR *buf, z_size_t len)
-#else
-local unsigned long crc32_little(crc, buf, len)
-    unsigned long crc;
-    const unsigned char FAR *buf;
-    z_size_t len;
-#endif /* ENABLE_STRICT_WARNINGS */
-{
-    register z_crc_t c;
-    register const z_crc_t FAR *buf4;
-=======
 unsigned long ZEXPORT crc32_z(unsigned long crc, const unsigned char FAR *buf,
                               z_size_t len) {
     /* Return initial CRC, if requested. */
     if (buf == Z_NULL) return 0;
->>>>>>> f5427442
 
 #ifdef DYNAMIC_CRC_TABLE
     once(&made, make_crc_table);
@@ -771,26 +713,11 @@
         unsigned endian;
         int k;
 
-<<<<<<< HEAD
-/* ========================================================================= */
-#ifdef ENABLE_STRICT_WARNINGS
-local unsigned long crc32_big(unsigned long crc, const unsigned char FAR *buf, z_size_t len)
-#else
-local unsigned long crc32_big(crc, buf, len)
-    unsigned long crc;
-    const unsigned char FAR *buf;
-    z_size_t len;
-#endif /* ENABLE_STRICT_WARNINGS */
-{
-    register z_crc_t c;
-    register const z_crc_t FAR *buf4;
-=======
         /* Compute the CRC up to a z_word_t boundary. */
         while (len && ((z_size_t)buf & (W - 1)) != 0) {
             len--;
             crc = (crc >> 8) ^ crc_table[(crc ^ *buf++) & 0xff];
         }
->>>>>>> f5427442
 
         /* Compute the CRC on as many N z_word_t blocks as are available. */
         blks = len / (N * W);
@@ -1086,69 +1013,6 @@
 #endif
 
 /* ========================================================================= */
-<<<<<<< HEAD
-#ifdef ENABLE_STRICT_WARNINGS
-local unsigned long gf2_matrix_times(unsigned long *mat, unsigned long vec)
-#else
-local unsigned long gf2_matrix_times(mat, vec)
-    unsigned long *mat;
-    unsigned long vec;
-#endif /* ENABLE_STRICT_WARNINGS */
-{
-    unsigned long sum;
-
-    sum = 0;
-    while (vec) {
-        if (vec & 1)
-            sum ^= *mat;
-        vec >>= 1;
-        mat++;
-    }
-    return sum;
-}
-
-/* ========================================================================= */
-#ifdef ENABLE_STRICT_WARNINGS
-local void gf2_matrix_square(unsigned long *square, unsigned long *mat)
-#else
-local void gf2_matrix_square(square, mat)
-    unsigned long *square;
-    unsigned long *mat;
-#endif /* ENABLE_STRICT_WARNINGS */
-{
-    int n;
-
-    for (n = 0; n < GF2_DIM; n++)
-        square[n] = gf2_matrix_times(mat, mat[n]);
-}
-
-/* ========================================================================= */
-#ifdef ENABLE_STRICT_WARNINGS
-local uLong crc32_combine_(uLong crc1, uLong crc2, z_off64_t len2)
-#else
-local uLong crc32_combine_(crc1, crc2, len2)
-    uLong crc1;
-    uLong crc2;
-    z_off64_t len2;
-#endif /* ENABLE_STRICT_WARNINGS */
-{
-    int n;
-    unsigned long row;
-    unsigned long even[GF2_DIM];    /* even-power-of-two zeros operator */
-    unsigned long odd[GF2_DIM];     /* odd-power-of-two zeros operator */
-
-    /* degenerate case (also disallow negative lengths) */
-    if (len2 <= 0)
-        return crc1;
-
-    /* put operator for one zero bit in odd */
-    odd[0] = 0xedb88320UL;          /* CRC-32 polynomial */
-    row = 1;
-    for (n = 1; n < GF2_DIM; n++) {
-        odd[n] = row;
-        row <<= 1;
-    }
-=======
 unsigned long ZEXPORT crc32(unsigned long crc, const unsigned char FAR *buf,
                             uInt len) {
     return crc32_z(crc, buf, len);
@@ -1166,7 +1030,6 @@
 uLong ZEXPORT crc32_combine(uLong crc1, uLong crc2, z_off_t len2) {
     return crc32_combine64(crc1, crc2, (z_off64_t)len2);
 }
->>>>>>> f5427442
 
 /* ========================================================================= */
 uLong ZEXPORT crc32_combine_gen64(z_off64_t len2) {
@@ -1177,30 +1040,6 @@
 }
 
 /* ========================================================================= */
-<<<<<<< HEAD
-#ifdef ENABLE_STRICT_WARNINGS
-uLong ZEXPORT crc32_combine(uLong crc1, uLong crc2, z_off_t len2)
-#else
-uLong ZEXPORT crc32_combine(crc1, crc2, len2)
-    uLong crc1;
-    uLong crc2;
-    z_off_t len2;
-#endif /* ENABLE_STRICT_WARNINGS */
-{
-    return crc32_combine_(crc1, crc2, len2);
-}
-
-#ifdef ENABLE_STRICT_WARNINGS
-uLong ZEXPORT crc32_combine64(uLong crc1, uLong crc2, z_off64_t len2)
-#else
-uLong ZEXPORT crc32_combine64(crc1, crc2, len2)
-    uLong crc1;
-    uLong crc2;
-    z_off64_t len2;
-#endif /* ENABLE_STRICT_WARNINGS */
-{
-    return crc32_combine_(crc1, crc2, len2);
-=======
 uLong ZEXPORT crc32_combine_gen(z_off_t len2) {
     return crc32_combine_gen64((z_off64_t)len2);
 }
@@ -1208,5 +1047,4 @@
 /* ========================================================================= */
 uLong ZEXPORT crc32_combine_op(uLong crc1, uLong crc2, uLong op) {
     return multmodp(op, crc1) ^ (crc2 & 0xffffffff);
->>>>>>> f5427442
 }