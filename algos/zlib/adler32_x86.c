/**
 * Copyright (C) 2022-2023, Advanced Micro Devices. All rights reserved.
 * 
 * Redistribution and use in source and binary forms, with or without
 * modification, are permitted provided that the following conditions are met:
 *
 * 1. Redistributions of source code must retain the above copyright notice,
 * this list of conditions and the following disclaimer.
 * 2. Redistributions in binary form must reproduce the above copyright notice,
 * this list of conditions and the following disclaimer in the documentation
 * and/or other materials provided with the distribution.
 * 3. Neither the name of the copyright holder nor the names of its
 * contributors may be used to endorse or promote products derived from this
 * software without specific prior written permission.
 *
 * THIS SOFTWARE IS PROVIDED BY THE COPYRIGHT HOLDERS AND CONTRIBUTORS "AS IS"
 * AND ANY EXPRESS OR IMPLIED WARRANTIES, INCLUDING, BUT NOT LIMITED TO, THE
 * IMPLIED WARRANTIES OF MERCHANTABILITY AND FITNESS FOR A PARTICULAR PURPOSE
 * ARE DISCLAIMED. IN NO EVENT SHALL THE COPYRIGHT HOLDER OR CONTRIBUTORS BE
 * LIABLE FOR ANY DIRECT, INDIRECT, INCIDENTAL, SPECIAL, EXEMPLARY, OR
 * CONSEQUENTIAL DAMAGES (INCLUDING, BUT NOT LIMITED TO, PROCUREMENT OF
 * SUBSTITUTE GOODS OR SERVICES; LOSS OF USE, DATA, OR PROFITS; OR BUSINESS
 * INTERRUPTION) HOWEVER CAUSED AND ON ANY THEORY OF LIABILITY, WHETHER IN
 * CONTRACT, STRICT LIABILITY, OR TORT (INCLUDING NEGLIGENCE OR OTHERWISE)
 * ARISING IN ANY WAY OUT OF THE USE OF THIS SOFTWARE, EVEN IF ADVISED OF THE
 * POSSIBILITY OF SUCH DAMAGE.
 */

<<<<<<< HEAD
#include <immintrin.h>
#include <stdint.h>
#include "zutil.h"
#ifdef AOCL_ZLIB_UNIT_TEST
#include "aocl_zlib_test.h"
#endif /* AOCL_ZLIB_UNIT_TEST */
=======
#include "utils/utils.h"
#include <immintrin.h>
#include <stdint.h>
#include "zutil.h"

#ifdef AOCL_ZLIB_OPT
#include "aocl_zlib_setup.h"
/* Dynamic dispatcher setup function for native APIs.
 * All native APIs that call aocl optimized functions within their call stack,
 * must call AOCL_SETUP_NATIVE() at the start of the function. This sets up 
 * appropriate code paths to take based on user defined environment variables,
 * as well as cpu instruction set supported by the runtime machine. */
static void aocl_setup_native(void);
#define AOCL_SETUP_NATIVE() aocl_setup_native()

static int setup_ok_zlib_adler = 0; // flag to indicate status of dynamic dispatcher setup
>>>>>>> f5427442

/* Largest prime smaller than 65536 */
#define BASE 65521U
/* NMAX is the largest n such that 255n(n+1)/2 + (n+1)(BASE-1) <= 2^32-1 */
#define NMAX 5552

#define ITER_SZ 64

#define DO1(buf,i)  {sum_A += (buf)[i]; sum_B += sum_A;}
#define DO2(buf,i)  DO1(buf,i); DO1(buf,i+1);
#define DO4(buf,i)  DO2(buf,i); DO2(buf,i+2);
#define DO8(buf)  DO4(buf,0); DO4(buf,4);

<<<<<<< HEAD
#ifdef AOCL_ZLIB_OPT
=======
>>>>>>> f5427442
#define DO4_C(buf,i)  DO2(buf,i); DO2(buf,i+2);
#define DO8_C(buf,i)  DO4_C(buf,i); DO4_C(buf,i+4);
#define DO16(buf)   DO8_C(buf,0); DO8_C(buf,8);

#define MOD(a) a %= BASE
#define MOD28(a) a %= BASE
#define MOD63(a) a %= BASE
<<<<<<< HEAD
#endif /* AOCL_ZLIB_OPT */
=======
>>>>>>> f5427442

#ifdef AOCL_DYNAMIC_DISPATCHER
/* Function pointer holding the optimized variant as per the detected CPU
 * features */
static uint32_t (*adler32_x86_fp)(uint32_t adler, const Bytef* buf, z_size_t len) =
(uint32_t(*)(uint32_t, const Bytef*, z_size_t))adler32;
<<<<<<< HEAD
#endif
=======
>>>>>>> f5427442

#ifdef AOCL_ZLIB_AVX_OPT
// This function separation prevents compiler from generating VZEROUPPER instruction
// because of transition from VEX to Non-VEX code resulting in performance drop
static inline uint32_t adler32_rem_len(uint32_t adler, const Bytef *buf, z_size_t len)
{
    uint32_t sum_A = adler & 0xffff;
    uint32_t sum_B = adler >> 16;
    if (len) {
        while (len >= 8)
        {
            len -= 8;
            DO8(buf);
            buf += 8;
        }

        while (len--)
        {
            sum_B += (sum_A += *buf++);
        }

        if (sum_A >= BASE)
            sum_A -= BASE;
        sum_B %= BASE;
    }

    return sum_A | (sum_B << 16);
}

<<<<<<< HEAD
#ifdef AOCL_ZLIB_AVX_OPT
__attribute__((__target__("avx"))) // uses SSSE3 intrinsics
static inline uint32_t adler32_x86_avx(uint32_t adler, const Bytef *buf, z_size_t len)
{
=======
__attribute__((__target__("avx"))) // uses SSSE3 intrinsics
static inline uint32_t adler32_x86_avx(uint32_t adler, const Bytef *buf, z_size_t len)
{
    AOCL_SIMD_UNIT_TEST(DEBUG, logCtx, "Enter");
>>>>>>> f5427442
    uint32_t sum_A = adler & 0xffff;
    uint32_t sum_B = adler >> 16;

    z_size_t  itr_cnt = len / ITER_SZ;
    len -= itr_cnt * ITER_SZ;

    while (itr_cnt)
    {
        __m128i vos, vcs, vbs, batch1, batch2, mad0, mad1;
        z_size_t n = NMAX / ITER_SZ; 
        if (n > itr_cnt)
            n = itr_cnt;
        itr_cnt -= n;

        const __m128i coeff1 = _mm_setr_epi8(64,63,62,61,60,59,58,57,56,55,54,53,52,51,50,49);
        const __m128i coeff2 = _mm_setr_epi8(48,47,46,45,44,43,42,41,40,39,38,37,36,35,34,33);
        const __m128i coeff3 = _mm_setr_epi8(32,31,30,29,28,27,26,25,24,23,22,21,20,19,18,17);
        const __m128i coeff4 = _mm_setr_epi8(16,15,14,13,12,11,10, 9, 8, 7, 6, 5, 4, 3, 2, 1);
        const __m128i zero = _mm_setzero_si128();
        const __m128i octa_ones = _mm_set1_epi16(1);

        vos = _mm_set_epi32(0, 0, 0, sum_A * n);
        vcs = _mm_set_epi32(0, 0, 0, sum_B);
        vbs = zero;

        while(n--)
        {
        /*
            This loop works on 64 byte data in single iteration and stores partial results that helps in computing 
            two 16-bit checksums after exit

            sum_A = sum_A + B1 + B2 + .. + B64
            sum_B = 64*sum_A + 64*B1 + 63*B2 + .. +1*B64

            vbs : stores sum_A's partial computation of consecutive bytes in adjacent four 32-bit numbers
            vcs : stores sum_B's partial computation of consecutive bytes in adjacent four 32-bit numbers
            vos : accumulating vbs results per iteration for future calculation of sum_B
        */
            batch1 = _mm_lddqu_si128((__m128i*)(buf)); // batch1: B1 | B2 | ... B16
            batch2 = _mm_lddqu_si128((__m128i*)(buf + 16)); // batch1: B17 | B18 | ... B32

            // vos: old_vos + vbs
            vos = _mm_add_epi32(vos, vbs);
            // vbs: old_vbs + ( 0x00000000| 0x0000<B1+B2+B3+B4+B5+B6+B7+B8>| 0x00000000| 0x0000<B9+B10+B11+B12+B13+B14+B15+B16>)
            vbs = _mm_add_epi32(vbs, _mm_sad_epu8(batch1, zero));
            // mad0: 1*B16 + 2*B15| ...| ...| ...| ...| ...| ...| 15*B2 + 16*B1
            mad0 = _mm_maddubs_epi16(batch1, coeff1);
            // vcs: old_vsc + ( 1*B16 + 2*B15 + 3*B14 + 4*B13| ...| ...| 13*B4 + 14*B3 + 15*B2 + 16*B1 )
            vcs = _mm_add_epi32(vcs, _mm_madd_epi16(mad0, octa_ones));

            vbs = _mm_add_epi32(vbs, _mm_sad_epu8(batch2, zero));
            mad1 = _mm_maddubs_epi16(batch2, coeff2);
            vcs = _mm_add_epi32(vcs, _mm_madd_epi16(mad1, octa_ones));

            batch1 = _mm_lddqu_si128((__m128i*)(buf + 32));
            batch2 = _mm_lddqu_si128((__m128i*)(buf + 48));

            vbs = _mm_add_epi32(vbs, _mm_sad_epu8(batch1, zero));
            mad0 = _mm_maddubs_epi16(batch1, coeff3);
            vcs = _mm_add_epi32(vcs, _mm_madd_epi16(mad0, octa_ones));

            vbs = _mm_add_epi32(vbs, _mm_sad_epu8(batch2, zero));
            mad1 = _mm_maddubs_epi16(batch2, coeff4);
            vcs = _mm_add_epi32(vcs, _mm_madd_epi16(mad1, octa_ones));

            buf += ITER_SZ;
        }

        vcs = _mm_add_epi32(vcs, _mm_slli_epi32(vos, 6));
        // Shuffling and adding vbs data to compute 64*n byte sum in lower 32-bit number
        vbs = _mm_add_epi32(vbs, _mm_shuffle_epi32(vbs, _MM_SHUFFLE(2,3,0,1)));
        vbs = _mm_add_epi32(vbs, _mm_shuffle_epi32(vbs, _MM_SHUFFLE(1,0,3,2)));

        sum_A += _mm_cvtsi128_si32(vbs);
        // Shuffling and adding vcs data to accumulate sum_B in lower 32-bit number
        vcs = _mm_add_epi32(vcs, _mm_shuffle_epi32(vcs, _MM_SHUFFLE(2,3,0,1)));
        vcs = _mm_add_epi32(vcs, _mm_shuffle_epi32(vcs, _MM_SHUFFLE(1,0,3,2)));

        sum_B = _mm_cvtsi128_si32(vcs);

        sum_A %= BASE;
        sum_B %= BASE;
    }


    return adler32_rem_len(sum_A | (sum_B << 16), buf, len);
}
#endif /* AOCL_ZLIB_AVX_OPT */

#if defined(AOCL_ZLIB_AVX2_OPT) && defined(USE_AOCL_ADLER32_AVX2)
__attribute__((__target__("avx2")))
static inline uint32_t adler32_x86_avx2(uint32_t adler, const Bytef *buf, z_size_t len)
{
<<<<<<< HEAD
=======
    AOCL_SIMD_UNIT_TEST(DEBUG, logCtx, "Enter");
>>>>>>> f5427442
    uint32_t sum_A = adler & 0xffff;
    uint32_t sum_B = adler >> 16;

    z_size_t  itr_cnt = len / ITER_SZ;
    len -= itr_cnt * ITER_SZ;

    while (itr_cnt)
    {
        __m256i vos, vcs, vbs, batch1, mad0;
        z_size_t n = NMAX / ITER_SZ; 
        if (n > itr_cnt)
            n = itr_cnt;
        itr_cnt -= n;

        const __m256i coeff1 = _mm256_setr_epi8(64,63,62,61,60,59,58,57,56,55,54,53,52,51,50,49,48,47,46,45,44,43,42,41,40,39,38,37,36,35,34,33);
        const __m256i coeff2 = _mm256_setr_epi8(32,31,30,29,28,27,26,25,24,23,22,21,20,19,18,17,16,15,14,13,12,11,10, 9, 8, 7, 6, 5, 4, 3, 2, 1);
        const __m256i zero = _mm256_setzero_si256();
        const __m256i octa_ones = _mm256_set1_epi16(1);

        vos = _mm256_set_epi32(0, 0, 0, 0, 0, 0, 0,sum_A * n);
        vcs = _mm256_set_epi32(0, 0, 0, 0, 0, 0, 0, sum_B);
        vbs = zero;

        while(n--)
        {
            batch1 = _mm256_lddqu_si256((__m256i*)(buf)); // batch1: B1 | B2 | ... B32

            // vos: old_vos + vbs
            vos = _mm256_add_epi32(vos, vbs);
            // vbs: old_vbs + ( 0x00000000| 0x0000<B1+B2+B3+B4+B5+B6+B7+B8>| ... 0x00000000| 0x0000<B25+B26+B27+B28+B29+B30+B31+B32>)
            vbs = _mm256_add_epi32(vbs, _mm256_sad_epu8(batch1, zero));
            // mad0: 1*B32 + 2*B31| ...| ...| ...| ...| ... 31*B2 + 32*B1
            mad0 = _mm256_maddubs_epi16(batch1, coeff1);
            // vcs: old_vsc + ( 1*B32 + 2*B31 + 3*B30 + 4*B29| ...| ... 29*B4 + 30*B3 + 31*B2 + 32*B1 )
            vcs = _mm256_add_epi32(vcs, _mm256_madd_epi16(mad0, octa_ones));

            batch1 = _mm256_lddqu_si256((__m256i*)(buf + 32));

            vbs = _mm256_add_epi32(vbs, _mm256_sad_epu8(batch1, zero));
            mad0 = _mm256_maddubs_epi16(batch1, coeff2);
            vcs = _mm256_add_epi32(vcs, _mm256_madd_epi16(mad0, octa_ones));

            buf += ITER_SZ;
        }

        vcs = _mm256_add_epi32(vcs, _mm256_slli_epi32(vos, 6));

        vbs = _mm256_add_epi32(vbs, _mm256_shuffle_epi32(vbs, _MM_SHUFFLE(2,3,0,1)));

        vbs = _mm256_add_epi32(vbs, _mm256_shuffle_epi32(vbs, _MM_SHUFFLE(1,0,3,2)));

        //sum_A += _mm256_cvtsi256_si32(vbs);
        sum_A += _mm256_extract_epi32(vbs, 0);

        vcs = _mm256_add_epi32(vcs, _mm256_shuffle_epi32(vcs, _MM_SHUFFLE(2,3,0,1)));
        vcs = _mm256_add_epi32(vcs, _mm256_shuffle_epi32(vcs, _MM_SHUFFLE(1,0,3,2)));

        //sum_B = _mm256_cvtsi256_si32(vcs);
        sum_B = _mm256_extract_epi32(vcs, 0);

        sum_A %= BASE;
        sum_B %= BASE;
    }
    return adler32_rem_len(sum_A | (sum_B << 16), buf, len);
}
#endif /* AOCL_ZLIB_AVX2_OPT && USE_AOCL_ADLER32_AVX2 */
<<<<<<< HEAD

#ifdef AOCL_ZLIB_OPT
/* This function intercepts non optimized code path and orchestrate 
 * optimized code flow path */
uint32_t ZLIB_INTERNAL adler32_x86(uint32_t sum_A, const Bytef *buf, z_size_t len)
{
    unsigned long sum_B;
#if !defined(AOCL_DYNAMIC_DISPATCHER) && !defined(AOCL_ZLIB_AVX_OPT)
    unsigned n;
#endif

    if (buf && len >= 32)
    {
#ifdef AOCL_DYNAMIC_DISPATCHER
        return adler32_x86_fp(sum_A, buf, len);
#elif defined(AOCL_ZLIB_AVX2_OPT) && defined(USE_AOCL_ADLER32_AVX2)
        return adler32_x86_avx2(sum_A, buf, len);
#elif defined(AOCL_ZLIB_AVX_OPT)
        return adler32_x86_avx(sum_A, buf, len);
#endif
=======

uint32_t ZLIB_INTERNAL adler32_x86_internal(uint32_t sum_A, const Bytef* buf, z_size_t len)
{
    unsigned long sum_B;
#if !defined(AOCL_ZLIB_AVX_OPT)
    unsigned n;
#endif

    if (buf && len >= 32)
    {
        return adler32_x86_fp(sum_A, buf, len);
>>>>>>> f5427442
    }

    /* split Adler-32 into component sums */
    sum_B = (sum_A >> 16) & 0xffff;
    sum_A &= 0xffff;

    /* in case user likes doing a byte at a time, keep it fast */
    if (len == 1)
    {
        sum_A += buf[0];
        if (sum_A >= BASE)
            sum_A -= BASE;
        sum_B += sum_A;
        if (sum_B >= BASE)
            sum_B -= BASE;
        return sum_A | (sum_B << 16);
    }

    /* initial sum_A-32 value (deferred check for len == 1 speed) */
    if (buf == Z_NULL)
        return 1L;

    /* in case short lengths are provided, keep it somewhat fast */
    if (len < 16)
    {
        while (len--)
        {
            sum_A += *buf++;
            sum_B += sum_A;
        }
        if (sum_A >= BASE)
            sum_A -= BASE;
        MOD28(sum_B);            /* only added so many BASE's */
        return sum_A | (sum_B << 16);
    }

<<<<<<< HEAD
#if !defined(AOCL_DYNAMIC_DISPATCHER) && !defined(AOCL_ZLIB_AVX_OPT)
=======
#if !defined(AOCL_ZLIB_AVX_OPT)
>>>>>>> f5427442
    /* do length NMAX blocks -- requires just one modulo operation */
    while (len >= NMAX)
    {
        len -= NMAX;
        n = NMAX / 16;          /* NMAX is divisible by 16 */
        do
        {
            DO16(buf);          /* 16 sums unrolled */
            buf += 16;
        } while (--n);
        MOD(sum_A);
        MOD(sum_B);
    }
#endif

    /* do remaining bytes (less than NMAX, still just one modulo) */
    if (len)                   /* avoid modulos if none remaining */
    {
        while (len >= 16)
        {
            len -= 16;
            DO16(buf);
            buf += 16;
        }
        while (len--)
        {
            sum_A += *buf++;
            sum_B += sum_A;
        }
        MOD(sum_A);
        MOD(sum_B);
    }

    /* return recombined sums */
    return sum_A | (sum_B << 16);
}
#endif /* AOCL_ZLIB_OPT */

<<<<<<< HEAD
#ifdef AOCL_DYNAMIC_DISPATCHER
void aocl_setup_adler32_fmv(int optOff, int optLevel,
                            int insize, int level, int windowLog)
{
    if (UNLIKELY(optOff==1))
    {
        adler32_x86_fp = (uint32_t (*)(uint32_t, const Bytef *, z_size_t))adler32;
=======
static inline void aocl_setup_adler32_fmv(int optOff, int optLevel)
{
    if (UNLIKELY(optOff == 1))
    {
        adler32_x86_fp = (uint32_t(*)(uint32_t, const Bytef*, z_size_t))adler32;
>>>>>>> f5427442
    }
    else
    {
        switch (optLevel)
        {
        case 0://C version
        case 1://SSE version
<<<<<<< HEAD
            adler32_x86_fp = (uint32_t (*)(uint32_t, const Bytef *, z_size_t))adler32;
            break;
        case 2://AVX version
            adler32_x86_fp = adler32_x86_avx;
            break;
=======
            adler32_x86_fp = (uint32_t(*)(uint32_t, const Bytef*, z_size_t))adler32;
            break;
        case 2://AVX version
#ifdef AOCL_ZLIB_AVX_OPT
            adler32_x86_fp = adler32_x86_avx;
#else
            adler32_x86_fp = (uint32_t(*)(uint32_t, const Bytef*, z_size_t))adler32;
#endif
            break;
        case -1: // undecided. use defaults based on compiler flags
>>>>>>> f5427442
        case 3://AVX2 version
        default://AVX512 and other versions
#if defined(AOCL_ZLIB_AVX2_OPT) && defined(USE_AOCL_ADLER32_AVX2)
            adler32_x86_fp = adler32_x86_avx2;
<<<<<<< HEAD
#else
            adler32_x86_fp = adler32_x86_avx;
=======
#elif defined(AOCL_ZLIB_AVX_OPT)
            adler32_x86_fp = adler32_x86_avx;
#else
            adler32_x86_fp = (uint32_t(*)(uint32_t, const Bytef*, z_size_t))adler32;
>>>>>>> f5427442
#endif
            break;
        }
    }
}
<<<<<<< HEAD
#endif

#ifdef AOCL_ZLIB_UNIT_TEST
uint32_t ZEXPORT Test_adler32_x86(uint32_t adler, const Bytef *buf, z_size_t len)
{
    return adler32_x86(adler, buf, len);
}
#endif /* AOCL_ZLIB_UNIT_TEST */
=======

void ZLIB_INTERNAL aocl_setup_adler32(int optOff, int optLevel){
    AOCL_ENTER_CRITICAL(setup_zlib_adler)
    if (!setup_ok_zlib_adler) {
        optOff = optOff ? 1 : get_disable_opt_flags(0);
        aocl_setup_adler32_fmv(optOff, optLevel);
        setup_ok_zlib_adler = 1;
    }
    AOCL_EXIT_CRITICAL(setup_zlib_adler)
}

static void aocl_setup_native(void) {
    AOCL_ENTER_CRITICAL(setup_zlib_adler)
    if (!setup_ok_zlib_adler) {
        int optLevel = get_cpu_opt_flags(0);
        int optOff = get_disable_opt_flags(0);
        aocl_setup_adler32_fmv(optOff, optLevel);
        setup_ok_zlib_adler = 1;
    }
    AOCL_EXIT_CRITICAL(setup_zlib_adler)
}

void ZLIB_INTERNAL aocl_destroy_adler32(void) {
    AOCL_ENTER_CRITICAL(setup_zlib_adler)
    setup_ok_zlib_adler = 0;
    AOCL_EXIT_CRITICAL(setup_zlib_adler)
}

#endif /* AOCL_ZLIB_OPT */

/* This function intercepts non optimized code path and orchestrate
 * optimized code flow path */
uint32_t ZEXPORT adler32_x86(uint32_t sum_A, const Bytef* buf, z_size_t len)
{
#ifdef AOCL_ZLIB_OPT
    AOCL_SETUP_NATIVE();
    return adler32_x86_internal(sum_A, buf, len);
#else
    return adler32(sum_A, buf, len);
#endif /* AOCL_ZLIB_OPT */
}
>>>>>>> f5427442
<|MERGE_RESOLUTION|>--- conflicted
+++ resolved
@@ -26,14 +26,6 @@
  * POSSIBILITY OF SUCH DAMAGE.
  */
 
-<<<<<<< HEAD
-#include <immintrin.h>
-#include <stdint.h>
-#include "zutil.h"
-#ifdef AOCL_ZLIB_UNIT_TEST
-#include "aocl_zlib_test.h"
-#endif /* AOCL_ZLIB_UNIT_TEST */
-=======
 #include "utils/utils.h"
 #include <immintrin.h>
 #include <stdint.h>
@@ -50,7 +42,6 @@
 #define AOCL_SETUP_NATIVE() aocl_setup_native()
 
 static int setup_ok_zlib_adler = 0; // flag to indicate status of dynamic dispatcher setup
->>>>>>> f5427442
 
 /* Largest prime smaller than 65536 */
 #define BASE 65521U
@@ -64,10 +55,6 @@
 #define DO4(buf,i)  DO2(buf,i); DO2(buf,i+2);
 #define DO8(buf)  DO4(buf,0); DO4(buf,4);
 
-<<<<<<< HEAD
-#ifdef AOCL_ZLIB_OPT
-=======
->>>>>>> f5427442
 #define DO4_C(buf,i)  DO2(buf,i); DO2(buf,i+2);
 #define DO8_C(buf,i)  DO4_C(buf,i); DO4_C(buf,i+4);
 #define DO16(buf)   DO8_C(buf,0); DO8_C(buf,8);
@@ -75,20 +62,11 @@
 #define MOD(a) a %= BASE
 #define MOD28(a) a %= BASE
 #define MOD63(a) a %= BASE
-<<<<<<< HEAD
-#endif /* AOCL_ZLIB_OPT */
-=======
->>>>>>> f5427442
-
-#ifdef AOCL_DYNAMIC_DISPATCHER
+
 /* Function pointer holding the optimized variant as per the detected CPU
  * features */
 static uint32_t (*adler32_x86_fp)(uint32_t adler, const Bytef* buf, z_size_t len) =
 (uint32_t(*)(uint32_t, const Bytef*, z_size_t))adler32;
-<<<<<<< HEAD
-#endif
-=======
->>>>>>> f5427442
 
 #ifdef AOCL_ZLIB_AVX_OPT
 // This function separation prevents compiler from generating VZEROUPPER instruction
@@ -118,17 +96,10 @@
     return sum_A | (sum_B << 16);
 }
 
-<<<<<<< HEAD
-#ifdef AOCL_ZLIB_AVX_OPT
 __attribute__((__target__("avx"))) // uses SSSE3 intrinsics
 static inline uint32_t adler32_x86_avx(uint32_t adler, const Bytef *buf, z_size_t len)
 {
-=======
-__attribute__((__target__("avx"))) // uses SSSE3 intrinsics
-static inline uint32_t adler32_x86_avx(uint32_t adler, const Bytef *buf, z_size_t len)
-{
     AOCL_SIMD_UNIT_TEST(DEBUG, logCtx, "Enter");
->>>>>>> f5427442
     uint32_t sum_A = adler & 0xffff;
     uint32_t sum_B = adler >> 16;
 
@@ -222,10 +193,7 @@
 __attribute__((__target__("avx2")))
 static inline uint32_t adler32_x86_avx2(uint32_t adler, const Bytef *buf, z_size_t len)
 {
-<<<<<<< HEAD
-=======
     AOCL_SIMD_UNIT_TEST(DEBUG, logCtx, "Enter");
->>>>>>> f5427442
     uint32_t sum_A = adler & 0xffff;
     uint32_t sum_B = adler >> 16;
 
@@ -292,28 +260,6 @@
     return adler32_rem_len(sum_A | (sum_B << 16), buf, len);
 }
 #endif /* AOCL_ZLIB_AVX2_OPT && USE_AOCL_ADLER32_AVX2 */
-<<<<<<< HEAD
-
-#ifdef AOCL_ZLIB_OPT
-/* This function intercepts non optimized code path and orchestrate 
- * optimized code flow path */
-uint32_t ZLIB_INTERNAL adler32_x86(uint32_t sum_A, const Bytef *buf, z_size_t len)
-{
-    unsigned long sum_B;
-#if !defined(AOCL_DYNAMIC_DISPATCHER) && !defined(AOCL_ZLIB_AVX_OPT)
-    unsigned n;
-#endif
-
-    if (buf && len >= 32)
-    {
-#ifdef AOCL_DYNAMIC_DISPATCHER
-        return adler32_x86_fp(sum_A, buf, len);
-#elif defined(AOCL_ZLIB_AVX2_OPT) && defined(USE_AOCL_ADLER32_AVX2)
-        return adler32_x86_avx2(sum_A, buf, len);
-#elif defined(AOCL_ZLIB_AVX_OPT)
-        return adler32_x86_avx(sum_A, buf, len);
-#endif
-=======
 
 uint32_t ZLIB_INTERNAL adler32_x86_internal(uint32_t sum_A, const Bytef* buf, z_size_t len)
 {
@@ -325,7 +271,6 @@
     if (buf && len >= 32)
     {
         return adler32_x86_fp(sum_A, buf, len);
->>>>>>> f5427442
     }
 
     /* split Adler-32 into component sums */
@@ -362,11 +307,7 @@
         return sum_A | (sum_B << 16);
     }
 
-<<<<<<< HEAD
-#if !defined(AOCL_DYNAMIC_DISPATCHER) && !defined(AOCL_ZLIB_AVX_OPT)
-=======
 #if !defined(AOCL_ZLIB_AVX_OPT)
->>>>>>> f5427442
     /* do length NMAX blocks -- requires just one modulo operation */
     while (len >= NMAX)
     {
@@ -403,23 +344,12 @@
     /* return recombined sums */
     return sum_A | (sum_B << 16);
 }
-#endif /* AOCL_ZLIB_OPT */
-
-<<<<<<< HEAD
-#ifdef AOCL_DYNAMIC_DISPATCHER
-void aocl_setup_adler32_fmv(int optOff, int optLevel,
-                            int insize, int level, int windowLog)
-{
-    if (UNLIKELY(optOff==1))
-    {
-        adler32_x86_fp = (uint32_t (*)(uint32_t, const Bytef *, z_size_t))adler32;
-=======
+
 static inline void aocl_setup_adler32_fmv(int optOff, int optLevel)
 {
     if (UNLIKELY(optOff == 1))
     {
         adler32_x86_fp = (uint32_t(*)(uint32_t, const Bytef*, z_size_t))adler32;
->>>>>>> f5427442
     }
     else
     {
@@ -427,13 +357,6 @@
         {
         case 0://C version
         case 1://SSE version
-<<<<<<< HEAD
-            adler32_x86_fp = (uint32_t (*)(uint32_t, const Bytef *, z_size_t))adler32;
-            break;
-        case 2://AVX version
-            adler32_x86_fp = adler32_x86_avx;
-            break;
-=======
             adler32_x86_fp = (uint32_t(*)(uint32_t, const Bytef*, z_size_t))adler32;
             break;
         case 2://AVX version
@@ -444,35 +367,19 @@
 #endif
             break;
         case -1: // undecided. use defaults based on compiler flags
->>>>>>> f5427442
         case 3://AVX2 version
         default://AVX512 and other versions
 #if defined(AOCL_ZLIB_AVX2_OPT) && defined(USE_AOCL_ADLER32_AVX2)
             adler32_x86_fp = adler32_x86_avx2;
-<<<<<<< HEAD
-#else
-            adler32_x86_fp = adler32_x86_avx;
-=======
 #elif defined(AOCL_ZLIB_AVX_OPT)
             adler32_x86_fp = adler32_x86_avx;
 #else
             adler32_x86_fp = (uint32_t(*)(uint32_t, const Bytef*, z_size_t))adler32;
->>>>>>> f5427442
 #endif
             break;
         }
     }
 }
-<<<<<<< HEAD
-#endif
-
-#ifdef AOCL_ZLIB_UNIT_TEST
-uint32_t ZEXPORT Test_adler32_x86(uint32_t adler, const Bytef *buf, z_size_t len)
-{
-    return adler32_x86(adler, buf, len);
-}
-#endif /* AOCL_ZLIB_UNIT_TEST */
-=======
 
 void ZLIB_INTERNAL aocl_setup_adler32(int optOff, int optLevel){
     AOCL_ENTER_CRITICAL(setup_zlib_adler)
@@ -513,5 +420,4 @@
 #else
     return adler32(sum_A, buf, len);
 #endif /* AOCL_ZLIB_OPT */
-}
->>>>>>> f5427442
+}