/* uncompr.c -- decompress a memory buffer
 * Copyright (C) 1995-2003, 2010, 2014, 2016 Jean-loup Gailly, Mark Adler
 * Copyright (C) 2023, Advanced Micro Devices. All rights reserved.
 * For conditions of distribution and use, see copyright notice in zlib.h
 */

/* @(#) $Id$ */

#define ZLIB_INTERNAL
#include "zlib.h"

#include "utils/utils.h"

#ifdef AOCL_ENABLE_THREADS
#include <string.h>
#include "threads/threads.h"
#define MAX_WBITS 15
#endif
/* ===========================================================================
     Decompresses the source buffer into the destination buffer.  *sourceLen is
   the byte length of the source buffer. Upon entry, *destLen is the total size
   of the destination buffer, which must be large enough to hold the entire
   uncompressed data. (The size of the uncompressed data must have been saved
   previously by the compressor and transmitted to the decompressor by some
   mechanism outside the scope of this compression library.) Upon exit,
   *destLen is the size of the decompressed data and *sourceLen is the number
   of source bytes consumed. Upon return, source + *sourceLen points to the
   first unused input byte.

     uncompress returns Z_OK if success, Z_MEM_ERROR if there was not enough
   memory, Z_BUF_ERROR if there was not enough room in the output buffer, or
   Z_DATA_ERROR if the input data was corrupted, including if the input data is
   an incomplete zlib stream.
*/
<<<<<<< HEAD
#ifdef ENABLE_STRICT_WARNINGS
int ZEXPORT uncompress2 (Bytef *dest, uLongf *destLen, const Bytef *source, uLong *sourceLen)
#else
int ZEXPORT uncompress2 (dest, destLen, source, sourceLen)
    Bytef *dest;
    uLongf *destLen;
    const Bytef *source;
    uLong *sourceLen;
#endif /* ENABLE_STRICT_WARNINGS */
{
    if(destLen == NULL || sourceLen == NULL)
    {
        return Z_STREAM_ERROR;
=======
#ifdef AOCL_ENABLE_THREADS
#ifdef AOCL_ZLIB_OPT
extern uint32_t adler32_x86_internal(uint32_t adler, const Bytef *buf, z_size_t len);
#endif /* AOCL_ZLIB_OPT */
static inline AOCL_UINT32 partition_checksum(Bytef *source, AOCL_INTP length)
{
#ifdef AOCL_ZLIB_OPT
    return adler32_x86_internal(1, source, length);
#else
    return adler32(1, source, length);
#endif /* AOCL_ZLIB_OPT */
}
static inline int uncompress2_ST(Bytef *dest, uLongf *destLen, const Bytef *source,
                        uLong *sourceLen, short winBits) {
    if(destLen == NULL || sourceLen == NULL)
    {
        return Z_BUF_ERROR;
    }
    
    z_stream stream;
    int err;
    const uInt max = (uInt)-1;
    uLong len, left;
    Byte buf[1];    /* for detection of incomplete stream when *destLen == 0 */

    len = *sourceLen;
    if (*destLen) {
        left = *destLen;
        *destLen = 0;
    }
    else {
        left = 1;
        dest = buf;
    }

    stream.next_in = (z_const Bytef *)source;
    stream.avail_in = 0;
    stream.zalloc = (alloc_func)0;
    stream.zfree = (free_func)0;
    stream.opaque = (voidpf)0;

    err = inflateInit2(&stream, winBits);
    if (err != Z_OK) return err;

    stream.next_out = dest;
    stream.avail_out = 0;

    do {
        if (stream.avail_out == 0) {
            stream.avail_out = left > (uLong)max ? max : (uInt)left;
            left -= stream.avail_out;
        }
        if (stream.avail_in == 0) {
            stream.avail_in = len > (uLong)max ? max : (uInt)len;
            len -= stream.avail_in;
        }

        err = inflate(&stream, Z_NO_FLUSH);
    } while (err == Z_OK);

    *sourceLen -= len + stream.avail_in;
    if (dest != buf)
        *destLen = stream.total_out;
    else if (stream.total_out && err == Z_BUF_ERROR)
        left = 1;

    inflateEnd(&stream);
    return err == Z_STREAM_END ? Z_OK :
           err == Z_NEED_DICT ? Z_DATA_ERROR  :
           err == Z_BUF_ERROR && left + stream.avail_out ? Z_DATA_ERROR :
           err;
}
#endif

int ZEXPORT uncompress2(Bytef *dest, uLongf *destLen, const Bytef *source,
                        uLong *sourceLen) {
#ifndef AOCL_ENABLE_THREADS //Non threaded
    if(destLen == NULL || sourceLen == NULL)
    {
        return Z_BUF_ERROR;
>>>>>>> f5427442
    }
    
    z_stream stream;
    int err;
    const uInt max = (uInt)-1;
    uLong len, left;
    Byte buf[1];    /* for detection of incomplete stream when *destLen == 0 */

    len = *sourceLen;
    if (*destLen) {
        left = *destLen;
        *destLen = 0;
    }
    else {
        left = 1;
        dest = buf;
    }

    stream.next_in = (z_const Bytef *)source;
    stream.avail_in = 0;
    stream.zalloc = (alloc_func)0;
    stream.zfree = (free_func)0;
    stream.opaque = (voidpf)0;

    err = inflateInit(&stream);
    if (err != Z_OK) return err;

    stream.next_out = dest;
    stream.avail_out = 0;

    do {
        if (stream.avail_out == 0) {
            stream.avail_out = left > (uLong)max ? max : (uInt)left;
            left -= stream.avail_out;
        }
        if (stream.avail_in == 0) {
            stream.avail_in = len > (uLong)max ? max : (uInt)len;
            len -= stream.avail_in;
        }
        err = inflate(&stream, Z_NO_FLUSH);
    } while (err == Z_OK);

    *sourceLen -= len + stream.avail_in;
    if (dest != buf)
        *destLen = stream.total_out;
    else if (stream.total_out && err == Z_BUF_ERROR)
        left = 1;

    inflateEnd(&stream);
    return err == Z_STREAM_END ? Z_OK :
           err == Z_NEED_DICT ? Z_DATA_ERROR  :
           err == Z_BUF_ERROR && left + stream.avail_out ? Z_DATA_ERROR :
           err;
#else //Threaded
    if(destLen == NULL || sourceLen == NULL || source == NULL)
    {
        return Z_BUF_ERROR;
    }
    int result = Z_OK;
    aocl_thread_group_t thread_group_handle;
    aocl_thread_info_t cur_thread_info;
    AOCL_INT32 use_ST_decompressor = 0;
    AOCL_UINT32 thread_cnt = 0;
    AOCL_INT32 rap_metadata_len = 0;

    rap_metadata_len = aocl_setup_parallel_decompress_mt(&thread_group_handle, (char *)source, (char *)dest,
                                                   *sourceLen, *destLen, use_ST_decompressor);

    if(rap_metadata_len < 0)
        return Z_MEM_ERROR;

    if (thread_group_handle.num_threads == 1 || use_ST_decompressor == 1)
    {
        source += rap_metadata_len;
        *sourceLen -= rap_metadata_len;

        return uncompress2_ST(dest, destLen, source, sourceLen, MAX_WBITS);
    }
    else
    {
#ifdef AOCL_THREADS_LOG
        printf("Decompress Thread [id: %d] : Before parallel region\n", omp_get_thread_num());
#endif
#pragma omp parallel private(cur_thread_info) shared(thread_group_handle) num_threads(thread_group_handle.num_threads)
        {
#ifdef AOCL_THREADS_LOG
            printf("Decompress Thread [id: %d] : Inside parallel region\n", omp_get_thread_num());
#endif
            AOCL_UINT32 cmpr_bound_pad = 0;
            AOCL_UINT32 is_error = 0;
            AOCL_UINT32 thread_id = omp_get_thread_num();
            AOCL_INT32 thread_parallel_res = 0;

            thread_parallel_res = aocl_do_partition_decompress_mt(&thread_group_handle, &cur_thread_info, cmpr_bound_pad, thread_id);
            thread_group_handle.threads_info_list[thread_id].additional_state_info = NULL;
            if(thread_id == 0) // skip header from first partition
            {
                cur_thread_info.partition_src += 2;
                cur_thread_info.partition_src_size -= 2;
            }
            else if(thread_id == (thread_group_handle.num_threads - 1)) // skip trailer from first partition
            {
                cur_thread_info.partition_src_size -= 4;
                thread_group_handle.threads_info_list[thread_id].additional_state_info = cur_thread_info.partition_src + cur_thread_info.partition_src_size;
            }
            if (thread_parallel_res == 0)
            {
                is_error = uncompress2_ST((Bytef *)cur_thread_info.dst_trap, (uLong *)&(cur_thread_info.dst_trap_size),
                                            (Bytef *)cur_thread_info.partition_src, (uLong *)&(cur_thread_info.partition_src_size), -1 * MAX_WBITS);
                cur_thread_info.last_bytes_len = partition_checksum((Bytef *)cur_thread_info.dst_trap, cur_thread_info.dst_trap_size);
            }//aocl_do_partition_decompress_mt
            else if (thread_parallel_res == 1)
            {
                is_error = 0;
            }
#ifdef AOCL_THREADS_LOG
            printf("Decompress Thread [id: %d] : Return value %d\n", omp_get_thread_num(), is_error);
#endif
            thread_group_handle.threads_info_list[thread_id].partition_src = cur_thread_info.partition_src;
            thread_group_handle.threads_info_list[thread_id].dst_trap = cur_thread_info.dst_trap;
            thread_group_handle.threads_info_list[thread_id].dst_trap_size = cur_thread_info.dst_trap_size;
            thread_group_handle.threads_info_list[thread_id].partition_src_size = cur_thread_info.partition_src_size;
            thread_group_handle.threads_info_list[thread_id].last_bytes_len = cur_thread_info.last_bytes_len; // storing checksum value
            thread_group_handle.threads_info_list[thread_id].is_error = is_error;
            thread_group_handle.threads_info_list[thread_id].num_child_threads = 0;

        }//#pragma omp parallel
#ifdef AOCL_THREADS_LOG
        printf("Decompress Thread [id: %d] : After parallel region\n", omp_get_thread_num());
#endif
        //For all the threads: Write to a single output buffer in a single-threaded mode
        AOCL_UINT32 adler = 1;
        for (thread_cnt = 0; thread_cnt < thread_group_handle.num_threads; thread_cnt++)
        {
            cur_thread_info = thread_group_handle.threads_info_list[thread_cnt];
            //In case of any thread partitioning or alloc errors, exit the compression process with error
            if (cur_thread_info.is_error && cur_thread_info.is_error != Z_BUF_ERROR)
            {
                result = cur_thread_info.is_error;
                aocl_destroy_parallel_decompress_mt(&thread_group_handle);
#ifdef AOCL_THREADS_LOG
                printf("Decompress Thread [id: %d] : Encountered ERROR\n", thread_cnt);
#endif
                return result;
            }
            result = cur_thread_info.is_error;
            //Copy this thread's chunk to the output final buffer
            memcpy(thread_group_handle.dst, cur_thread_info.dst_trap, cur_thread_info.dst_trap_size);
            thread_group_handle.dst += cur_thread_info.dst_trap_size;
            adler = adler32_combine(adler, cur_thread_info.last_bytes_len, cur_thread_info.dst_trap_size);
        }
        // verify uncompressed data integrity
        AOCL_UINT32 stream_adler = *(AOCL_UINT32*)(thread_group_handle.threads_info_list[thread_group_handle.num_threads - 1].additional_state_info);
        adler = ((((adler) >> 24) & 0xff) + (((adler) >> 8) & 0xff00) + (((adler) & 0xff00) << 8) + (((adler) & 0xff) << 24));
        if(adler != stream_adler)
            result = Z_DATA_ERROR;

        aocl_destroy_parallel_decompress_mt(&thread_group_handle);

        return result;
    }
#endif /* !AOCL_ENABLE_THREADS */
}

<<<<<<< HEAD
#ifdef ENABLE_STRICT_WARNINGS
int ZEXPORT uncompress (Bytef *dest, uLongf *destLen, const Bytef *source, uLong sourceLen)
#else
int ZEXPORT uncompress (dest, destLen, source, sourceLen)
    Bytef *dest;
    uLongf *destLen;
    const Bytef *source;
    uLong sourceLen;
#endif /* ENABLE_STRICT_WARNINGS */
{
    return uncompress2(dest, destLen, source, &sourceLen);
=======
int ZEXPORT uncompress(Bytef *dest, uLongf *destLen, const Bytef *source,
                       uLong sourceLen) {
    LOG_UNFORMATTED(TRACE, logCtx, "Enter");
    int ret = uncompress2(dest, destLen, source, &sourceLen);
    LOG_UNFORMATTED(INFO, logCtx, "Exit");
    return ret;
>>>>>>> f5427442
}<|MERGE_RESOLUTION|>--- conflicted
+++ resolved
@@ -32,21 +32,6 @@
    Z_DATA_ERROR if the input data was corrupted, including if the input data is
    an incomplete zlib stream.
 */
-<<<<<<< HEAD
-#ifdef ENABLE_STRICT_WARNINGS
-int ZEXPORT uncompress2 (Bytef *dest, uLongf *destLen, const Bytef *source, uLong *sourceLen)
-#else
-int ZEXPORT uncompress2 (dest, destLen, source, sourceLen)
-    Bytef *dest;
-    uLongf *destLen;
-    const Bytef *source;
-    uLong *sourceLen;
-#endif /* ENABLE_STRICT_WARNINGS */
-{
-    if(destLen == NULL || sourceLen == NULL)
-    {
-        return Z_STREAM_ERROR;
-=======
 #ifdef AOCL_ENABLE_THREADS
 #ifdef AOCL_ZLIB_OPT
 extern uint32_t adler32_x86_internal(uint32_t adler, const Bytef *buf, z_size_t len);
@@ -127,7 +112,6 @@
     if(destLen == NULL || sourceLen == NULL)
     {
         return Z_BUF_ERROR;
->>>>>>> f5427442
     }
     
     z_stream stream;
@@ -292,24 +276,10 @@
 #endif /* !AOCL_ENABLE_THREADS */
 }
 
-<<<<<<< HEAD
-#ifdef ENABLE_STRICT_WARNINGS
-int ZEXPORT uncompress (Bytef *dest, uLongf *destLen, const Bytef *source, uLong sourceLen)
-#else
-int ZEXPORT uncompress (dest, destLen, source, sourceLen)
-    Bytef *dest;
-    uLongf *destLen;
-    const Bytef *source;
-    uLong sourceLen;
-#endif /* ENABLE_STRICT_WARNINGS */
-{
-    return uncompress2(dest, destLen, source, &sourceLen);
-=======
 int ZEXPORT uncompress(Bytef *dest, uLongf *destLen, const Bytef *source,
                        uLong sourceLen) {
     LOG_UNFORMATTED(TRACE, logCtx, "Enter");
     int ret = uncompress2(dest, destLen, source, &sourceLen);
     LOG_UNFORMATTED(INFO, logCtx, "Exit");
     return ret;
->>>>>>> f5427442
 }