--- conflicted
+++ resolved
@@ -1,10 +1,5 @@
 /*
-<<<<<<< HEAD
- * Copyright (c) Yann Collet, Facebook, Inc.
- * Copyright (C) 2023, Advanced Micro Devices. All rights reserved.
-=======
  * Copyright (c) Meta Platforms, Inc. and affiliates.
->>>>>>> f5427442
  * All rights reserved.
  *
  * This source code is licensed under both the BSD-style license (found in the
@@ -139,18 +134,11 @@
     const seqDef* const send = sequences + nbSeq;
     const seqDef* sp = sstart;
     size_t matchLengthSum = 0;
-#if (DEBUGLEVEL>=1) //assert enabled
     size_t litLengthSum = 0;
-<<<<<<< HEAD
-#endif
-=======
     (void)(litLengthSum); /* suppress unused variable warning on some environments */
->>>>>>> f5427442
     while (send-sp > 0) {
         ZSTD_sequenceLength const seqLen = ZSTD_getSequenceLength(seqStore, sp);
-#if (DEBUGLEVEL>=1) //assert enabled
         litLengthSum += seqLen.litLength;
-#endif
         matchLengthSum += seqLen.matchLength;
         sp++;
     }
