/*
<<<<<<< HEAD
 * Copyright (c) Yann Collet, Facebook, Inc.
 * Copyright (C) 2023, Advanced Micro Devices. All rights reserved.
=======
 * Copyright (c) Meta Platforms, Inc. and affiliates.
>>>>>>> f5427442
 * All rights reserved.
 *
 * This source code is licensed under both the BSD-style license (found in the
 * LICENSE file in the root directory of this source tree) and the GPLv2 (found
 * in the COPYING file in the root directory of this source tree).
 * You may select, at your option, one of the above-listed licenses.
 */

 /**
   * Copyright (C) 2023, Advanced Micro Devices. All rights reserved.
   *
   * Redistribution and use in source and binary forms, with or without
   * modification, are permitted provided that the following conditions are met:
   *
   * 1. Redistributions of source code must retain the above copyright notice,
   * this list of conditions and the following disclaimer.
   * 2. Redistributions in binary form must reproduce the above copyright notice,
   * this list of conditions and the following disclaimer in the documentation
   * and/or other materials provided with the distribution.
   * 3. Neither the name of the copyright holder nor the names of its
   * contributors may be used to endorse or promote products derived from this
   * software without specific prior written permission.
   *
   * THIS SOFTWARE IS PROVIDED BY THE COPYRIGHT HOLDERS AND CONTRIBUTORS "AS IS"
   * AND ANY EXPRESS OR IMPLIED WARRANTIES, INCLUDING, BUT NOT LIMITED TO, THE
   * IMPLIED WARRANTIES OF MERCHANTABILITY AND FITNESS FOR A PARTICULAR PURPOSE
   * ARE DISCLAIMED. IN NO EVENT SHALL THE COPYRIGHT HOLDER OR CONTRIBUTORS BE
   * LIABLE FOR ANY DIRECT, INDIRECT, INCIDENTAL, SPECIAL, EXEMPLARY, OR
   * CONSEQUENTIAL DAMAGES (INCLUDING, BUT NOT LIMITED TO, PROCUREMENT OF
   * SUBSTITUTE GOODS OR SERVICES; LOSS OF USE, DATA, OR PROFITS; OR BUSINESS
   * INTERRUPTION) HOWEVER CAUSED AND ON ANY THEORY OF LIABILITY, WHETHER IN
   * CONTRACT, STRICT LIABILITY, OR TORT (INCLUDING NEGLIGENCE OR OTHERWISE)
   * ARISING IN ANY WAY OUT OF THE USE OF THIS SOFTWARE, EVEN IF ADVISED OF THE
   * POSSIBILITY OF SUCH DAMAGE.
   */

#include "zstd_compress_internal.h"
#include "zstd_lazy.h"
#include "../common/bits.h" /* ZSTD_countTrailingZeros64 */

#define kLazySkippingStep 8


/*-*************************************
*  Binary Tree search
***************************************/

static void
ZSTD_updateDUBT(ZSTD_matchState_t* ms,
                const BYTE* ip, const BYTE* iend,
                U32 mls)
{
    const ZSTD_compressionParameters* const cParams = &ms->cParams;
    U32* const hashTable = ms->hashTable;
    U32  const hashLog = cParams->hashLog;

    U32* const bt = ms->chainTable;
    U32  const btLog  = cParams->chainLog - 1;
    U32  const btMask = (1 << btLog) - 1;

    const BYTE* const base = ms->window.base;
    U32 const target = (U32)(ip - base);
    U32 idx = ms->nextToUpdate;

    if (idx != target)
        DEBUGLOG(7, "ZSTD_updateDUBT, from %u to %u (dictLimit:%u)",
                    idx, target, ms->window.dictLimit);
    assert(ip + 8 <= iend);   /* condition for ZSTD_hashPtr */
    (void)iend;

    assert(idx >= ms->window.dictLimit);   /* condition for valid base+idx */
    for ( ; idx < target ; idx++) {
        size_t const h  = ZSTD_hashPtr(base + idx, hashLog, mls);   /* assumption : ip + 8 <= iend */
        U32    const matchIndex = hashTable[h];

        U32*   const nextCandidatePtr = bt + 2*(idx&btMask);
        U32*   const sortMarkPtr  = nextCandidatePtr + 1;

        DEBUGLOG(8, "ZSTD_updateDUBT: insert %u", idx);
        hashTable[h] = idx;   /* Update Hash Table */
        *nextCandidatePtr = matchIndex;   /* update BT like a chain */
        *sortMarkPtr = ZSTD_DUBT_UNSORTED_MARK;
    }
    ms->nextToUpdate = target;
}


/** ZSTD_insertDUBT1() :
 *  sort one already inserted but unsorted position
 *  assumption : curr >= btlow == (curr - btmask)
 *  doesn't fail */
static void
ZSTD_insertDUBT1(const ZSTD_matchState_t* ms,
                 U32 curr, const BYTE* inputEnd,
                 U32 nbCompares, U32 btLow,
                 const ZSTD_dictMode_e dictMode)
{
    const ZSTD_compressionParameters* const cParams = &ms->cParams;
    U32* const bt = ms->chainTable;
    U32  const btLog  = cParams->chainLog - 1;
    U32  const btMask = (1 << btLog) - 1;
    size_t commonLengthSmaller=0, commonLengthLarger=0;
    const BYTE* const base = ms->window.base;
    const BYTE* const dictBase = ms->window.dictBase;
    const U32 dictLimit = ms->window.dictLimit;
    const BYTE* const ip = (curr>=dictLimit) ? base + curr : dictBase + curr;
    const BYTE* const iend = (curr>=dictLimit) ? inputEnd : dictBase + dictLimit;
    const BYTE* const dictEnd = dictBase + dictLimit;
    const BYTE* const prefixStart = base + dictLimit;
    const BYTE* match;
    U32* smallerPtr = bt + 2*(curr&btMask);
    U32* largerPtr  = smallerPtr + 1;
    U32 matchIndex = *smallerPtr;   /* this candidate is unsorted : next sorted candidate is reached through *smallerPtr, while *largerPtr contains previous unsorted candidate (which is already saved and can be overwritten) */
    U32 dummy32;   /* to be nullified at the end */
    U32 const windowValid = ms->window.lowLimit;
    U32 const maxDistance = 1U << cParams->windowLog;
    U32 const windowLow = (curr - windowValid > maxDistance) ? curr - maxDistance : windowValid;


    DEBUGLOG(8, "ZSTD_insertDUBT1(%u) (dictLimit=%u, lowLimit=%u)",
                curr, dictLimit, windowLow);
    assert(curr >= btLow);
    assert(ip < iend);   /* condition for ZSTD_count */

    for (; nbCompares && (matchIndex > windowLow); --nbCompares) {
        U32* const nextPtr = bt + 2*(matchIndex & btMask);
        size_t matchLength = MIN(commonLengthSmaller, commonLengthLarger);   /* guaranteed minimum nb of common bytes */
        assert(matchIndex < curr);
        /* note : all candidates are now supposed sorted,
         * but it's still possible to have nextPtr[1] == ZSTD_DUBT_UNSORTED_MARK
         * when a real index has the same value as ZSTD_DUBT_UNSORTED_MARK */

        if ( (dictMode != ZSTD_extDict)
          || (matchIndex+matchLength >= dictLimit)  /* both in current segment*/
          || (curr < dictLimit) /* both in extDict */) {
            const BYTE* const mBase = ( (dictMode != ZSTD_extDict)
                                     || (matchIndex+matchLength >= dictLimit)) ?
                                        base : dictBase;
            assert( (matchIndex+matchLength >= dictLimit)   /* might be wrong if extDict is incorrectly set to 0 */
                 || (curr < dictLimit) );
            match = mBase + matchIndex;
            matchLength += ZSTD_count(ip+matchLength, match+matchLength, iend);
        } else {
            match = dictBase + matchIndex;
            matchLength += ZSTD_count_2segments(ip+matchLength, match+matchLength, iend, dictEnd, prefixStart);
            if (matchIndex+matchLength >= dictLimit)
                match = base + matchIndex;   /* preparation for next read of match[matchLength] */
        }

        DEBUGLOG(8, "ZSTD_insertDUBT1: comparing %u with %u : found %u common bytes ",
                    curr, matchIndex, (U32)matchLength);

        if (ip+matchLength == iend) {   /* equal : no way to know if inf or sup */
            break;   /* drop , to guarantee consistency ; miss a bit of compression, but other solutions can corrupt tree */
        }

        if (match[matchLength] < ip[matchLength]) {  /* necessarily within buffer */
            /* match is smaller than current */
            *smallerPtr = matchIndex;             /* update smaller idx */
            commonLengthSmaller = matchLength;    /* all smaller will now have at least this guaranteed common length */
            if (matchIndex <= btLow) { smallerPtr=&dummy32; break; }   /* beyond tree size, stop searching */
            DEBUGLOG(8, "ZSTD_insertDUBT1: %u (>btLow=%u) is smaller : next => %u",
                        matchIndex, btLow, nextPtr[1]);
            smallerPtr = nextPtr+1;               /* new "candidate" => larger than match, which was smaller than target */
            matchIndex = nextPtr[1];              /* new matchIndex, larger than previous and closer to current */
        } else {
            /* match is larger than current */
            *largerPtr = matchIndex;
            commonLengthLarger = matchLength;
            if (matchIndex <= btLow) { largerPtr=&dummy32; break; }   /* beyond tree size, stop searching */
            DEBUGLOG(8, "ZSTD_insertDUBT1: %u (>btLow=%u) is larger => %u",
                        matchIndex, btLow, nextPtr[0]);
            largerPtr = nextPtr;
            matchIndex = nextPtr[0];
    }   }

    *smallerPtr = *largerPtr = 0;
}


static size_t
ZSTD_DUBT_findBetterDictMatch (
        const ZSTD_matchState_t* ms,
        const BYTE* const ip, const BYTE* const iend,
        size_t* offsetPtr,
        size_t bestLength,
        U32 nbCompares,
        U32 const mls,
        const ZSTD_dictMode_e dictMode)
{
    const ZSTD_matchState_t * const dms = ms->dictMatchState;
    const ZSTD_compressionParameters* const dmsCParams = &dms->cParams;
    const U32 * const dictHashTable = dms->hashTable;
    U32         const hashLog = dmsCParams->hashLog;
    size_t      const h  = ZSTD_hashPtr(ip, hashLog, mls);
    U32               dictMatchIndex = dictHashTable[h];

    const BYTE* const base = ms->window.base;
    const BYTE* const prefixStart = base + ms->window.dictLimit;
    U32         const curr = (U32)(ip-base);
    const BYTE* const dictBase = dms->window.base;
    const BYTE* const dictEnd = dms->window.nextSrc;
    U32         const dictHighLimit = (U32)(dms->window.nextSrc - dms->window.base);
    U32         const dictLowLimit = dms->window.lowLimit;
    U32         const dictIndexDelta = ms->window.lowLimit - dictHighLimit;

    U32*        const dictBt = dms->chainTable;
    U32         const btLog  = dmsCParams->chainLog - 1;
    U32         const btMask = (1 << btLog) - 1;
    U32         const btLow = (btMask >= dictHighLimit - dictLowLimit) ? dictLowLimit : dictHighLimit - btMask;

    size_t commonLengthSmaller=0, commonLengthLarger=0;

    (void)dictMode;
    assert(dictMode == ZSTD_dictMatchState);

    for (; nbCompares && (dictMatchIndex > dictLowLimit); --nbCompares) {
        U32* const nextPtr = dictBt + 2*(dictMatchIndex & btMask);
        size_t matchLength = MIN(commonLengthSmaller, commonLengthLarger);   /* guaranteed minimum nb of common bytes */
        const BYTE* match = dictBase + dictMatchIndex;
        matchLength += ZSTD_count_2segments(ip+matchLength, match+matchLength, iend, dictEnd, prefixStart);
        if (dictMatchIndex+matchLength >= dictHighLimit)
            match = base + dictMatchIndex + dictIndexDelta;   /* to prepare for next usage of match[matchLength] */

        if (matchLength > bestLength) {
            U32 matchIndex = dictMatchIndex + dictIndexDelta;
            if ( (4*(int)(matchLength-bestLength)) > (int)(ZSTD_highbit32(curr-matchIndex+1) - ZSTD_highbit32((U32)offsetPtr[0]+1)) ) {
                DEBUGLOG(9, "ZSTD_DUBT_findBetterDictMatch(%u) : found better match length %u -> %u and offsetCode %u -> %u (dictMatchIndex %u, matchIndex %u)",
                    curr, (U32)bestLength, (U32)matchLength, (U32)*offsetPtr, OFFSET_TO_OFFBASE(curr - matchIndex), dictMatchIndex, matchIndex);
                bestLength = matchLength, *offsetPtr = OFFSET_TO_OFFBASE(curr - matchIndex);
            }
            if (ip+matchLength == iend) {   /* reached end of input : ip[matchLength] is not valid, no way to know if it's larger or smaller than match */
                break;   /* drop, to guarantee consistency (miss a little bit of compression) */
            }
        }

        if (match[matchLength] < ip[matchLength]) {
            if (dictMatchIndex <= btLow) { break; }   /* beyond tree size, stop the search */
            commonLengthSmaller = matchLength;    /* all smaller will now have at least this guaranteed common length */
            dictMatchIndex = nextPtr[1];              /* new matchIndex larger than previous (closer to current) */
        } else {
            /* match is larger than current */
            if (dictMatchIndex <= btLow) { break; }   /* beyond tree size, stop the search */
            commonLengthLarger = matchLength;
            dictMatchIndex = nextPtr[0];
        }
    }

    if (bestLength >= MINMATCH) {
        U32 const mIndex = curr - (U32)OFFBASE_TO_OFFSET(*offsetPtr); (void)mIndex;
        DEBUGLOG(8, "ZSTD_DUBT_findBetterDictMatch(%u) : found match of length %u and offsetCode %u (pos %u)",
                    curr, (U32)bestLength, (U32)*offsetPtr, mIndex);
    }
    return bestLength;

}


static size_t
ZSTD_DUBT_findBestMatch(ZSTD_matchState_t* ms,
                        const BYTE* const ip, const BYTE* const iend,
                        size_t* offBasePtr,
                        U32 const mls,
                        const ZSTD_dictMode_e dictMode)
{
    const ZSTD_compressionParameters* const cParams = &ms->cParams;
    U32*   const hashTable = ms->hashTable;
    U32    const hashLog = cParams->hashLog;
    size_t const h  = ZSTD_hashPtr(ip, hashLog, mls);
    U32          matchIndex  = hashTable[h];

    const BYTE* const base = ms->window.base;
    U32    const curr = (U32)(ip-base);
    U32    const windowLow = ZSTD_getLowestMatchIndex(ms, curr, cParams->windowLog);

    U32*   const bt = ms->chainTable;
    U32    const btLog  = cParams->chainLog - 1;
    U32    const btMask = (1 << btLog) - 1;
    U32    const btLow = (btMask >= curr) ? 0 : curr - btMask;
    U32    const unsortLimit = MAX(btLow, windowLow);

    U32*         nextCandidate = bt + 2*(matchIndex&btMask);
    U32*         unsortedMark = bt + 2*(matchIndex&btMask) + 1;
    U32          nbCompares = 1U << cParams->searchLog;
    U32          nbCandidates = nbCompares;
    U32          previousCandidate = 0;

    DEBUGLOG(7, "ZSTD_DUBT_findBestMatch (%u) ", curr);
    assert(ip <= iend-8);   /* required for h calculation */
    assert(dictMode != ZSTD_dedicatedDictSearch);

    /* reach end of unsorted candidates list */
    while ( (matchIndex > unsortLimit)
         && (*unsortedMark == ZSTD_DUBT_UNSORTED_MARK)
         && (nbCandidates > 1) ) {
        DEBUGLOG(8, "ZSTD_DUBT_findBestMatch: candidate %u is unsorted",
                    matchIndex);
        *unsortedMark = previousCandidate;  /* the unsortedMark becomes a reversed chain, to move up back to original position */
        previousCandidate = matchIndex;
        matchIndex = *nextCandidate;
        nextCandidate = bt + 2*(matchIndex&btMask);
        unsortedMark = bt + 2*(matchIndex&btMask) + 1;
        nbCandidates --;
    }

    /* nullify last candidate if it's still unsorted
     * simplification, detrimental to compression ratio, beneficial for speed */
    if ( (matchIndex > unsortLimit)
      && (*unsortedMark==ZSTD_DUBT_UNSORTED_MARK) ) {
        DEBUGLOG(7, "ZSTD_DUBT_findBestMatch: nullify last unsorted candidate %u",
                    matchIndex);
        *nextCandidate = *unsortedMark = 0;
    }

    /* batch sort stacked candidates */
    matchIndex = previousCandidate;
    while (matchIndex) {  /* will end on matchIndex == 0 */
        U32* const nextCandidateIdxPtr = bt + 2*(matchIndex&btMask) + 1;
        U32 const nextCandidateIdx = *nextCandidateIdxPtr;
        ZSTD_insertDUBT1(ms, matchIndex, iend,
                         nbCandidates, unsortLimit, dictMode);
        matchIndex = nextCandidateIdx;
        nbCandidates++;
    }

    /* find longest match */
    {   size_t commonLengthSmaller = 0, commonLengthLarger = 0;
        const BYTE* const dictBase = ms->window.dictBase;
        const U32 dictLimit = ms->window.dictLimit;
        const BYTE* const dictEnd = dictBase + dictLimit;
        const BYTE* const prefixStart = base + dictLimit;
        U32* smallerPtr = bt + 2*(curr&btMask);
        U32* largerPtr  = bt + 2*(curr&btMask) + 1;
        U32 matchEndIdx = curr + 8 + 1;
        U32 dummy32;   /* to be nullified at the end */
        size_t bestLength = 0;

        matchIndex  = hashTable[h];
        hashTable[h] = curr;   /* Update Hash Table */

        for (; nbCompares && (matchIndex > windowLow); --nbCompares) {
            U32* const nextPtr = bt + 2*(matchIndex & btMask);
            size_t matchLength = MIN(commonLengthSmaller, commonLengthLarger);   /* guaranteed minimum nb of common bytes */
            const BYTE* match;

            if ((dictMode != ZSTD_extDict) || (matchIndex+matchLength >= dictLimit)) {
                match = base + matchIndex;
                matchLength += ZSTD_count(ip+matchLength, match+matchLength, iend);
            } else {
                match = dictBase + matchIndex;
                matchLength += ZSTD_count_2segments(ip+matchLength, match+matchLength, iend, dictEnd, prefixStart);
                if (matchIndex+matchLength >= dictLimit)
                    match = base + matchIndex;   /* to prepare for next usage of match[matchLength] */
            }

            if (matchLength > bestLength) {
                if (matchLength > matchEndIdx - matchIndex)
                    matchEndIdx = matchIndex + (U32)matchLength;
                if ( (4*(int)(matchLength-bestLength)) > (int)(ZSTD_highbit32(curr - matchIndex + 1) - ZSTD_highbit32((U32)*offBasePtr)) )
                    bestLength = matchLength, *offBasePtr = OFFSET_TO_OFFBASE(curr - matchIndex);
                if (ip+matchLength == iend) {   /* equal : no way to know if inf or sup */
                    if (dictMode == ZSTD_dictMatchState) {
                        nbCompares = 0; /* in addition to avoiding checking any
                                         * further in this loop, make sure we
                                         * skip checking in the dictionary. */
                    }
                    break;   /* drop, to guarantee consistency (miss a little bit of compression) */
                }
            }

            if (match[matchLength] < ip[matchLength]) {
                /* match is smaller than current */
                *smallerPtr = matchIndex;             /* update smaller idx */
                commonLengthSmaller = matchLength;    /* all smaller will now have at least this guaranteed common length */
                if (matchIndex <= btLow) { smallerPtr=&dummy32; break; }   /* beyond tree size, stop the search */
                smallerPtr = nextPtr+1;               /* new "smaller" => larger of match */
                matchIndex = nextPtr[1];              /* new matchIndex larger than previous (closer to current) */
            } else {
                /* match is larger than current */
                *largerPtr = matchIndex;
                commonLengthLarger = matchLength;
                if (matchIndex <= btLow) { largerPtr=&dummy32; break; }   /* beyond tree size, stop the search */
                largerPtr = nextPtr;
                matchIndex = nextPtr[0];
        }   }

        *smallerPtr = *largerPtr = 0;

        assert(nbCompares <= (1U << ZSTD_SEARCHLOG_MAX)); /* Check we haven't underflowed. */
        if (dictMode == ZSTD_dictMatchState && nbCompares) {
            bestLength = ZSTD_DUBT_findBetterDictMatch(
                    ms, ip, iend,
                    offBasePtr, bestLength, nbCompares,
                    mls, dictMode);
        }

        assert(matchEndIdx > curr+8); /* ensure nextToUpdate is increased */
        ms->nextToUpdate = matchEndIdx - 8;   /* skip repetitive patterns */
        if (bestLength >= MINMATCH) {
            U32 const mIndex = curr - (U32)OFFBASE_TO_OFFSET(*offBasePtr); (void)mIndex;
            DEBUGLOG(8, "ZSTD_DUBT_findBestMatch(%u) : found match of length %u and offsetCode %u (pos %u)",
                        curr, (U32)bestLength, (U32)*offBasePtr, mIndex);
        }
        return bestLength;
    }
}


/** ZSTD_BtFindBestMatch() : Tree updater, providing best match */
FORCE_INLINE_TEMPLATE size_t
ZSTD_BtFindBestMatch( ZSTD_matchState_t* ms,
                const BYTE* const ip, const BYTE* const iLimit,
                      size_t* offBasePtr,
                const U32 mls /* template */,
                const ZSTD_dictMode_e dictMode)
{
    DEBUGLOG(7, "ZSTD_BtFindBestMatch");
    if (ip < ms->window.base + ms->nextToUpdate) return 0;   /* skipped area */
    ZSTD_updateDUBT(ms, ip, iLimit, mls);
    return ZSTD_DUBT_findBestMatch(ms, ip, iLimit, offBasePtr, mls, dictMode);
}

/***********************************
* Dedicated dict search
***********************************/

void ZSTD_dedicatedDictSearch_lazy_loadDictionary(ZSTD_matchState_t* ms, const BYTE* const ip)
{
    const BYTE* const base = ms->window.base;
    U32 const target = (U32)(ip - base);
    U32* const hashTable = ms->hashTable;
    U32* const chainTable = ms->chainTable;
    U32 const chainSize = 1 << ms->cParams.chainLog;
    U32 idx = ms->nextToUpdate;
    U32 const minChain = chainSize < target - idx ? target - chainSize : idx;
    U32 const bucketSize = 1 << ZSTD_LAZY_DDSS_BUCKET_LOG;
    U32 const cacheSize = bucketSize - 1;
    U32 const chainAttempts = (1 << ms->cParams.searchLog) - cacheSize;
    U32 const chainLimit = chainAttempts > 255 ? 255 : chainAttempts;

    /* We know the hashtable is oversized by a factor of `bucketSize`.
     * We are going to temporarily pretend `bucketSize == 1`, keeping only a
     * single entry. We will use the rest of the space to construct a temporary
     * chaintable.
     */
    U32 const hashLog = ms->cParams.hashLog - ZSTD_LAZY_DDSS_BUCKET_LOG;
    U32* const tmpHashTable = hashTable;
    U32* const tmpChainTable = hashTable + ((size_t)1 << hashLog);
    U32 const tmpChainSize = (U32)((1 << ZSTD_LAZY_DDSS_BUCKET_LOG) - 1) << hashLog;
    U32 const tmpMinChain = tmpChainSize < target ? target - tmpChainSize : idx;
    U32 hashIdx;

    assert(ms->cParams.chainLog <= 24);
    assert(ms->cParams.hashLog > ms->cParams.chainLog);
    assert(idx != 0);
    assert(tmpMinChain <= minChain);

    /* fill conventional hash table and conventional chain table */
    for ( ; idx < target; idx++) {
        U32 const h = (U32)ZSTD_hashPtr(base + idx, hashLog, ms->cParams.minMatch);
        if (idx >= tmpMinChain) {
            tmpChainTable[idx - tmpMinChain] = hashTable[h];
        }
        tmpHashTable[h] = idx;
    }

    /* sort chains into ddss chain table */
    {
        U32 chainPos = 0;
        for (hashIdx = 0; hashIdx < (1U << hashLog); hashIdx++) {
            U32 count;
            U32 countBeyondMinChain = 0;
            U32 i = tmpHashTable[hashIdx];
            for (count = 0; i >= tmpMinChain && count < cacheSize; count++) {
                /* skip through the chain to the first position that won't be
                 * in the hash cache bucket */
                if (i < minChain) {
                    countBeyondMinChain++;
                }
                i = tmpChainTable[i - tmpMinChain];
            }
            if (count == cacheSize) {
                for (count = 0; count < chainLimit;) {
                    if (i < minChain) {
                        if (!i || ++countBeyondMinChain > cacheSize) {
                            /* only allow pulling `cacheSize` number of entries
                             * into the cache or chainTable beyond `minChain`,
                             * to replace the entries pulled out of the
                             * chainTable into the cache. This lets us reach
                             * back further without increasing the total number
                             * of entries in the chainTable, guaranteeing the
                             * DDSS chain table will fit into the space
                             * allocated for the regular one. */
                            break;
                        }
                    }
                    chainTable[chainPos++] = i;
                    count++;
                    if (i < tmpMinChain) {
                        break;
                    }
                    i = tmpChainTable[i - tmpMinChain];
                }
            } else {
                count = 0;
            }
            if (count) {
                tmpHashTable[hashIdx] = ((chainPos - count) << 8) + count;
            } else {
                tmpHashTable[hashIdx] = 0;
            }
        }
        assert(chainPos <= chainSize); /* I believe this is guaranteed... */
    }

    /* move chain pointers into the last entry of each hash bucket */
    for (hashIdx = (1 << hashLog); hashIdx; ) {
        U32 const bucketIdx = --hashIdx << ZSTD_LAZY_DDSS_BUCKET_LOG;
        U32 const chainPackedPointer = tmpHashTable[hashIdx];
        U32 i;
        for (i = 0; i < cacheSize; i++) {
            hashTable[bucketIdx + i] = 0;
        }
        hashTable[bucketIdx + bucketSize - 1] = chainPackedPointer;
    }

    /* fill the buckets of the hash table */
    for (idx = ms->nextToUpdate; idx < target; idx++) {
        U32 const h = (U32)ZSTD_hashPtr(base + idx, hashLog, ms->cParams.minMatch)
                   << ZSTD_LAZY_DDSS_BUCKET_LOG;
        U32 i;
        /* Shift hash cache down 1. */
        for (i = cacheSize - 1; i; i--)
            hashTable[h + i] = hashTable[h + i - 1];
        hashTable[h] = idx;
    }

    ms->nextToUpdate = target;
}

/* Returns the longest match length found in the dedicated dict search structure.
 * If none are longer than the argument ml, then ml will be returned.
 */
FORCE_INLINE_TEMPLATE
size_t ZSTD_dedicatedDictSearch_lazy_search(size_t* offsetPtr, size_t ml, U32 nbAttempts,
                                            const ZSTD_matchState_t* const dms,
                                            const BYTE* const ip, const BYTE* const iLimit,
                                            const BYTE* const prefixStart, const U32 curr,
                                            const U32 dictLimit, const size_t ddsIdx) {
    const U32 ddsLowestIndex  = dms->window.dictLimit;
    const BYTE* const ddsBase = dms->window.base;
    const BYTE* const ddsEnd  = dms->window.nextSrc;
    const U32 ddsSize         = (U32)(ddsEnd - ddsBase);
    const U32 ddsIndexDelta   = dictLimit - ddsSize;
    const U32 bucketSize      = (1 << ZSTD_LAZY_DDSS_BUCKET_LOG);
    const U32 bucketLimit     = nbAttempts < bucketSize - 1 ? nbAttempts : bucketSize - 1;
    U32 ddsAttempt;
    U32 matchIndex;

    for (ddsAttempt = 0; ddsAttempt < bucketSize - 1; ddsAttempt++) {
        PREFETCH_L1(ddsBase + dms->hashTable[ddsIdx + ddsAttempt]);
    }

    {
        U32 const chainPackedPointer = dms->hashTable[ddsIdx + bucketSize - 1];
        U32 const chainIndex = chainPackedPointer >> 8;

        PREFETCH_L1(&dms->chainTable[chainIndex]);
    }

    for (ddsAttempt = 0; ddsAttempt < bucketLimit; ddsAttempt++) {
        size_t currentMl=0;
        const BYTE* match;
        matchIndex = dms->hashTable[ddsIdx + ddsAttempt];
        match = ddsBase + matchIndex;

        if (!matchIndex) {
            return ml;
        }

        /* guaranteed by table construction */
        (void)ddsLowestIndex;
        assert(matchIndex >= ddsLowestIndex);
        assert(match+4 <= ddsEnd);
        if (MEM_read32(match) == MEM_read32(ip)) {
            /* assumption : matchIndex <= dictLimit-4 (by table construction) */
            currentMl = ZSTD_count_2segments(ip+4, match+4, iLimit, ddsEnd, prefixStart) + 4;
        }

        /* save best solution */
        if (currentMl > ml) {
            ml = currentMl;
            *offsetPtr = OFFSET_TO_OFFBASE(curr - (matchIndex + ddsIndexDelta));
            if (ip+currentMl == iLimit) {
                /* best possible, avoids read overflow on next attempt */
                return ml;
            }
        }
    }

    {
        U32 const chainPackedPointer = dms->hashTable[ddsIdx + bucketSize - 1];
        U32 chainIndex = chainPackedPointer >> 8;
        U32 const chainLength = chainPackedPointer & 0xFF;
        U32 const chainAttempts = nbAttempts - ddsAttempt;
        U32 const chainLimit = chainAttempts > chainLength ? chainLength : chainAttempts;
        U32 chainAttempt;

        for (chainAttempt = 0 ; chainAttempt < chainLimit; chainAttempt++) {
            PREFETCH_L1(ddsBase + dms->chainTable[chainIndex + chainAttempt]);
        }

        for (chainAttempt = 0 ; chainAttempt < chainLimit; chainAttempt++, chainIndex++) {
            size_t currentMl=0;
            const BYTE* match;
            matchIndex = dms->chainTable[chainIndex];
            match = ddsBase + matchIndex;

            /* guaranteed by table construction */
            assert(matchIndex >= ddsLowestIndex);
            assert(match+4 <= ddsEnd);
            if (MEM_read32(match) == MEM_read32(ip)) {
                /* assumption : matchIndex <= dictLimit-4 (by table construction) */
                currentMl = ZSTD_count_2segments(ip+4, match+4, iLimit, ddsEnd, prefixStart) + 4;
            }

            /* save best solution */
            if (currentMl > ml) {
                ml = currentMl;
                *offsetPtr = OFFSET_TO_OFFBASE(curr - (matchIndex + ddsIndexDelta));
                if (ip+currentMl == iLimit) break; /* best possible, avoids read overflow on next attempt */
            }
        }
    }
    return ml;
}


/* *********************************
*  Hash Chain
***********************************/
#define NEXT_IN_CHAIN(d, mask)   chainTable[(d) & (mask)]

/* Update chains up to ip (excluded)
   Assumption : always within prefix (i.e. not within extDict) */
FORCE_INLINE_TEMPLATE U32 ZSTD_insertAndFindFirstIndex_internal(
                        ZSTD_matchState_t* ms,
                        const ZSTD_compressionParameters* const cParams,
                        const BYTE* ip, U32 const mls, U32 const lazySkipping)
{
    U32* const hashTable  = ms->hashTable;
    const U32 hashLog = cParams->hashLog;
    U32* const chainTable = ms->chainTable;
    const U32 chainMask = (1 << cParams->chainLog) - 1;
    const BYTE* const base = ms->window.base;
    const U32 target = (U32)(ip - base);
    U32 idx = ms->nextToUpdate;

    while(idx < target) { /* catch up */
        size_t const h = ZSTD_hashPtr(base+idx, hashLog, mls);
        NEXT_IN_CHAIN(idx, chainMask) = hashTable[h];
        hashTable[h] = idx;
        idx++;
        /* Stop inserting every position when in the lazy skipping mode. */
        if (lazySkipping)
            break;
    }

    ms->nextToUpdate = target;
    return hashTable[ZSTD_hashPtr(ip, hashLog, mls)];
}

U32 ZSTD_insertAndFindFirstIndex(ZSTD_matchState_t* ms, const BYTE* ip) {
    const ZSTD_compressionParameters* const cParams = &ms->cParams;
    return ZSTD_insertAndFindFirstIndex_internal(ms, cParams, ip, ms->cParams.minMatch, /* lazySkipping*/ 0);
}

/* inlining is important to hardwire a hot branch (template emulation) */
FORCE_INLINE_TEMPLATE
size_t ZSTD_HcFindBestMatch(
                        ZSTD_matchState_t* ms,
                        const BYTE* const ip, const BYTE* const iLimit,
                        size_t* offsetPtr,
                        const U32 mls, const ZSTD_dictMode_e dictMode)
{
    const ZSTD_compressionParameters* const cParams = &ms->cParams;
    U32* const chainTable = ms->chainTable;
    const U32 chainSize = (1 << cParams->chainLog);
    const U32 chainMask = chainSize-1;
    const BYTE* const base = ms->window.base;
    const BYTE* const dictBase = ms->window.dictBase;
    const U32 dictLimit = ms->window.dictLimit;
    const BYTE* const prefixStart = base + dictLimit;
    const BYTE* const dictEnd = dictBase + dictLimit;
    const U32 curr = (U32)(ip-base);
    const U32 maxDistance = 1U << cParams->windowLog;
    const U32 lowestValid = ms->window.lowLimit;
    const U32 withinMaxDistance = (curr - lowestValid > maxDistance) ? curr - maxDistance : lowestValid;
    const U32 isDictionary = (ms->loadedDictEnd != 0);
    const U32 lowLimit = isDictionary ? lowestValid : withinMaxDistance;
    const U32 minChain = curr > chainSize ? curr - chainSize : 0;
    U32 nbAttempts = 1U << cParams->searchLog;
    size_t ml=4-1;

    const ZSTD_matchState_t* const dms = ms->dictMatchState;
    const U32 ddsHashLog = dictMode == ZSTD_dedicatedDictSearch
                         ? dms->cParams.hashLog - ZSTD_LAZY_DDSS_BUCKET_LOG : 0;
    const size_t ddsIdx = dictMode == ZSTD_dedicatedDictSearch
                        ? ZSTD_hashPtr(ip, ddsHashLog, mls) << ZSTD_LAZY_DDSS_BUCKET_LOG : 0;

    U32 matchIndex;

    if (dictMode == ZSTD_dedicatedDictSearch) {
        const U32* entry = &dms->hashTable[ddsIdx];
        PREFETCH_L1(entry);
    }

    /* HC4 match finder */
    matchIndex = ZSTD_insertAndFindFirstIndex_internal(ms, cParams, ip, mls, ms->lazySkipping);

    for ( ; (matchIndex>=lowLimit) & (nbAttempts>0) ; nbAttempts--) {
        size_t currentMl=0;
        if ((dictMode != ZSTD_extDict) || matchIndex >= dictLimit) {
            const BYTE* const match = base + matchIndex;
            assert(matchIndex >= dictLimit);   /* ensures this is true if dictMode != ZSTD_extDict */
            /* read 4B starting from (match + ml + 1 - sizeof(U32)) */
            if (MEM_read32(match + ml - 3) == MEM_read32(ip + ml - 3))   /* potentially better */
                currentMl = ZSTD_count(ip, match, iLimit);
        } else {
            const BYTE* const match = dictBase + matchIndex;
            assert(match+4 <= dictEnd);
            if (MEM_read32(match) == MEM_read32(ip))   /* assumption : matchIndex <= dictLimit-4 (by table construction) */
                currentMl = ZSTD_count_2segments(ip+4, match+4, iLimit, dictEnd, prefixStart) + 4;
        }

        /* save best solution */
        if (currentMl > ml) {
            ml = currentMl;
            *offsetPtr = OFFSET_TO_OFFBASE(curr - matchIndex);
            if (ip+currentMl == iLimit) break; /* best possible, avoids read overflow on next attempt */
        }

        if (matchIndex <= minChain) break;
        matchIndex = NEXT_IN_CHAIN(matchIndex, chainMask);
    }

    assert(nbAttempts <= (1U << ZSTD_SEARCHLOG_MAX)); /* Check we haven't underflowed. */
    if (dictMode == ZSTD_dedicatedDictSearch) {
        ml = ZSTD_dedicatedDictSearch_lazy_search(offsetPtr, ml, nbAttempts, dms,
                                                  ip, iLimit, prefixStart, curr, dictLimit, ddsIdx);
    } else if (dictMode == ZSTD_dictMatchState) {
        const U32* const dmsChainTable = dms->chainTable;
        const U32 dmsChainSize         = (1 << dms->cParams.chainLog);
        const U32 dmsChainMask         = dmsChainSize - 1;
        const U32 dmsLowestIndex       = dms->window.dictLimit;
        const BYTE* const dmsBase      = dms->window.base;
        const BYTE* const dmsEnd       = dms->window.nextSrc;
        const U32 dmsSize              = (U32)(dmsEnd - dmsBase);
        const U32 dmsIndexDelta        = dictLimit - dmsSize;
        const U32 dmsMinChain = dmsSize > dmsChainSize ? dmsSize - dmsChainSize : 0;

        matchIndex = dms->hashTable[ZSTD_hashPtr(ip, dms->cParams.hashLog, mls)];

        for ( ; (matchIndex>=dmsLowestIndex) & (nbAttempts>0) ; nbAttempts--) {
            size_t currentMl=0;
            const BYTE* const match = dmsBase + matchIndex;
            assert(match+4 <= dmsEnd);
            if (MEM_read32(match) == MEM_read32(ip))   /* assumption : matchIndex <= dictLimit-4 (by table construction) */
                currentMl = ZSTD_count_2segments(ip+4, match+4, iLimit, dmsEnd, prefixStart) + 4;

            /* save best solution */
            if (currentMl > ml) {
                ml = currentMl;
                assert(curr > matchIndex + dmsIndexDelta);
                *offsetPtr = OFFSET_TO_OFFBASE(curr - (matchIndex + dmsIndexDelta));
                if (ip+currentMl == iLimit) break; /* best possible, avoids read overflow on next attempt */
            }

            if (matchIndex <= dmsMinChain) break;

            matchIndex = dmsChainTable[matchIndex & dmsChainMask];
        }
    }

    return ml;
}

/* *********************************
* (SIMD) Row-based matchfinder
***********************************/
/* Constants for row-based hash */
#define ZSTD_ROW_HASH_TAG_MASK ((1u << ZSTD_ROW_HASH_TAG_BITS) - 1)
#define ZSTD_ROW_HASH_MAX_ENTRIES 64    /* absolute maximum number of entries per row, for all configurations */

#define ZSTD_ROW_HASH_CACHE_MASK (ZSTD_ROW_HASH_CACHE_SIZE - 1)

typedef U64 ZSTD_VecMask;   /* Clarifies when we are interacting with a U64 representing a mask of matches */

/* ZSTD_VecMask_next():
 * Starting from the LSB, returns the idx of the next non-zero bit.
 * Basically counting the nb of trailing zeroes.
 */
MEM_STATIC U32 ZSTD_VecMask_next(ZSTD_VecMask val) {
    return ZSTD_countTrailingZeros64(val);
}

/* ZSTD_row_nextIndex():
 * Returns the next index to insert at within a tagTable row, and updates the "head"
 * value to reflect the update. Essentially cycles backwards from [1, {entries per row})
 */
FORCE_INLINE_TEMPLATE U32 ZSTD_row_nextIndex(BYTE* const tagRow, U32 const rowMask) {
    U32 next = (*tagRow-1) & rowMask;
    next += (next == 0) ? rowMask : 0; /* skip first position */
    *tagRow = (BYTE)next;
    return next;
}

/* ZSTD_isAligned():
 * Checks that a pointer is aligned to "align" bytes which must be a power of 2.
 */
#if (DEBUGLEVEL>=1) //assert enabled
MEM_STATIC int ZSTD_isAligned(void const* ptr, size_t align) {
    assert((align & (align - 1)) == 0);
    return (((size_t)ptr) & (align - 1)) == 0;
}
#endif

/* ZSTD_row_prefetch():
 * Performs prefetching for the hashTable and tagTable at a given row.
 */
FORCE_INLINE_TEMPLATE void ZSTD_row_prefetch(U32 const* hashTable, BYTE const* tagTable, U32 const relRow, U32 const rowLog) {
    PREFETCH_L1(hashTable + relRow);
    if (rowLog >= 5) {
        PREFETCH_L1(hashTable + relRow + 16);
        /* Note: prefetching more of the hash table does not appear to be beneficial for 128-entry rows */
    }
    PREFETCH_L1(tagTable + relRow);
    if (rowLog == 6) {
        PREFETCH_L1(tagTable + relRow + 32);
    }
    assert(rowLog == 4 || rowLog == 5 || rowLog == 6);
    assert(ZSTD_isAligned(hashTable + relRow, 64));                 /* prefetched hash row always 64-byte aligned */
    assert(ZSTD_isAligned(tagTable + relRow, (size_t)1 << rowLog)); /* prefetched tagRow sits on correct multiple of bytes (32,64,128) */
}

/* ZSTD_row_fillHashCache():
 * Fill up the hash cache starting at idx, prefetching up to ZSTD_ROW_HASH_CACHE_SIZE entries,
 * but not beyond iLimit.
 */
FORCE_INLINE_TEMPLATE void ZSTD_row_fillHashCache(ZSTD_matchState_t* ms, const BYTE* base,
                                   U32 const rowLog, U32 const mls,
                                   U32 idx, const BYTE* const iLimit)
{
    U32 const* const hashTable = ms->hashTable;
    BYTE const* const tagTable = ms->tagTable;
    U32 const hashLog = ms->rowHashLog;
    U32 const maxElemsToPrefetch = (base + idx) > iLimit ? 0 : (U32)(iLimit - (base + idx) + 1);
    U32 const lim = idx + MIN(ZSTD_ROW_HASH_CACHE_SIZE, maxElemsToPrefetch);

    for (; idx < lim; ++idx) {
        U32 const hash = (U32)ZSTD_hashPtrSalted(base + idx, hashLog + ZSTD_ROW_HASH_TAG_BITS, mls, ms->hashSalt);
        U32 const row = (hash >> ZSTD_ROW_HASH_TAG_BITS) << rowLog;
        ZSTD_row_prefetch(hashTable, tagTable, row, rowLog);
        ms->hashCache[idx & ZSTD_ROW_HASH_CACHE_MASK] = hash;
    }

    DEBUGLOG(6, "ZSTD_row_fillHashCache(): [%u %u %u %u %u %u %u %u]", ms->hashCache[0], ms->hashCache[1],
                                                     ms->hashCache[2], ms->hashCache[3], ms->hashCache[4],
                                                     ms->hashCache[5], ms->hashCache[6], ms->hashCache[7]);
}

/* ZSTD_row_nextCachedHash():
 * Returns the hash of base + idx, and replaces the hash in the hash cache with the byte at
 * base + idx + ZSTD_ROW_HASH_CACHE_SIZE. Also prefetches the appropriate rows from hashTable and tagTable.
 */
FORCE_INLINE_TEMPLATE U32 ZSTD_row_nextCachedHash(U32* cache, U32 const* hashTable,
                                                  BYTE const* tagTable, BYTE const* base,
                                                  U32 idx, U32 const hashLog,
                                                  U32 const rowLog, U32 const mls,
                                                  U64 const hashSalt)
{
    U32 const newHash = (U32)ZSTD_hashPtrSalted(base+idx+ZSTD_ROW_HASH_CACHE_SIZE, hashLog + ZSTD_ROW_HASH_TAG_BITS, mls, hashSalt);
    U32 const row = (newHash >> ZSTD_ROW_HASH_TAG_BITS) << rowLog;
    ZSTD_row_prefetch(hashTable, tagTable, row, rowLog);
    {   U32 const hash = cache[idx & ZSTD_ROW_HASH_CACHE_MASK];
        cache[idx & ZSTD_ROW_HASH_CACHE_MASK] = newHash;
        return hash;
    }
}

/* ZSTD_row_update_internalImpl():
 * Updates the hash table with positions starting from updateStartIdx until updateEndIdx.
 */
FORCE_INLINE_TEMPLATE void ZSTD_row_update_internalImpl(ZSTD_matchState_t* ms,
                                                        U32 updateStartIdx, U32 const updateEndIdx,
                                                        U32 const mls, U32 const rowLog,
                                                        U32 const rowMask, U32 const useCache)
{
    U32* const hashTable = ms->hashTable;
    BYTE* const tagTable = ms->tagTable;
    U32 const hashLog = ms->rowHashLog;
    const BYTE* const base = ms->window.base;

    DEBUGLOG(6, "ZSTD_row_update_internalImpl(): updateStartIdx=%u, updateEndIdx=%u", updateStartIdx, updateEndIdx);
    for (; updateStartIdx < updateEndIdx; ++updateStartIdx) {
        U32 const hash = useCache ? ZSTD_row_nextCachedHash(ms->hashCache, hashTable, tagTable, base, updateStartIdx, hashLog, rowLog, mls, ms->hashSalt)
                                  : (U32)ZSTD_hashPtrSalted(base + updateStartIdx, hashLog + ZSTD_ROW_HASH_TAG_BITS, mls, ms->hashSalt);
        U32 const relRow = (hash >> ZSTD_ROW_HASH_TAG_BITS) << rowLog;
        U32* const row = hashTable + relRow;
        BYTE* tagRow = tagTable + relRow;
        U32 const pos = ZSTD_row_nextIndex(tagRow, rowMask);

        assert(hash == ZSTD_hashPtrSalted(base + updateStartIdx, hashLog + ZSTD_ROW_HASH_TAG_BITS, mls, ms->hashSalt));
        tagRow[pos] = hash & ZSTD_ROW_HASH_TAG_MASK;
        row[pos] = updateStartIdx;
    }
}

/* ZSTD_row_update_internal():
 * Inserts the byte at ip into the appropriate position in the hash table, and updates ms->nextToUpdate.
 * Skips sections of long matches as is necessary.
 */
FORCE_INLINE_TEMPLATE void ZSTD_row_update_internal(ZSTD_matchState_t* ms, const BYTE* ip,
                                                    U32 const mls, U32 const rowLog,
                                                    U32 const rowMask, U32 const useCache)
{
    U32 idx = ms->nextToUpdate;
    const BYTE* const base = ms->window.base;
    const U32 target = (U32)(ip - base);
    const U32 kSkipThreshold = 384;
    const U32 kMaxMatchStartPositionsToUpdate = 96;
    const U32 kMaxMatchEndPositionsToUpdate = 32;

    if (useCache) {
        /* Only skip positions when using hash cache, i.e.
         * if we are loading a dict, don't skip anything.
         * If we decide to skip, then we only update a set number
         * of positions at the beginning and end of the match.
         */
        if (UNLIKELY(target - idx > kSkipThreshold)) {
            U32 const bound = idx + kMaxMatchStartPositionsToUpdate;
            ZSTD_row_update_internalImpl(ms, idx, bound, mls, rowLog, rowMask, useCache);
            idx = target - kMaxMatchEndPositionsToUpdate;
            ZSTD_row_fillHashCache(ms, base, rowLog, mls, idx, ip+1);
        }
    }
    assert(target >= idx);
    ZSTD_row_update_internalImpl(ms, idx, target, mls, rowLog, rowMask, useCache);
    ms->nextToUpdate = target;
}

/* ZSTD_row_update():
 * External wrapper for ZSTD_row_update_internal(). Used for filling the hashtable during dictionary
 * processing.
 */
void ZSTD_row_update(ZSTD_matchState_t* const ms, const BYTE* ip) {
    const U32 rowLog = BOUNDED(4, ms->cParams.searchLog, 6);
    const U32 rowMask = (1u << rowLog) - 1;
    const U32 mls = MIN(ms->cParams.minMatch, 6 /* mls caps out at 6 */);

    DEBUGLOG(5, "ZSTD_row_update(), rowLog=%u", rowLog);
    ZSTD_row_update_internal(ms, ip, mls, rowLog, rowMask, 0 /* don't use cache */);
}

/* Returns the mask width of bits group of which will be set to 1. Given not all
 * architectures have easy movemask instruction, this helps to iterate over
 * groups of bits easier and faster.
 */
FORCE_INLINE_TEMPLATE U32
ZSTD_row_matchMaskGroupWidth(const U32 rowEntries)
{
    assert((rowEntries == 16) || (rowEntries == 32) || rowEntries == 64);
    assert(rowEntries <= ZSTD_ROW_HASH_MAX_ENTRIES);
    (void)rowEntries;
#if defined(ZSTD_ARCH_ARM_NEON)
    /* NEON path only works for little endian */
    if (!MEM_isLittleEndian()) {
        return 1;
    }
    if (rowEntries == 16) {
        return 4;
    }
    if (rowEntries == 32) {
        return 2;
    }
    if (rowEntries == 64) {
        return 1;
    }
#endif
    return 1;
}

#if defined(ZSTD_ARCH_X86_SSE2)
FORCE_INLINE_TEMPLATE ZSTD_VecMask
ZSTD_row_getSSEMask(int nbChunks, const BYTE* const src, const BYTE tag, const U32 head)
{
    const __m128i comparisonMask = _mm_set1_epi8((char)tag);
    int matches[4] = {0};
    int i;
    assert(nbChunks == 1 || nbChunks == 2 || nbChunks == 4);
    for (i=0; i<nbChunks; i++) {
        const __m128i chunk = _mm_loadu_si128((const __m128i*)(const void*)(src + 16*i));
        const __m128i equalMask = _mm_cmpeq_epi8(chunk, comparisonMask);
        matches[i] = _mm_movemask_epi8(equalMask);
    }
    if (nbChunks == 1) return ZSTD_rotateRight_U16((U16)matches[0], head);
    if (nbChunks == 2) return ZSTD_rotateRight_U32((U32)matches[1] << 16 | (U32)matches[0], head);
    assert(nbChunks == 4);
    return ZSTD_rotateRight_U64((U64)matches[3] << 48 | (U64)matches[2] << 32 | (U64)matches[1] << 16 | (U64)matches[0], head);
}
#endif

#if defined(ZSTD_ARCH_ARM_NEON)
FORCE_INLINE_TEMPLATE ZSTD_VecMask
ZSTD_row_getNEONMask(const U32 rowEntries, const BYTE* const src, const BYTE tag, const U32 headGrouped)
{
    assert((rowEntries == 16) || (rowEntries == 32) || rowEntries == 64);
    if (rowEntries == 16) {
        /* vshrn_n_u16 shifts by 4 every u16 and narrows to 8 lower bits.
         * After that groups of 4 bits represent the equalMask. We lower
         * all bits except the highest in these groups by doing AND with
         * 0x88 = 0b10001000.
         */
        const uint8x16_t chunk = vld1q_u8(src);
        const uint16x8_t equalMask = vreinterpretq_u16_u8(vceqq_u8(chunk, vdupq_n_u8(tag)));
        const uint8x8_t res = vshrn_n_u16(equalMask, 4);
        const U64 matches = vget_lane_u64(vreinterpret_u64_u8(res), 0);
        return ZSTD_rotateRight_U64(matches, headGrouped) & 0x8888888888888888ull;
    } else if (rowEntries == 32) {
        /* Same idea as with rowEntries == 16 but doing AND with
         * 0x55 = 0b01010101.
         */
        const uint16x8x2_t chunk = vld2q_u16((const uint16_t*)(const void*)src);
        const uint8x16_t chunk0 = vreinterpretq_u8_u16(chunk.val[0]);
        const uint8x16_t chunk1 = vreinterpretq_u8_u16(chunk.val[1]);
        const uint8x16_t dup = vdupq_n_u8(tag);
        const uint8x8_t t0 = vshrn_n_u16(vreinterpretq_u16_u8(vceqq_u8(chunk0, dup)), 6);
        const uint8x8_t t1 = vshrn_n_u16(vreinterpretq_u16_u8(vceqq_u8(chunk1, dup)), 6);
        const uint8x8_t res = vsli_n_u8(t0, t1, 4);
        const U64 matches = vget_lane_u64(vreinterpret_u64_u8(res), 0) ;
        return ZSTD_rotateRight_U64(matches, headGrouped) & 0x5555555555555555ull;
    } else { /* rowEntries == 64 */
        const uint8x16x4_t chunk = vld4q_u8(src);
        const uint8x16_t dup = vdupq_n_u8(tag);
        const uint8x16_t cmp0 = vceqq_u8(chunk.val[0], dup);
        const uint8x16_t cmp1 = vceqq_u8(chunk.val[1], dup);
        const uint8x16_t cmp2 = vceqq_u8(chunk.val[2], dup);
        const uint8x16_t cmp3 = vceqq_u8(chunk.val[3], dup);

        const uint8x16_t t0 = vsriq_n_u8(cmp1, cmp0, 1);
        const uint8x16_t t1 = vsriq_n_u8(cmp3, cmp2, 1);
        const uint8x16_t t2 = vsriq_n_u8(t1, t0, 2);
        const uint8x16_t t3 = vsriq_n_u8(t2, t2, 4);
        const uint8x8_t t4 = vshrn_n_u16(vreinterpretq_u16_u8(t3), 4);
        const U64 matches = vget_lane_u64(vreinterpret_u64_u8(t4), 0);
        return ZSTD_rotateRight_U64(matches, headGrouped);
    }
}
#endif

/* Returns a ZSTD_VecMask (U64) that has the nth group (determined by
 * ZSTD_row_matchMaskGroupWidth) of bits set to 1 if the newly-computed "tag"
 * matches the hash at the nth position in a row of the tagTable.
 * Each row is a circular buffer beginning at the value of "headGrouped". So we
 * must rotate the "matches" bitfield to match up with the actual layout of the
 * entries within the hashTable */
FORCE_INLINE_TEMPLATE ZSTD_VecMask
ZSTD_row_getMatchMask(const BYTE* const tagRow, const BYTE tag, const U32 headGrouped, const U32 rowEntries)
{
    const BYTE* const src = tagRow;
    assert((rowEntries == 16) || (rowEntries == 32) || rowEntries == 64);
    assert(rowEntries <= ZSTD_ROW_HASH_MAX_ENTRIES);
    assert(ZSTD_row_matchMaskGroupWidth(rowEntries) * rowEntries <= sizeof(ZSTD_VecMask) * 8);

#if defined(ZSTD_ARCH_X86_SSE2)

    return ZSTD_row_getSSEMask(rowEntries / 16, src, tag, headGrouped);

#else /* SW or NEON-LE */

# if defined(ZSTD_ARCH_ARM_NEON)
  /* This NEON path only works for little endian - otherwise use SWAR below */
    if (MEM_isLittleEndian()) {
        return ZSTD_row_getNEONMask(rowEntries, src, tag, headGrouped);
    }
# endif /* ZSTD_ARCH_ARM_NEON */
    /* SWAR */
    {   const int chunkSize = sizeof(size_t);
        const size_t shiftAmount = ((chunkSize * 8) - chunkSize);
        const size_t xFF = ~((size_t)0);
        const size_t x01 = xFF / 0xFF;
        const size_t x80 = x01 << 7;
        const size_t splatChar = tag * x01;
        ZSTD_VecMask matches = 0;
        int i = rowEntries - chunkSize;
        assert((sizeof(size_t) == 4) || (sizeof(size_t) == 8));
        if (MEM_isLittleEndian()) { /* runtime check so have two loops */
            const size_t extractMagic = (xFF / 0x7F) >> chunkSize;
            do {
                size_t chunk = MEM_readST(&src[i]);
                chunk ^= splatChar;
                chunk = (((chunk | x80) - x01) | chunk) & x80;
                matches <<= chunkSize;
                matches |= (chunk * extractMagic) >> shiftAmount;
                i -= chunkSize;
            } while (i >= 0);
        } else { /* big endian: reverse bits during extraction */
            const size_t msb = xFF ^ (xFF >> 1);
            const size_t extractMagic = (msb / 0x1FF) | msb;
            do {
                size_t chunk = MEM_readST(&src[i]);
                chunk ^= splatChar;
                chunk = (((chunk | x80) - x01) | chunk) & x80;
                matches <<= chunkSize;
                matches |= ((chunk >> 7) * extractMagic) >> shiftAmount;
                i -= chunkSize;
            } while (i >= 0);
        }
        matches = ~matches;
        if (rowEntries == 16) {
            return ZSTD_rotateRight_U16((U16)matches, headGrouped);
        } else if (rowEntries == 32) {
            return ZSTD_rotateRight_U32((U32)matches, headGrouped);
        } else {
            return ZSTD_rotateRight_U64((U64)matches, headGrouped);
        }
    }
#endif
}

#ifdef AOCL_ZSTD_OPT
<<<<<<< HEAD
/* AMD optimized row based match finder function.
 * Min number of bytes compared for the match candidates is 2-bytes or 4-bytes.
 * Gets called when aoclOptFlag is enabled.
*/
FORCE_INLINE_TEMPLATE
size_t AOCL_ZSTD_RowFindBestMatch_generic(
                                ZSTD_matchState_t* ms,
                                const BYTE* const ip, const BYTE* const iLimit,
                                size_t* offsetPtr,
                                const U32 mls, const ZSTD_dictMode_e dictMode,
                                const U32 rowLog)
{
    U32* const hashTable = ms->hashTable;
    U16* const tagTable = ms->tagTable;
    U32* const hashCache = ms->hashCache;
    const U32 hashLog = ms->rowHashLog;
    const ZSTD_compressionParameters* const cParams = &ms->cParams;
    const BYTE* const base = ms->window.base;
    const BYTE* const dictBase = ms->window.dictBase;
    const U32 dictLimit = ms->window.dictLimit;
    const BYTE* const prefixStart = base + dictLimit;
    const BYTE* const dictEnd = dictBase + dictLimit;
    const U32 curr = (U32)(ip - base);
    const U32 maxDistance = 1U << cParams->windowLog;
    const U32 lowestValid = ms->window.lowLimit;
    const U32 withinMaxDistance = (curr - lowestValid > maxDistance) ? curr - maxDistance : lowestValid;
    const U32 isDictionary = (ms->loadedDictEnd != 0);
    const U32 lowLimit = isDictionary ? lowestValid : withinMaxDistance;
    const U32 rowEntries = (1U << rowLog);
    const U32 rowMask = rowEntries - 1;
    const U32 cappedSearchLog = MIN(cParams->searchLog, rowLog); /* nb of searches is capped at nb entries per row */
    U32 nbAttempts = 1U << cappedSearchLog;
    size_t ml = 4 - 1;

    /* DMS/DDS variables that may be referenced laster */
    const ZSTD_matchState_t* const dms = ms->dictMatchState;
    size_t ddsIdx;
    U32 ddsExtraAttempts; /* cctx hash tables are limited in searches, but allow extra searches into DDS */
    U32 dmsTag;
    U32* dmsRow;
    BYTE* dmsTagRow;

    if (dictMode == ZSTD_dedicatedDictSearch) {
        const U32 ddsHashLog = dms->cParams.hashLog - ZSTD_LAZY_DDSS_BUCKET_LOG;
        {   /* Prefetch DDS hashtable entry */
            ddsIdx = ZSTD_hashPtr(ip, ddsHashLog, mls) << ZSTD_LAZY_DDSS_BUCKET_LOG;
            PREFETCH_L1(&dms->hashTable[ddsIdx]);
        }
        ddsExtraAttempts = cParams->searchLog > rowLog ? 1U << (cParams->searchLog - rowLog) : 0;
    }

    if (dictMode == ZSTD_dictMatchState) {
        /* Prefetch DMS rows */
        U32* const dmsHashTable = dms->hashTable;
        U16* const dmsTagTable = dms->tagTable;
        U32 const dmsHash = (U32)ZSTD_hashPtr(ip, dms->rowHashLog + ZSTD_ROW_HASH_TAG_BITS, mls);
        U32 const dmsRelRow = (dmsHash >> ZSTD_ROW_HASH_TAG_BITS) << rowLog;
        dmsTag = dmsHash & ZSTD_ROW_HASH_TAG_MASK;
        dmsTagRow = (BYTE*)(dmsTagTable + dmsRelRow);
        dmsRow = dmsHashTable + dmsRelRow;
        ZSTD_row_prefetch(dmsHashTable, dmsTagTable, dmsRelRow, rowLog);
    }

    /* Update the hashTable and tagTable up to (but not including) ip */
    ZSTD_row_update_internal(ms, ip, mls, rowLog, rowMask, 1 /* useCache */);
    {   /* Get the hash for ip, compute the appropriate row */
        U32 const hash = ZSTD_row_nextCachedHash(hashCache, hashTable, tagTable, base, curr, hashLog, rowLog, mls);
        U32 const relRow = (hash >> ZSTD_ROW_HASH_TAG_BITS) << rowLog;
        U32 const tag = hash & ZSTD_ROW_HASH_TAG_MASK;
        U32* const row = hashTable + relRow;
        BYTE* tagRow = (BYTE*)(tagTable + relRow);
        U32 const head = *tagRow & rowMask;
        U32 matchBuffer[32 /* maximum nb entries per row */];
        size_t numMatches = 0;
        size_t currMatch = 0;
        ZSTD_VecMask matches = ZSTD_row_getMatchMask(tagRow, (BYTE)tag, head, rowEntries);

        /* Cycle through the matches and prefetch */
        for (; (matches > 0) && (nbAttempts > 0); --nbAttempts, matches &= (matches - 1)) {
            U32 const matchPos = (head + ZSTD_VecMask_next(matches)) & rowMask;
            U32 const matchIndex = row[matchPos];
            assert(numMatches < rowEntries);
            if (matchIndex < lowLimit)
                break;
            if ((dictMode != ZSTD_extDict) || matchIndex >= dictLimit) {
                PREFETCH_L1(base + matchIndex);
            } else {
                PREFETCH_L1(dictBase + matchIndex);
            }
            matchBuffer[numMatches++] = matchIndex;
        }

        /* Speed opt: insert current byte into hashtable too. This allows us to avoid one iteration of the loop
           in ZSTD_row_update_internal() at the next search. */
        {
            U32 const pos = ZSTD_row_nextIndex(tagRow, rowMask);
            tagRow[pos + ZSTD_ROW_HASH_TAG_OFFSET] = (BYTE)tag;
            row[pos] = ms->nextToUpdate++;
        }

        /* Return the longest match */
        for (; currMatch < numMatches; ++currMatch) {
            U32 const matchIndex = matchBuffer[currMatch];
            size_t currentMl = 0;
            assert(matchIndex < curr);
            assert(matchIndex >= lowLimit);

            if ((dictMode != ZSTD_extDict) || matchIndex >= dictLimit) {
                const BYTE* const match = base + matchIndex;
                assert(matchIndex >= dictLimit);   /* ensures this is true if dictMode != ZSTD_extDict */
#ifndef AOCL_ZSTD_4BYTE_LAZY2_MATCH_FINDER
                /* Find a potentially better match candidate using a 2-byte comparison at the previous best match length */
                if (*(U16*)(match + ml) == *(U16*)(ip + ml))
                    currentMl = ZSTD_count(ip, match, iLimit);
#else
                /* Find a potentially better match candidate using a 4-byte comparison at the previous best match length */
                if (*(U32*)(match + ml) == *(U32*)(ip + ml))
                    currentMl = ZSTD_count(ip, match, iLimit);
#endif
            } else {
                const BYTE* const match = dictBase + matchIndex;
                assert(match + 4 <= dictEnd);
                if (MEM_read32(match) == MEM_read32(ip))   /* assumption : matchIndex <= dictLimit-4 (by table construction) */
                    currentMl = ZSTD_count_2segments(ip + 4, match + 4, iLimit, dictEnd, prefixStart) + 4;
            }

            /* Save best solution */
            if (currentMl > ml) {
                ml = currentMl;
                *offsetPtr = curr - matchIndex + ZSTD_REP_MOVE;
#ifndef AOCL_ZSTD_4BYTE_LAZY2_MATCH_FINDER
                if ((ip + currentMl + 1) >= iLimit)
#else
                if ((ip + currentMl + 3) >= iLimit)
#endif
                    break; /* best possible, avoids read overflow on next attempt */
            }
        }
    }

    if (dictMode == ZSTD_dedicatedDictSearch) {
        ml = ZSTD_dedicatedDictSearch_lazy_search(offsetPtr, ml, nbAttempts + ddsExtraAttempts, dms,
            ip, iLimit, prefixStart, curr, dictLimit, ddsIdx);
    } else if (dictMode == ZSTD_dictMatchState) {
        /* TODO: Measure and potentially add prefetching to DMS */
        const U32 dmsLowestIndex = dms->window.dictLimit;
        const BYTE* const dmsBase = dms->window.base;
        const BYTE* const dmsEnd = dms->window.nextSrc;
        const U32 dmsSize = (U32)(dmsEnd - dmsBase);
        const U32 dmsIndexDelta = dictLimit - dmsSize;

        {   U32 const head = *dmsTagRow & rowMask;
            U32 matchBuffer[32 /* maximum nb row entries */];
            size_t numMatches = 0;
            size_t currMatch = 0;
            ZSTD_VecMask matches = ZSTD_row_getMatchMask(dmsTagRow, (BYTE)dmsTag, head, rowEntries);

            for (; (matches > 0) && (nbAttempts > 0); --nbAttempts, matches &= (matches - 1)) {
                U32 const matchPos = (head + ZSTD_VecMask_next(matches)) & rowMask;
                U32 const matchIndex = dmsRow[matchPos];
                if (matchIndex < dmsLowestIndex)
                    break;
                PREFETCH_L1(dmsBase + matchIndex);
                matchBuffer[numMatches++] = matchIndex;
            }
            
            /* Return the longest match */
            for (; currMatch < numMatches; ++currMatch) {
                U32 const matchIndex = matchBuffer[currMatch];
                size_t currentMl = 0;
                assert(matchIndex >= dmsLowestIndex);
                assert(matchIndex < curr);
            
                {   const BYTE* const match = dmsBase + matchIndex;
                    assert(match + 4 <= dmsEnd);
                    if (MEM_read32(match) == MEM_read32(ip))
                        currentMl = ZSTD_count_2segments(ip + 4, match + 4, iLimit, dmsEnd, prefixStart) + 4;
                }
            
                if (currentMl > ml) {
                    ml = currentMl;
                    *offsetPtr = curr - (matchIndex + dmsIndexDelta) + ZSTD_REP_MOVE;
                    if (ip + currentMl == iLimit) break;
                }
            }
        }
    }
    return ml;
=======
#define AOCL_U64_ALIGN_4 0xFFFFFFFFFFFFFFFCull

#if defined(ZSTD_ARCH_X86_SSE2)
/* Separated out from ZSTD_row_getMatchMask to allow more control over optimizations
* specific to case with rowEntries=16. Also improves performance. */
FORCE_INLINE_TEMPLATE ZSTD_VecMask
AOCL_ZSTD_row_getSSEMask_1(const BYTE* const src, const BYTE tag, const U32 head)
{
    const __m128i comparisonMask = _mm_set1_epi8((char)tag);
    const __m128i chunk = _mm_loadu_si128((const __m128i*)(const void*)(src));
    const __m128i equalMask = _mm_cmpeq_epi8(chunk, comparisonMask);
    /* & 0xFFFE: 0th bit is the head pos indicator. Removing this here,
    eliminates having to check for it in AOCL_ZSTD_RowFindBestMatch
    using matchPos==0 */
    unsigned matches = _mm_movemask_epi8(equalMask) & 0xFFFEu;
    return ZSTD_rotateRight_U16((U16)matches, head);
}

/* Separated out from ZSTD_row_getMatchMask to allow more control over optimizations
* specific to case with rowEntries=32. Also improves performance. */
FORCE_INLINE_TEMPLATE ZSTD_VecMask
AOCL_ZSTD_row_getSSEMask_2(const BYTE* const src, const BYTE tag, const U32 head)
{
    const __m128i comparisonMask = _mm_set1_epi8((char)tag);
    unsigned matches[2] = { 0 };
    int i;

    for (i = 0; i < 2; i++) {
        const __m128i chunk = _mm_loadu_si128((const __m128i*)(const void*)(src + 16 * i));
        const __m128i equalMask = _mm_cmpeq_epi8(chunk, comparisonMask);
        matches[i] = _mm_movemask_epi8(equalMask);
    }
    /* & 0xFFFFFFFE: 0th bit is the head pos indicator. Removing this here,
    eliminates having to check for it in AOCL_ZSTD_RowFindBestMatch
    using matchPos==0 */
    U32 match = ((U32)matches[1] << 16 | (U32)matches[0]) & 0xFFFFFFFEu;
    return ZSTD_rotateRight_U32(match, head);
}

/* Separated out from ZSTD_row_getMatchMask to allow more control over optimizations
* specific to case with rowEntries=64. Also improves performance. */
FORCE_INLINE_TEMPLATE ZSTD_VecMask
AOCL_ZSTD_row_getSSEMask_4(const BYTE* const src, const BYTE tag, const U32 head)
{
    const __m128i comparisonMask = _mm_set1_epi8((char)tag);
    int matches[4] = { 0 };
    int i;

    for (i = 0; i < 4; i++) {
        const __m128i chunk = _mm_loadu_si128((const __m128i*)(const void*)(src + 16 * i));
        const __m128i equalMask = _mm_cmpeq_epi8(chunk, comparisonMask);
        matches[i] = _mm_movemask_epi8(equalMask);
    }
    /* & 0xFFFFFFFFFFFFFFFEllu: 0th bit is the head pos indicator. Removing this here,
    eliminates having to check for it in AOCL_ZSTD_RowFindBestMatch
    using matchPos==0 */
    U64 match = ((U64)matches[3] << 48 | (U64)matches[2] << 32 | (U64)matches[1] << 16 | (U64)matches[0])
                & 0xFFFFFFFFFFFFFFFEllu;
    return ZSTD_rotateRight_U64(match, head);
}
#endif

/* Changes wrt ZSTD_row_getMatchMask: 
*   + Cases for rowEntries = 16, 32, 64 addressed separately
*   + Supports x86 arch only */
FORCE_INLINE_TEMPLATE ZSTD_VecMask
AOCL_ZSTD_row_getMatchMask(const BYTE* const tagRow, const BYTE tag, const U32 headGrouped, const U32 rowEntries)
{
    const BYTE* const src = tagRow;
    assert((rowEntries == 16) || (rowEntries == 32) || rowEntries == 64);
    assert(rowEntries <= ZSTD_ROW_HASH_MAX_ENTRIES);
    assert(ZSTD_row_matchMaskGroupWidth(rowEntries) * rowEntries <= sizeof(ZSTD_VecMask) * 8);

#if defined(ZSTD_ARCH_X86_SSE2)
    switch (rowEntries / 16) {
    case 1:
        return AOCL_ZSTD_row_getSSEMask_1(src, tag, headGrouped);
    case 2:
        return AOCL_ZSTD_row_getSSEMask_2(src, tag, headGrouped);
    default: //case 4
        return AOCL_ZSTD_row_getSSEMask_4(src, tag, headGrouped);
#else
    /* SWAR. Same as ZSTD_row_getMatchMask */
    {   const int chunkSize = sizeof(size_t);
        const size_t shiftAmount = ((chunkSize * 8) - chunkSize);
        const size_t xFF = ~((size_t)0);
        const size_t x01 = xFF / 0xFF;
        const size_t x80 = x01 << 7;
        const size_t splatChar = tag * x01;
        ZSTD_VecMask matches = 0;
        int i = rowEntries - chunkSize;
        assert((sizeof(size_t) == 4) || (sizeof(size_t) == 8));
        if (MEM_isLittleEndian()) { /* runtime check so have two loops */
            const size_t extractMagic = (xFF / 0x7F) >> chunkSize;
            do {
                size_t chunk = MEM_readST(&src[i]);
                chunk ^= splatChar;
                chunk = (((chunk | x80) - x01) | chunk) & x80;
                matches <<= chunkSize;
                matches |= (chunk * extractMagic) >> shiftAmount;
                i -= chunkSize;
            } while (i >= 0);
        } else { /* big endian: reverse bits during extraction */
            const size_t msb = xFF ^ (xFF >> 1);
            const size_t extractMagic = (msb / 0x1FF) | msb;
            do {
                size_t chunk = MEM_readST(&src[i]);
                chunk ^= splatChar;
                chunk = (((chunk | x80) - x01) | chunk) & x80;
                matches <<= chunkSize;
                matches |= ((chunk >> 7) * extractMagic) >> shiftAmount;
                i -= chunkSize;
            } while (i >= 0);
        }
        matches = ~matches;
        if (rowEntries == 16) {
            return ZSTD_rotateRight_U16((U16)matches, headGrouped);
        } else if (rowEntries == 32) {
            return ZSTD_rotateRight_U32((U32)matches, headGrouped);
        } else {
            return ZSTD_rotateRight_U64((U64)matches, headGrouped);
        }
    }
#endif
    }
>>>>>>> f5427442
}
#endif

/* The high-level approach of the SIMD row based match finder is as follows:
 * - Figure out where to insert the new entry:
 *      - Generate a hash from a byte along with an additional 1-byte "short hash". The additional byte is our "tag"
 *      - The hashTable is effectively split into groups or "rows" of 16 or 32 entries of U32, and the hash determines
 *        which row to insert into.
 *      - Determine the correct position within the row to insert the entry into. Each row of 16 or 32 can
 *        be considered as a circular buffer with a "head" index that resides in the tagTable.
 *      - Also insert the "tag" into the equivalent row and position in the tagTable.
 *          - Note: The tagTable has 17 or 33 1-byte entries per row, due to 16 or 32 tags, and 1 "head" entry.
 *                  The 17 or 33 entry rows are spaced out to occur every 32 or 64 bytes, respectively,
 *                  for alignment/performance reasons, leaving some bytes unused.
 * - Use SIMD to efficiently compare the tags in the tagTable to the 1-byte "short hash" and
 *   generate a bitfield that we can cycle through to check the collisions in the hash table.
 * - Pick the longest match.
 */
FORCE_INLINE_TEMPLATE
<<<<<<< HEAD
size_t ZSTD_RowFindBestMatch_generic(
=======
size_t ZSTD_RowFindBestMatch(
>>>>>>> f5427442
                        ZSTD_matchState_t* ms,
                        const BYTE* const ip, const BYTE* const iLimit,
                        size_t* offsetPtr,
                        const U32 mls, const ZSTD_dictMode_e dictMode,
                        const U32 rowLog)
{
    U32* const hashTable = ms->hashTable;
    BYTE* const tagTable = ms->tagTable;
    U32* const hashCache = ms->hashCache;
    const U32 hashLog = ms->rowHashLog;
    const ZSTD_compressionParameters* const cParams = &ms->cParams;
    const BYTE* const base = ms->window.base;
    const BYTE* const dictBase = ms->window.dictBase;
    const U32 dictLimit = ms->window.dictLimit;
    const BYTE* const prefixStart = base + dictLimit;
    const BYTE* const dictEnd = dictBase + dictLimit;
    const U32 curr = (U32)(ip-base);
    const U32 maxDistance = 1U << cParams->windowLog;
    const U32 lowestValid = ms->window.lowLimit;
    const U32 withinMaxDistance = (curr - lowestValid > maxDistance) ? curr - maxDistance : lowestValid;
    const U32 isDictionary = (ms->loadedDictEnd != 0);
    const U32 lowLimit = isDictionary ? lowestValid : withinMaxDistance;
    const U32 rowEntries = (1U << rowLog);
    const U32 rowMask = rowEntries - 1;
    const U32 cappedSearchLog = MIN(cParams->searchLog, rowLog); /* nb of searches is capped at nb entries per row */
    const U32 groupWidth = ZSTD_row_matchMaskGroupWidth(rowEntries);
    const U64 hashSalt = ms->hashSalt;
    U32 nbAttempts = 1U << cappedSearchLog;
    size_t ml=4-1;
    U32 hash;

    /* DMS/DDS variables that may be referenced laster */
    const ZSTD_matchState_t* const dms = ms->dictMatchState;

    /* Initialize the following variables to satisfy static analyzer */
    size_t ddsIdx = 0;
    U32 ddsExtraAttempts = 0; /* cctx hash tables are limited in searches, but allow extra searches into DDS */
    U32 dmsTag = 0;
    U32* dmsRow = NULL;
    BYTE* dmsTagRow = NULL;

    if (dictMode == ZSTD_dedicatedDictSearch) {
        const U32 ddsHashLog = dms->cParams.hashLog - ZSTD_LAZY_DDSS_BUCKET_LOG;
        {   /* Prefetch DDS hashtable entry */
            ddsIdx = ZSTD_hashPtr(ip, ddsHashLog, mls) << ZSTD_LAZY_DDSS_BUCKET_LOG;
            PREFETCH_L1(&dms->hashTable[ddsIdx]);
        }
        ddsExtraAttempts = cParams->searchLog > rowLog ? 1U << (cParams->searchLog - rowLog) : 0;
    }

    if (dictMode == ZSTD_dictMatchState) {
        /* Prefetch DMS rows */
        U32* const dmsHashTable = dms->hashTable;
        BYTE* const dmsTagTable = dms->tagTable;
        U32 const dmsHash = (U32)ZSTD_hashPtr(ip, dms->rowHashLog + ZSTD_ROW_HASH_TAG_BITS, mls);
        U32 const dmsRelRow = (dmsHash >> ZSTD_ROW_HASH_TAG_BITS) << rowLog;
        dmsTag = dmsHash & ZSTD_ROW_HASH_TAG_MASK;
        dmsTagRow = (BYTE*)(dmsTagTable + dmsRelRow);
        dmsRow = dmsHashTable + dmsRelRow;
        ZSTD_row_prefetch(dmsHashTable, dmsTagTable, dmsRelRow, rowLog);
    }

    /* Update the hashTable and tagTable up to (but not including) ip */
    if (!ms->lazySkipping) {
        ZSTD_row_update_internal(ms, ip, mls, rowLog, rowMask, 1 /* useCache */);
        hash = ZSTD_row_nextCachedHash(hashCache, hashTable, tagTable, base, curr, hashLog, rowLog, mls, hashSalt);
    } else {
        /* Stop inserting every position when in the lazy skipping mode.
         * The hash cache is also not kept up to date in this mode.
         */
        hash = (U32)ZSTD_hashPtrSalted(ip, hashLog + ZSTD_ROW_HASH_TAG_BITS, mls, hashSalt);
        ms->nextToUpdate = curr;
    }
    ms->hashSaltEntropy += hash; /* collect salt entropy */

    {   /* Get the hash for ip, compute the appropriate row */
        U32 const relRow = (hash >> ZSTD_ROW_HASH_TAG_BITS) << rowLog;
        U32 const tag = hash & ZSTD_ROW_HASH_TAG_MASK;
        U32* const row = hashTable + relRow;
        BYTE* tagRow = (BYTE*)(tagTable + relRow);
        U32 const headGrouped = (*tagRow & rowMask) * groupWidth;
        U32 matchBuffer[ZSTD_ROW_HASH_MAX_ENTRIES];
        size_t numMatches = 0;
        size_t currMatch = 0;
        ZSTD_VecMask matches = ZSTD_row_getMatchMask(tagRow, (BYTE)tag, headGrouped, rowEntries);

        /* Cycle through the matches and prefetch */
        for (; (matches > 0) && (nbAttempts > 0); matches &= (matches - 1)) {
            U32 const matchPos = ((headGrouped + ZSTD_VecMask_next(matches)) / groupWidth) & rowMask;
            U32 const matchIndex = row[matchPos];
            if(matchPos == 0) continue;
            assert(numMatches < rowEntries);
            if (matchIndex < lowLimit)
                break;
            if ((dictMode != ZSTD_extDict) || matchIndex >= dictLimit) {
                PREFETCH_L1(base + matchIndex);
            } else {
                PREFETCH_L1(dictBase + matchIndex);
            }
            matchBuffer[numMatches++] = matchIndex;
            --nbAttempts;
        }

        /* Speed opt: insert current byte into hashtable too. This allows us to avoid one iteration of the loop
           in ZSTD_row_update_internal() at the next search. */
        {
            U32 const pos = ZSTD_row_nextIndex(tagRow, rowMask);
            tagRow[pos] = (BYTE)tag;
            row[pos] = ms->nextToUpdate++;
        }

        /* Return the longest match */
        for (; currMatch < numMatches; ++currMatch) {
            U32 const matchIndex = matchBuffer[currMatch];
            size_t currentMl=0;
            assert(matchIndex < curr);
            assert(matchIndex >= lowLimit);

            if ((dictMode != ZSTD_extDict) || matchIndex >= dictLimit) {
                const BYTE* const match = base + matchIndex;
                assert(matchIndex >= dictLimit);   /* ensures this is true if dictMode != ZSTD_extDict */
                /* read 4B starting from (match + ml + 1 - sizeof(U32)) */
                if (MEM_read32(match + ml - 3) == MEM_read32(ip + ml - 3))   /* potentially better */
                    currentMl = ZSTD_count(ip, match, iLimit);
            } else {
                const BYTE* const match = dictBase + matchIndex;
                assert(match+4 <= dictEnd);
                if (MEM_read32(match) == MEM_read32(ip))   /* assumption : matchIndex <= dictLimit-4 (by table construction) */
                    currentMl = ZSTD_count_2segments(ip+4, match+4, iLimit, dictEnd, prefixStart) + 4;
            }

            /* Save best solution */
            if (currentMl > ml) {
                ml = currentMl;
                *offsetPtr = OFFSET_TO_OFFBASE(curr - matchIndex);
                if (ip+currentMl == iLimit) break; /* best possible, avoids read overflow on next attempt */
            }
        }
    }

    assert(nbAttempts <= (1U << ZSTD_SEARCHLOG_MAX)); /* Check we haven't underflowed. */
    if (dictMode == ZSTD_dedicatedDictSearch) {
        ml = ZSTD_dedicatedDictSearch_lazy_search(offsetPtr, ml, nbAttempts + ddsExtraAttempts, dms,
                                                  ip, iLimit, prefixStart, curr, dictLimit, ddsIdx);
    } else if (dictMode == ZSTD_dictMatchState) {
        /* TODO: Measure and potentially add prefetching to DMS */
        const U32 dmsLowestIndex       = dms->window.dictLimit;
        const BYTE* const dmsBase      = dms->window.base;
        const BYTE* const dmsEnd       = dms->window.nextSrc;
        const U32 dmsSize              = (U32)(dmsEnd - dmsBase);
        const U32 dmsIndexDelta        = dictLimit - dmsSize;

        {   U32 const headGrouped = (*dmsTagRow & rowMask) * groupWidth;
            U32 matchBuffer[ZSTD_ROW_HASH_MAX_ENTRIES];
            size_t numMatches = 0;
            size_t currMatch = 0;
            ZSTD_VecMask matches = ZSTD_row_getMatchMask(dmsTagRow, (BYTE)dmsTag, headGrouped, rowEntries);

            for (; (matches > 0) && (nbAttempts > 0); matches &= (matches - 1)) {
                U32 const matchPos = ((headGrouped + ZSTD_VecMask_next(matches)) / groupWidth) & rowMask;
                U32 const matchIndex = dmsRow[matchPos];
                if(matchPos == 0) continue;
                if (matchIndex < dmsLowestIndex)
                    break;
                PREFETCH_L1(dmsBase + matchIndex);
                matchBuffer[numMatches++] = matchIndex;
                --nbAttempts;
            }

            /* Return the longest match */
            for (; currMatch < numMatches; ++currMatch) {
                U32 const matchIndex = matchBuffer[currMatch];
                size_t currentMl=0;
                assert(matchIndex >= dmsLowestIndex);
                assert(matchIndex < curr);

                {   const BYTE* const match = dmsBase + matchIndex;
                    assert(match+4 <= dmsEnd);
                    if (MEM_read32(match) == MEM_read32(ip))
                        currentMl = ZSTD_count_2segments(ip+4, match+4, iLimit, dmsEnd, prefixStart) + 4;
                }

                if (currentMl > ml) {
                    ml = currentMl;
                    assert(curr > matchIndex + dmsIndexDelta);
                    *offsetPtr = OFFSET_TO_OFFBASE(curr - (matchIndex + dmsIndexDelta));
                    if (ip+currentMl == iLimit) break;
                }
            }
        }
    }
    return ml;
}

#ifdef AOCL_ZSTD_OPT
#define COMPARE_MATCHES_HEADER_NB_ATTEMPTS \
for (; (matches > 0) && (nbAttempts > 0); matches &= (matches - 1)) {

#define COMPARE_MATCHES_FOOTER_NB_ATTEMPTS \
--nbAttempts; \
}

#define COMPARE_MATCHES_HEADER_NO_NB_ATTEMPTS \
for (; (matches > 0); matches &= (matches - 1)) {

#define COMPARE_MATCHES_FOOTER_NO_NB_ATTEMPTS \
}

#define AOCL_ZSTD_ROW_FIND_BEST_MATCH(COMPARE_MATCHES_HEADER, COMPARE_MATCHES_FOOTER) \
    const ZSTD_compressionParameters* const cParams = &ms->cParams; \
    const U32 rowEntries = (1U << rowLog); \
    const U32 rowMask = rowEntries - 1; \
    const U32 cappedSearchLog = MIN(cParams->searchLog, rowLog); /* nb of searches is capped at nb entries per row */ \
    const U32 groupWidth = ZSTD_row_matchMaskGroupWidth(rowEntries); \
    U32 nbAttempts = 1U << cappedSearchLog; \
    size_t ml = 4 - 1; \
    U32 hash; \
    \
    /* DMS/DDS variables that may be referenced laster */ \
    const ZSTD_matchState_t* const dms = ms->dictMatchState; \
    \
    /* Initialize the following variables to satisfy static analyzer */ \
    size_t ddsIdx = 0; \
    U32 ddsExtraAttempts = 0; /* cctx hash tables are limited in searches, but allow extra searches into DDS */ \
    U32 dmsTag = 0; \
    U32* dmsRow = NULL; \
    BYTE* dmsTagRow = NULL; \
    \
    if (dictMode == ZSTD_dedicatedDictSearch) { \
        const U32 ddsHashLog = dms->cParams.hashLog - ZSTD_LAZY_DDSS_BUCKET_LOG; \
        {   /* Prefetch DDS hashtable entry */ \
            ddsIdx = ZSTD_hashPtr(ip, ddsHashLog, mls) << ZSTD_LAZY_DDSS_BUCKET_LOG; \
            PREFETCH_L1(&dms->hashTable[ddsIdx]); \
        } \
        ddsExtraAttempts = cParams->searchLog > rowLog ? 1U << (cParams->searchLog - rowLog) : 0; \
    } \
    \
    if (dictMode == ZSTD_dictMatchState) { \
        /* Prefetch DMS rows */ \
        U32* const dmsHashTable = dms->hashTable; \
        BYTE* const dmsTagTable = dms->tagTable; \
        U32 const dmsHash = (U32)ZSTD_hashPtr(ip, dms->rowHashLog + ZSTD_ROW_HASH_TAG_BITS, mls); \
        U32 const dmsRelRow = (dmsHash >> ZSTD_ROW_HASH_TAG_BITS) << rowLog; \
        dmsTag = dmsHash & ZSTD_ROW_HASH_TAG_MASK; \
        dmsTagRow = (BYTE*)(dmsTagTable + dmsRelRow); \
        dmsRow = dmsHashTable + dmsRelRow; \
        ZSTD_row_prefetch(dmsHashTable, dmsTagTable, dmsRelRow, rowLog); \
    } \
    \
    /* Update the hashTable and tagTable up to (but not including) ip */ \
    U32* const hashTable = ms->hashTable; \
    BYTE* const tagTable = ms->tagTable; \
    U32* const hashCache = ms->hashCache; \
    const U32 hashLog = ms->rowHashLog; \
    const BYTE* const base = ms->window.base; \
    const BYTE* const dictBase = ms->window.dictBase; \
    const U32 dictLimit = ms->window.dictLimit; \
    const BYTE* const prefixStart = base + dictLimit; \
    const BYTE* const dictEnd = dictBase + dictLimit; \
    const U64 hashSalt = ms->hashSalt; \
    const U32 curr = (U32)(ip - base); \
    \
    if (!ms->lazySkipping) { \
        ZSTD_row_update_internal(ms, ip, mls, rowLog, rowMask, 1 /* useCache */); \
        hash = ZSTD_row_nextCachedHash(hashCache, hashTable, tagTable, base, curr, hashLog, rowLog, mls, hashSalt); \
    } \
    else { \
        /* Stop inserting every position when in the lazy skipping mode.
         * The hash cache is also not kept up to date in this mode.
         */  \
        hash = (U32)ZSTD_hashPtrSalted(ip, hashLog + ZSTD_ROW_HASH_TAG_BITS, mls, hashSalt); \
        ms->nextToUpdate = curr; \
    } \
    ms->hashSaltEntropy += hash; /* collect salt entropy */ \
    \
    {   /* Get the hash for ip, compute the appropriate row */ \
        U32 const relRow = (hash >> ZSTD_ROW_HASH_TAG_BITS) << rowLog; \
        U32 const tag = hash & ZSTD_ROW_HASH_TAG_MASK; \
        U32* const row = hashTable + relRow; \
        BYTE* tagRow = (BYTE*)(tagTable + relRow); \
        U32 const headGrouped = (*tagRow & rowMask) * groupWidth; \
        ZSTD_VecMask matches = AOCL_ZSTD_row_getMatchMask(tagRow, (BYTE)tag, headGrouped, rowEntries); \
        \
        const U32 maxDistance = 1U << cParams->windowLog; \
        const U32 lowestValid = ms->window.lowLimit; \
        const U32 withinMaxDistance = (curr - lowestValid > maxDistance) ? curr - maxDistance : lowestValid; \
        const U32 isDictionary = (ms->loadedDictEnd != 0); \
        const U32 lowLimit = isDictionary ? lowestValid : withinMaxDistance; \
        \
        COMPARE_MATCHES_HEADER /* for loop start */ \
            U32 const matchPos = ((headGrouped + ZSTD_VecMask_next(matches)) / groupWidth) & rowMask; \
            U32 const matchIndex = row[matchPos]; \
            \
            if (UNLIKELY(matchIndex < lowLimit)) { \
                /* All matches before matchIndex will also be < lowLimit.
                * Reset tags corresponding to these older matches.
                * Once reset, future matches for the same 'hash' will not match for
                * these candidates, avoiding having to do this check again. */ \
                for (; (matches > 0); matches &= (matches - 1)) { \
                    U32 const matchPos = ((headGrouped + ZSTD_VecMask_next(matches)) / groupWidth) & rowMask; \
                    tagRow[matchPos] = 0; \
                } \
                break; \
            } \
            \
            size_t currentMl = 0; \
            assert(matchIndex < curr); \
            assert(matchIndex >= lowLimit); \
            \
            if ((dictMode != ZSTD_extDict) || matchIndex >= dictLimit) { \
                const BYTE* const match = base + matchIndex; \
                { \
                    const BYTE* const matchPref = (BYTE*)((size_t)match & AOCL_U64_ALIGN_4); \
                    PREFETCH_L1(matchPref); /* prefetch match candidate at aligned location */  \
                } \
                assert(matchIndex >= dictLimit);   /* ensures this is true if dictMode != ZSTD_extDict */ \
                \
                /* Find a potentially better match candidate at the previous best match length. \
                * 2-prev bytes, current and 1-next byte used for comparison */ \
                if (MEM_read32(match + ml - 2) == MEM_read32(ip + ml - 2)) \
                    currentMl = ZSTD_count(ip, match, iLimit); \
            } \
            else { \
                const BYTE* const match = dictBase + matchIndex; \
                assert(match + 4 <= dictEnd); \
                if (MEM_read32(match) == MEM_read32(ip))   /* assumption : matchIndex <= dictLimit-4 (by table construction) */ \
                    currentMl = ZSTD_count_2segments(ip + 4, match + 4, iLimit, dictEnd, prefixStart) + 4; \
            } \
            \
            /* Save best solution */ \
            if (currentMl > ml) { \
                ml = currentMl; \
                *offsetPtr = OFFSET_TO_OFFBASE(curr - matchIndex); \
                if ((ip + currentMl + 1) >= iLimit) \
                    break; /* best possible, avoids read overflow on next attempt */ \
            } \
        COMPARE_MATCHES_FOOTER  /* for loop end */ \
        \
        /* Speed opt: insert current byte into hashtable too. This allows us to avoid one iteration of the loop
        in ZSTD_row_update_internal() at the next search. */ \
        { \
            U32 const pos = ZSTD_row_nextIndex(tagRow, rowMask); \
            tagRow[pos] = (BYTE)tag; \
            row[pos] = ms->nextToUpdate++; \
        } \
    } \
    \
    assert(nbAttempts <= (1U << ZSTD_SEARCHLOG_MAX)); /* Check we haven't underflowed. */ \
    if (dictMode == ZSTD_dedicatedDictSearch) { \
        ml = ZSTD_dedicatedDictSearch_lazy_search(offsetPtr, ml, nbAttempts + ddsExtraAttempts, dms, \
            ip, iLimit, prefixStart, curr, dictLimit, ddsIdx); \
    } \
    else if (dictMode == ZSTD_dictMatchState) { \
        /* TODO: Measure and potentially add prefetching to DMS */ \
        const U32 dmsLowestIndex = dms->window.dictLimit; \
        const BYTE* const dmsBase = dms->window.base; \
        const BYTE* const dmsEnd = dms->window.nextSrc; \
        const U32 dmsSize = (U32)(dmsEnd - dmsBase); \
        const U32 dmsIndexDelta = dictLimit - dmsSize; \
        \
        {   U32 const headGrouped = (*dmsTagRow & rowMask) * groupWidth; \
        U32 matchBuffer[ZSTD_ROW_HASH_MAX_ENTRIES]; \
        size_t numMatches = 0; \
        size_t currMatch = 0; \
        ZSTD_VecMask matches = ZSTD_row_getMatchMask(dmsTagRow, (BYTE)dmsTag, headGrouped, rowEntries); \
        \
        COMPARE_MATCHES_HEADER /* for loop start */ \
            U32 const matchPos = ((headGrouped + ZSTD_VecMask_next(matches)) / groupWidth) & rowMask; \
            U32 const matchIndex = dmsRow[matchPos]; \
            if (matchPos == 0) continue; \
            if (matchIndex < dmsLowestIndex) \
                break; \
            PREFETCH_L1(dmsBase + matchIndex); \
            matchBuffer[numMatches++] = matchIndex; \
        COMPARE_MATCHES_FOOTER  /* for loop end */ \
        \
        /* Return the longest match */ \
        for (; currMatch < numMatches; ++currMatch) { \
            U32 const matchIndex = matchBuffer[currMatch]; \
            size_t currentMl = 0; \
            assert(matchIndex >= dmsLowestIndex); \
            assert(matchIndex < curr); \
            \
            {   const BYTE* const match = dmsBase + matchIndex; \
            assert(match + 4 <= dmsEnd); \
            if (MEM_read32(match) == MEM_read32(ip)) \
                currentMl = ZSTD_count_2segments(ip + 4, match + 4, iLimit, dmsEnd, prefixStart) + 4; \
            } \
            \
            if (currentMl > ml) { \
                ml = currentMl; \
                assert(curr > matchIndex + dmsIndexDelta); \
                *offsetPtr = OFFSET_TO_OFFBASE(curr - (matchIndex + dmsIndexDelta)); \
                if (ip + currentMl == iLimit) break; \
            } \
        } \
        } \
    } \
    return ml;

/* AMD optimized row based match finder function.
 * Gets called when:
 *  aoclOptFlag is enabled
 *  cParams->searchLog >= rowLog (i.e. must ensure nbAttempts == rowEntries)
 * 
 * Changes wrt ZSTD_RowFindBestMatch:
    * Min number of bytes compared for the match candidates is 4-bytes. 
    * Obtaining matchIndex and pattern matching done in a single loop.
        * Overhead from storing and reading matchIndexs in matchBuffer overshadows
          gains obtained from PREFETCH_L1 of match candidates in ZSTD_RowFindBestMatch
        * Merged the 2 loops in ZSTD_RowFindBestMatch to avoid usage of temporary
          matchBuffer.
        * PREFETCH_L1s do not help in the current configuration. Hence removed.
    * Calls AOCL_ZSTD_row_getMatchMask. matchPos==0 check handled inside this.
    * nbAttempts check is removed as calling function is expected to guarantee 
      nbAttempts == rowEntries. Avoiding this check give ~2% gain for lazy2 finder.
    * prefetch match candidates at aligned locations
    * reset tag candidates when (matchIndex < lowLimit)
*/
FORCE_INLINE_TEMPLATE
size_t AOCL_ZSTD_RowFindBestMatch(
    ZSTD_matchState_t* ms,
    const BYTE* const ip, const BYTE* const iLimit,
    size_t* offsetPtr,
    const U32 mls, const ZSTD_dictMode_e dictMode,
    const U32 rowLog)
{
    assert(ms->cParams.searchLog >= rowLog); /* If cParams->searchLog < rowLog, call AOCL_ZSTD_RowFindBestMatch_NbAttempts() instead */ \
    AOCL_ZSTD_ROW_FIND_BEST_MATCH(COMPARE_MATCHES_HEADER_NO_NB_ATTEMPTS, COMPARE_MATCHES_FOOTER_NO_NB_ATTEMPTS)
}

<<<<<<< HEAD
#ifdef AOCL_ZSTD_OPT
FORCE_INLINE_TEMPLATE size_t AOCL_ZSTD_RowFindBestMatch_selectMLS(
    ZSTD_matchState_t* ms,
    const BYTE* ip, const BYTE* const iLimit,
    const ZSTD_dictMode_e dictMode, size_t* offsetPtr, const U32 rowLog)
{
    switch (ms->cParams.minMatch)
    {
    default: /* includes case 3 */
    case 4: return AOCL_ZSTD_RowFindBestMatch_generic(ms, ip, iLimit, offsetPtr, 4, dictMode, rowLog);
    case 5: return AOCL_ZSTD_RowFindBestMatch_generic(ms, ip, iLimit, offsetPtr, 5, dictMode, rowLog);
    case 7:
    case 6: return AOCL_ZSTD_RowFindBestMatch_generic(ms, ip, iLimit, offsetPtr, 6, dictMode, rowLog);
    }
}
#endif

#ifdef AOCL_ZSTD_OPT
FORCE_INLINE_TEMPLATE size_t AOCL_ZSTD_RowFindBestMatch_selectRowLog(
    ZSTD_matchState_t* ms,
    const BYTE* ip, const BYTE* const iLimit,
    size_t* offsetPtr)
{
    const U32 cappedSearchLog = MIN(ms->cParams.searchLog, 5);
    switch (cappedSearchLog)
    {
    default:
    case 4: return AOCL_ZSTD_RowFindBestMatch_selectMLS(ms, ip, iLimit, ZSTD_noDict, offsetPtr, 4);
    case 5: return AOCL_ZSTD_RowFindBestMatch_selectMLS(ms, ip, iLimit, ZSTD_noDict, offsetPtr, 5);
    }
}
#endif

FORCE_INLINE_TEMPLATE size_t ZSTD_RowFindBestMatch_selectRowLog (
                        ZSTD_matchState_t* ms,
                        const BYTE* ip, const BYTE* const iLimit,
                        size_t* offsetPtr)
=======
/* Same as AOCL_ZSTD_RowFindBestMatch but does nbAttempts check in match candidate search loop.
*  Gets called when:
*   aoclOptFlag is enabled
*   cParams->searchLog < rowLog (i.e. nbAttempts < rowEntries hence check is needed)
*/
FORCE_INLINE_TEMPLATE
size_t AOCL_ZSTD_RowFindBestMatch_NbAttempts(
    ZSTD_matchState_t* ms,
    const BYTE* const ip, const BYTE* const iLimit,
    size_t* offsetPtr,
    const U32 mls, const ZSTD_dictMode_e dictMode,
    const U32 rowLog)
>>>>>>> f5427442
{
    assert(ms->cParams.searchLog < rowLog); /* If cParams->searchLog >= rowLog, call AOCL_ZSTD_RowFindBestMatch() instead */ \
    AOCL_ZSTD_ROW_FIND_BEST_MATCH(COMPARE_MATCHES_HEADER_NB_ATTEMPTS, COMPARE_MATCHES_FOOTER_NB_ATTEMPTS)
}
#endif

<<<<<<< HEAD
#ifdef AOCL_ZSTD_OPT
FORCE_INLINE_TEMPLATE size_t AOCL_ZSTD_RowFindBestMatch_dictMatchState_selectRowLog(
    ZSTD_matchState_t* ms,
    const BYTE* ip, const BYTE* const iLimit,
    size_t* offsetPtr)
{
    const U32 cappedSearchLog = MIN(ms->cParams.searchLog, 5);
    switch (cappedSearchLog)
    {
    default:
    case 4: return AOCL_ZSTD_RowFindBestMatch_selectMLS(ms, ip, iLimit, ZSTD_dictMatchState, offsetPtr, 4);
    case 5: return AOCL_ZSTD_RowFindBestMatch_selectMLS(ms, ip, iLimit, ZSTD_dictMatchState, offsetPtr, 5);
    }
}
#endif

FORCE_INLINE_TEMPLATE size_t ZSTD_RowFindBestMatch_dictMatchState_selectRowLog(
                        ZSTD_matchState_t* ms,
                        const BYTE* ip, const BYTE* const iLimit,
                        size_t* offsetPtr)
{
    const U32 cappedSearchLog = MIN(ms->cParams.searchLog, 5);
    switch(cappedSearchLog)
    {
    default :
    case 4 : return ZSTD_RowFindBestMatch_selectMLS(ms, ip, iLimit, ZSTD_dictMatchState, offsetPtr, 4);
    case 5 : return ZSTD_RowFindBestMatch_selectMLS(ms, ip, iLimit, ZSTD_dictMatchState, offsetPtr, 5);
=======
/**
 * Generate search functions templated on (dictMode, mls, rowLog).
 * These functions are outlined for code size & compilation time.
 * ZSTD_searchMax() dispatches to the correct implementation function.
 *
 * TODO: The start of the search function involves loading and calculating a
 * bunch of constants from the ZSTD_matchState_t. These computations could be
 * done in an initialization function, and saved somewhere in the match state.
 * Then we could pass a pointer to the saved state instead of the match state,
 * and avoid duplicate computations.
 *
 * TODO: Move the match re-winding into searchMax. This improves compression
 * ratio, and unlocks further simplifications with the next TODO.
 *
 * TODO: Try moving the repcode search into searchMax. After the re-winding
 * and repcode search are in searchMax, there is no more logic in the match
 * finder loop that requires knowledge about the dictMode. So we should be
 * able to avoid force inlining it, and we can join the extDict loop with
 * the single segment loop. It should go in searchMax instead of its own
 * function to avoid having multiple virtual function calls per search.
 */

#define ZSTD_BT_SEARCH_FN(dictMode, mls) ZSTD_BtFindBestMatch_##dictMode##_##mls
#define ZSTD_HC_SEARCH_FN(dictMode, mls) ZSTD_HcFindBestMatch_##dictMode##_##mls
#define ZSTD_ROW_SEARCH_FN(dictMode, mls, rowLog) ZSTD_RowFindBestMatch_##dictMode##_##mls##_##rowLog

#ifdef AOCL_ZSTD_OPT
#define AOCL_ZSTD_ROW_SEARCH_FN(dictMode, mls, rowLog) AOCL_ZSTD_RowFindBestMatch_##dictMode##_##mls##_##rowLog
#define AOCL_ZSTD_ROW_SEARCH_NB_ATTEMPTS_FN(dictMode, mls, rowLog) AOCL_ZSTD_RowFindBestMatch_NbAttempts_##dictMode##_##mls##_##rowLog
#endif

#define ZSTD_SEARCH_FN_ATTRS FORCE_NOINLINE

#define GEN_ZSTD_BT_SEARCH_FN(dictMode, mls)                                           \
    ZSTD_SEARCH_FN_ATTRS size_t ZSTD_BT_SEARCH_FN(dictMode, mls)(                      \
            ZSTD_matchState_t* ms,                                                     \
            const BYTE* ip, const BYTE* const iLimit,                                  \
            size_t* offBasePtr)                                                        \
    {                                                                                  \
        assert(MAX(4, MIN(6, ms->cParams.minMatch)) == mls);                           \
        return ZSTD_BtFindBestMatch(ms, ip, iLimit, offBasePtr, mls, ZSTD_##dictMode); \
    }                                                                                  \

#define GEN_ZSTD_HC_SEARCH_FN(dictMode, mls)                                          \
    ZSTD_SEARCH_FN_ATTRS size_t ZSTD_HC_SEARCH_FN(dictMode, mls)(                     \
            ZSTD_matchState_t* ms,                                                    \
            const BYTE* ip, const BYTE* const iLimit,                                 \
            size_t* offsetPtr)                                                        \
    {                                                                                 \
        assert(MAX(4, MIN(6, ms->cParams.minMatch)) == mls);                          \
        return ZSTD_HcFindBestMatch(ms, ip, iLimit, offsetPtr, mls, ZSTD_##dictMode); \
    }                                                                                 \

#define GEN_ZSTD_ROW_SEARCH_FN(dictMode, mls, rowLog)                                          \
    ZSTD_SEARCH_FN_ATTRS size_t ZSTD_ROW_SEARCH_FN(dictMode, mls, rowLog)(                     \
            ZSTD_matchState_t* ms,                                                             \
            const BYTE* ip, const BYTE* const iLimit,                                          \
            size_t* offsetPtr)                                                                 \
    {                                                                                          \
        assert(MAX(4, MIN(6, ms->cParams.minMatch)) == mls);                                   \
        assert(MAX(4, MIN(6, ms->cParams.searchLog)) == rowLog);                               \
        return ZSTD_RowFindBestMatch(ms, ip, iLimit, offsetPtr, mls, ZSTD_##dictMode, rowLog); \
    }                                                                                          \

 /* Calls AOCL_ZSTD_ROW_SEARCH_FN, AOCL_ZSTD_RowFindBestMatch */
#define AOCL_GEN_ZSTD_ROW_SEARCH_FN(dictMode, mls, rowLog)                                     \
    ZSTD_SEARCH_FN_ATTRS size_t AOCL_ZSTD_ROW_SEARCH_FN(dictMode, mls, rowLog)(                \
            ZSTD_matchState_t* ms,                                                             \
            const BYTE* ip, const BYTE* const iLimit,                                          \
            size_t* offsetPtr)                                                                 \
    {                                                                                          \
        assert(MAX(4, MIN(6, ms->cParams.minMatch)) == mls);                                   \
        assert(MAX(4, MIN(6, ms->cParams.searchLog)) == rowLog);                               \
        return AOCL_ZSTD_RowFindBestMatch(ms, ip, iLimit, offsetPtr, mls, ZSTD_##dictMode, rowLog); \
    }                                                                                          \

 /* Calls AOCL_ZSTD_ROW_SEARCH_FN, AOCL_ZSTD_RowFindBestMatch */
#define AOCL_GEN_ZSTD_ROW_SEARCH_NB_ATTEMPTS_FN(dictMode, mls, rowLog)                                     \
    ZSTD_SEARCH_FN_ATTRS size_t AOCL_ZSTD_ROW_SEARCH_NB_ATTEMPTS_FN(dictMode, mls, rowLog)(                \
            ZSTD_matchState_t* ms,                                                             \
            const BYTE* ip, const BYTE* const iLimit,                                          \
            size_t* offsetPtr)                                                                 \
    {                                                                                          \
        assert(MAX(4, MIN(6, ms->cParams.minMatch)) == mls);                                   \
        assert(MAX(4, MIN(6, ms->cParams.searchLog)) == rowLog);                               \
        return AOCL_ZSTD_RowFindBestMatch_NbAttempts(ms, ip, iLimit, offsetPtr, mls, ZSTD_##dictMode, rowLog); \
    } 

#define ZSTD_FOR_EACH_ROWLOG(X, dictMode, mls) \
    X(dictMode, mls, 4)                        \
    X(dictMode, mls, 5)                        \
    X(dictMode, mls, 6)

#define ZSTD_FOR_EACH_MLS_ROWLOG(X, dictMode) \
    ZSTD_FOR_EACH_ROWLOG(X, dictMode, 4)      \
    ZSTD_FOR_EACH_ROWLOG(X, dictMode, 5)      \
    ZSTD_FOR_EACH_ROWLOG(X, dictMode, 6)

#define ZSTD_FOR_EACH_MLS(X, dictMode) \
    X(dictMode, 4)                     \
    X(dictMode, 5)                     \
    X(dictMode, 6)

#define ZSTD_FOR_EACH_DICT_MODE(X, ...) \
    X(__VA_ARGS__, noDict)              \
    X(__VA_ARGS__, extDict)             \
    X(__VA_ARGS__, dictMatchState)      \
    X(__VA_ARGS__, dedicatedDictSearch)

/* Generate row search fns for each combination of (dictMode, mls, rowLog) */
ZSTD_FOR_EACH_DICT_MODE(ZSTD_FOR_EACH_MLS_ROWLOG, GEN_ZSTD_ROW_SEARCH_FN)
/* Generate binary Tree search fns for each combination of (dictMode, mls) */
ZSTD_FOR_EACH_DICT_MODE(ZSTD_FOR_EACH_MLS, GEN_ZSTD_BT_SEARCH_FN)
/* Generate hash chain search fns for each combination of (dictMode, mls) */
ZSTD_FOR_EACH_DICT_MODE(ZSTD_FOR_EACH_MLS, GEN_ZSTD_HC_SEARCH_FN)

/* Generate AOCL optimized row search fns for each combination of (dictMode, mls, rowLog) */
#ifdef AOCL_ZSTD_OPT
ZSTD_FOR_EACH_DICT_MODE(ZSTD_FOR_EACH_MLS_ROWLOG, AOCL_GEN_ZSTD_ROW_SEARCH_FN)
ZSTD_FOR_EACH_DICT_MODE(ZSTD_FOR_EACH_MLS_ROWLOG, AOCL_GEN_ZSTD_ROW_SEARCH_NB_ATTEMPTS_FN)
#endif

typedef enum { search_hashChain=0, search_binaryTree=1, search_rowHash=2 } searchMethod_e;

#define GEN_ZSTD_CALL_BT_SEARCH_FN(dictMode, mls)                         \
    case mls:                                                             \
        return ZSTD_BT_SEARCH_FN(dictMode, mls)(ms, ip, iend, offsetPtr);
#define GEN_ZSTD_CALL_HC_SEARCH_FN(dictMode, mls)                         \
    case mls:                                                             \
        return ZSTD_HC_SEARCH_FN(dictMode, mls)(ms, ip, iend, offsetPtr);
#define GEN_ZSTD_CALL_ROW_SEARCH_FN(dictMode, mls, rowLog)                         \
    case rowLog:                                                                   \
        return ZSTD_ROW_SEARCH_FN(dictMode, mls, rowLog)(ms, ip, iend, offsetPtr);

/* Calls AOCL_ZSTD_ROW_SEARCH_FN */
#define AOCL_GEN_ZSTD_CALL_ROW_SEARCH_FN(dictMode, mls, rowLog)                    \
    case rowLog:                                                                   \
        if(searchLog < rowLog) \
            return AOCL_ZSTD_ROW_SEARCH_NB_ATTEMPTS_FN(dictMode, mls, rowLog)(ms, ip, iend, offsetPtr); \
        else \
            return AOCL_ZSTD_ROW_SEARCH_FN(dictMode, mls, rowLog)(ms, ip, iend, offsetPtr);

#define ZSTD_SWITCH_MLS(X, dictMode)   \
    switch (mls) {                     \
        ZSTD_FOR_EACH_MLS(X, dictMode) \
>>>>>>> f5427442
    }

<<<<<<< HEAD
#ifdef AOCL_ZSTD_OPT
FORCE_INLINE_TEMPLATE size_t AOCL_ZSTD_RowFindBestMatch_dedicatedDictSearch_selectRowLog(
    ZSTD_matchState_t* ms,
    const BYTE* ip, const BYTE* const iLimit,
    size_t* offsetPtr)
{
    const U32 cappedSearchLog = MIN(ms->cParams.searchLog, 5);
    switch (cappedSearchLog)
    {
    default:
    case 4: return AOCL_ZSTD_RowFindBestMatch_selectMLS(ms, ip, iLimit, ZSTD_dedicatedDictSearch, offsetPtr, 4);
    case 5: return AOCL_ZSTD_RowFindBestMatch_selectMLS(ms, ip, iLimit, ZSTD_dedicatedDictSearch, offsetPtr, 5);
    }
}
#endif

FORCE_INLINE_TEMPLATE size_t ZSTD_RowFindBestMatch_dedicatedDictSearch_selectRowLog(
                        ZSTD_matchState_t* ms,
                        const BYTE* ip, const BYTE* const iLimit,
                        size_t* offsetPtr)
=======
#define ZSTD_SWITCH_ROWLOG(dictMode, mls)                                    \
    case mls:                                                                \
        switch (rowLog) {                                                    \
            ZSTD_FOR_EACH_ROWLOG(GEN_ZSTD_CALL_ROW_SEARCH_FN, dictMode, mls) \
        }                                                                    \
        ZSTD_UNREACHABLE;                                                    \
        break;

/* Calls AOCL_GEN_ZSTD_CALL_ROW_SEARCH_FN */
#define AOCL_ZSTD_SWITCH_ROWLOG(dictMode, mls)                               \
    case mls:                                                                \
        switch (rowLog) {                                                    \
            ZSTD_FOR_EACH_ROWLOG(AOCL_GEN_ZSTD_CALL_ROW_SEARCH_FN, dictMode, mls) \
        }                                                                    \
        ZSTD_UNREACHABLE;                                                    \
        break;

#define ZSTD_SWITCH_SEARCH_METHOD(dictMode)                       \
    switch (searchMethod) {                                       \
        case search_hashChain:                                    \
            ZSTD_SWITCH_MLS(GEN_ZSTD_CALL_HC_SEARCH_FN, dictMode) \
            break;                                                \
        case search_binaryTree:                                   \
            ZSTD_SWITCH_MLS(GEN_ZSTD_CALL_BT_SEARCH_FN, dictMode) \
            break;                                                \
        case search_rowHash:                                      \
            ZSTD_SWITCH_MLS(ZSTD_SWITCH_ROWLOG, dictMode)         \
            break;                                                \
    }                                                             \
    ZSTD_UNREACHABLE;

/* Calls AOCL_ZSTD_SWITCH_ROWLOG */
#define AOCL_ZSTD_SWITCH_SEARCH_METHOD(dictMode)                  \
    switch (searchMethod) {                                       \
        case search_hashChain:                                    \
            ZSTD_SWITCH_MLS(GEN_ZSTD_CALL_HC_SEARCH_FN, dictMode) \
            break;                                                \
        case search_binaryTree:                                   \
            ZSTD_SWITCH_MLS(GEN_ZSTD_CALL_BT_SEARCH_FN, dictMode) \
            break;                                                \
        case search_rowHash:                                      \
            ZSTD_SWITCH_MLS(AOCL_ZSTD_SWITCH_ROWLOG, dictMode)    \
            break;                                                \
    }                                                             \
    ZSTD_UNREACHABLE;

/**
 * Searches for the longest match at @p ip.
 * Dispatches to the correct implementation function based on the
 * (searchMethod, dictMode, mls, rowLog). We use switch statements
 * here instead of using an indirect function call through a function
 * pointer because after Spectre and Meltdown mitigations, indirect
 * function calls can be very costly, especially in the kernel.
 *
 * NOTE: dictMode and searchMethod should be templated, so those switch
 * statements should be optimized out. Only the mls & rowLog switches
 * should be left.
 *
 * @param ms The match state.
 * @param ip The position to search at.
 * @param iend The end of the input data.
 * @param[out] offsetPtr Stores the match offset into this pointer.
 * @param mls The minimum search length, in the range [4, 6].
 * @param rowLog The row log (if applicable), in the range [4, 6].
 * @param searchMethod The search method to use (templated).
 * @param dictMode The dictMode (templated).
 *
 * @returns The length of the longest match found, or < mls if no match is found.
 * If a match is found its offset is stored in @p offsetPtr.
 */
FORCE_INLINE_TEMPLATE size_t ZSTD_searchMax(
    ZSTD_matchState_t* ms,
    const BYTE* ip,
    const BYTE* iend,
    size_t* offsetPtr,
    U32 const mls,
    U32 const rowLog,
    searchMethod_e const searchMethod,
    ZSTD_dictMode_e const dictMode)
>>>>>>> f5427442
{
    if (dictMode == ZSTD_noDict) {
        ZSTD_SWITCH_SEARCH_METHOD(noDict)
    } else if (dictMode == ZSTD_extDict) {
        ZSTD_SWITCH_SEARCH_METHOD(extDict)
    } else if (dictMode == ZSTD_dictMatchState) {
        ZSTD_SWITCH_SEARCH_METHOD(dictMatchState)
    } else if (dictMode == ZSTD_dedicatedDictSearch) {
        ZSTD_SWITCH_SEARCH_METHOD(dedicatedDictSearch)
    }
    ZSTD_UNREACHABLE;
    return 0;
}

#ifdef AOCL_ZSTD_OPT
/* Change wrt ZSTD_compressBlock_lazy_generic :
* calls AOCL_ZSTD_SWITCH_SEARCH_METHOD */
FORCE_INLINE_TEMPLATE size_t AOCL_ZSTD_searchMax(
    ZSTD_matchState_t* ms,
    const BYTE* ip,
    const BYTE* iend,
    size_t* offsetPtr,
    U32 const mls,
    U32 const rowLog,
    searchMethod_e const searchMethod,
    ZSTD_dictMode_e const dictMode)
{
    const ZSTD_compressionParameters* const cParams = &ms->cParams;
    U32 const searchLog = cParams->searchLog;
    if (dictMode == ZSTD_noDict) {
        AOCL_ZSTD_SWITCH_SEARCH_METHOD(noDict)
    }
    else if (dictMode == ZSTD_extDict) {
        AOCL_ZSTD_SWITCH_SEARCH_METHOD(extDict)
    }
    else if (dictMode == ZSTD_dictMatchState) {
        AOCL_ZSTD_SWITCH_SEARCH_METHOD(dictMatchState)
    }
    else if (dictMode == ZSTD_dedicatedDictSearch) {
        AOCL_ZSTD_SWITCH_SEARCH_METHOD(dedicatedDictSearch)
    }
    ZSTD_UNREACHABLE;
    return 0;
}
#endif

/* *******************************
*  Common parser - lazy strategy
*********************************/

#ifdef AOCL_ZSTD_OPT
/* AMD optimized version of ZSTD_compressBlock_lazy_generic
*  Calls AOCL ZSTD_RowFindBestMatch_selectRowLog version
*/
FORCE_INLINE_TEMPLATE size_t
AOCL_ZSTD_compressBlock_lazy_generic(
    ZSTD_matchState_t* ms, seqStore_t* seqStore,
    U32 rep[ZSTD_REP_NUM],
    const void* src, size_t srcSize,
    const searchMethod_e searchMethod, const U32 depth,
    ZSTD_dictMode_e const dictMode)
{
    const BYTE* const istart = (const BYTE*)src;
    const BYTE* ip = istart;
    const BYTE* anchor = istart;
    const BYTE* const iend = istart + srcSize;
    const BYTE* const ilimit = searchMethod == search_rowHash ? iend - 8 - ZSTD_ROW_HASH_CACHE_SIZE : iend - 8;
    const BYTE* const base = ms->window.base;
    const U32 prefixLowestIndex = ms->window.dictLimit;
    const BYTE* const prefixLowest = base + prefixLowestIndex;
    const U32 rowLog = ms->cParams.searchLog < 5 ? 4 : 5;

    typedef size_t(*searchMax_f)(
        ZSTD_matchState_t* ms,
        const BYTE* ip, const BYTE* iLimit, size_t* offsetPtr);

    /**
     * This table is indexed first by the four ZSTD_dictMode_e values, and then
     * by the two searchMethod_e values. NULLs are placed for configurations
     * that should never occur (extDict modes go to the other implementation
     * below and there is no DDSS for binary tree search yet).
     */
    const searchMax_f searchFuncs[4][3] = {
        {
            ZSTD_HcFindBestMatch_selectMLS,
            ZSTD_BtFindBestMatch_selectMLS,
            AOCL_ZSTD_RowFindBestMatch_selectRowLog
        },
        {
            NULL,
            NULL,
            NULL
        },
        {
            ZSTD_HcFindBestMatch_dictMatchState_selectMLS,
            ZSTD_BtFindBestMatch_dictMatchState_selectMLS,
            AOCL_ZSTD_RowFindBestMatch_dictMatchState_selectRowLog
        },
        {
            ZSTD_HcFindBestMatch_dedicatedDictSearch_selectMLS,
            NULL,
            AOCL_ZSTD_RowFindBestMatch_dedicatedDictSearch_selectRowLog
        }
    };

    searchMax_f const searchMax = searchFuncs[dictMode][(int)searchMethod];
    U32 offset_1 = rep[0], offset_2 = rep[1], savedOffset = 0;

    const int isDMS = dictMode == ZSTD_dictMatchState;
    const int isDDS = dictMode == ZSTD_dedicatedDictSearch;
    const int isDxS = isDMS || isDDS;
    const ZSTD_matchState_t* const dms = ms->dictMatchState;
    const U32 dictLowestIndex = isDxS ? dms->window.dictLimit : 0;
    const BYTE* const dictBase = isDxS ? dms->window.base : NULL;
    const BYTE* const dictLowest = isDxS ? dictBase + dictLowestIndex : NULL;
    const BYTE* const dictEnd = isDxS ? dms->window.nextSrc : NULL;
    const U32 dictIndexDelta = isDxS ?
        prefixLowestIndex - (U32)(dictEnd - dictBase) :
        0;
    const U32 dictAndPrefixLength = (U32)((ip - prefixLowest) + (dictEnd - dictLowest));

    assert(searchMax != NULL);

    DEBUGLOG(5, "ZSTD_compressBlock_lazy_generic (dictMode=%u) (searchFunc=%u)", (U32)dictMode, (U32)searchMethod);
    ip += (dictAndPrefixLength == 0);
    if (dictMode == ZSTD_noDict) {
        U32 const curr = (U32)(ip - base);
        U32 const windowLow = ZSTD_getLowestPrefixIndex(ms, curr, ms->cParams.windowLog);
        U32 const maxRep = curr - windowLow;
        if (offset_2 > maxRep) savedOffset = offset_2, offset_2 = 0;
        if (offset_1 > maxRep) savedOffset = offset_1, offset_1 = 0;
    }
    if (isDxS) {
        /* dictMatchState repCode checks don't currently handle repCode == 0
         * disabling. */
        assert(offset_1 <= dictAndPrefixLength);
        assert(offset_2 <= dictAndPrefixLength);
    }

    if (searchMethod == search_rowHash) {
        ZSTD_row_fillHashCache(ms, base, rowLog,
            MIN(ms->cParams.minMatch, 6 /* mls caps out at 6 */),
            ms->nextToUpdate, ilimit);
    }

    /* Match Loop */
#if defined(__GNUC__) && defined(__x86_64__)
    /* I've measured random a 5% speed loss on levels 5 & 6 (greedy) when the
     * code alignment is perturbed. To fix the instability align the loop on 32-bytes.
     */
    __asm__(".p2align 5");
#endif
    while (ip < ilimit) {
        size_t matchLength = 0;
        size_t offset = 0;
        const BYTE* start = ip + 1;

        /* check repCode */
        if (isDxS) {
            const U32 repIndex = (U32)(ip - base) + 1 - offset_1;
            const BYTE* repMatch = ((dictMode == ZSTD_dictMatchState || dictMode == ZSTD_dedicatedDictSearch)
                && repIndex < prefixLowestIndex) ?
                dictBase + (repIndex - dictIndexDelta) :
                base + repIndex;
            if (((U32)((prefixLowestIndex - 1) - repIndex) >= 3 /* intentional underflow */)
                && (MEM_read32(repMatch) == MEM_read32(ip + 1))) {
                const BYTE* repMatchEnd = repIndex < prefixLowestIndex ? dictEnd : iend;
                matchLength = ZSTD_count_2segments(ip + 1 + 4, repMatch + 4, iend, repMatchEnd, prefixLowest) + 4;
                if (depth == 0) goto _storeSequence;
            }
        }
        if (dictMode == ZSTD_noDict
            && ((offset_1 > 0) & (MEM_read32(ip + 1 - offset_1) == MEM_read32(ip + 1)))) {
            matchLength = ZSTD_count(ip + 1 + 4, ip + 1 + 4 - offset_1, iend) + 4;
            if (depth == 0) goto _storeSequence;
        }

        /* first search (depth 0) */
        {   size_t offsetFound = 999999999;
            size_t const ml2 = searchMax(ms, ip, iend, &offsetFound);
            if (ml2 > matchLength)
                matchLength = ml2, start = ip, offset = offsetFound;
        }

        if (matchLength < 4) {
            ip += ((ip - anchor) >> kSearchStrength) + 1;   /* jump faster over incompressible sections */
            continue;
        }

        /* let's try to find a better solution */
        if (depth >= 1)
            while (ip < ilimit) {
                ip++;
                if ((dictMode == ZSTD_noDict)
                    && (offset) && ((offset_1 > 0) & (MEM_read32(ip) == MEM_read32(ip - offset_1)))) {
                    size_t const mlRep = ZSTD_count(ip + 4, ip + 4 - offset_1, iend) + 4;
                    int const gain2 = (int)(mlRep * 3);
                    int const gain1 = (int)(matchLength * 3 - ZSTD_highbit32((U32)offset + 1) + 1);
                    if ((mlRep >= 4) && (gain2 > gain1))
                        matchLength = mlRep, offset = 0, start = ip;
                }
                if (isDxS) {
                    const U32 repIndex = (U32)(ip - base) - offset_1;
                    const BYTE* repMatch = repIndex < prefixLowestIndex ?
                        dictBase + (repIndex - dictIndexDelta) :
                        base + repIndex;
                    if (((U32)((prefixLowestIndex - 1) - repIndex) >= 3 /* intentional underflow */)
                        && (MEM_read32(repMatch) == MEM_read32(ip))) {
                        const BYTE* repMatchEnd = repIndex < prefixLowestIndex ? dictEnd : iend;
                        size_t const mlRep = ZSTD_count_2segments(ip + 4, repMatch + 4, iend, repMatchEnd, prefixLowest) + 4;
                        int const gain2 = (int)(mlRep * 3);
                        int const gain1 = (int)(matchLength * 3 - ZSTD_highbit32((U32)offset + 1) + 1);
                        if ((mlRep >= 4) && (gain2 > gain1))
                            matchLength = mlRep, offset = 0, start = ip;
                    }
                }
                {   size_t offset2 = 999999999;
                    size_t const ml2 = searchMax(ms, ip, iend, &offset2);
                    int const gain2 = (int)(ml2 * 4 - ZSTD_highbit32((U32)offset2 + 1));   /* raw approx */
                    int const gain1 = (int)(matchLength * 4 - ZSTD_highbit32((U32)offset + 1) + 4);
                    if ((ml2 >= 4) && (gain2 > gain1)) {
                        matchLength = ml2, offset = offset2, start = ip;
                        continue;   /* search a better one */
                    }
                }

                /* let's find an even better one */
                if ((depth == 2) && (ip < ilimit)) {
                    ip++;
                    if ((dictMode == ZSTD_noDict)
                        && (offset) && ((offset_1 > 0) & (MEM_read32(ip) == MEM_read32(ip - offset_1)))) {
                        size_t const mlRep = ZSTD_count(ip + 4, ip + 4 - offset_1, iend) + 4;
                        int const gain2 = (int)(mlRep * 4);
                        int const gain1 = (int)(matchLength * 4 - ZSTD_highbit32((U32)offset + 1) + 1);
                        if ((mlRep >= 4) && (gain2 > gain1))
                            matchLength = mlRep, offset = 0, start = ip;
                    }
                    if (isDxS) {
                        const U32 repIndex = (U32)(ip - base) - offset_1;
                        const BYTE* repMatch = repIndex < prefixLowestIndex ?
                            dictBase + (repIndex - dictIndexDelta) :
                            base + repIndex;
                        if (((U32)((prefixLowestIndex - 1) - repIndex) >= 3 /* intentional underflow */)
                            && (MEM_read32(repMatch) == MEM_read32(ip))) {
                            const BYTE* repMatchEnd = repIndex < prefixLowestIndex ? dictEnd : iend;
                            size_t const mlRep = ZSTD_count_2segments(ip + 4, repMatch + 4, iend, repMatchEnd, prefixLowest) + 4;
                            int const gain2 = (int)(mlRep * 4);
                            int const gain1 = (int)(matchLength * 4 - ZSTD_highbit32((U32)offset + 1) + 1);
                            if ((mlRep >= 4) && (gain2 > gain1))
                                matchLength = mlRep, offset = 0, start = ip;
                        }
                    }
                    {   size_t offset2 = 999999999;
                        size_t const ml2 = searchMax(ms, ip, iend, &offset2);
                        int const gain2 = (int)(ml2 * 4 - ZSTD_highbit32((U32)offset2 + 1));   /* raw approx */
                        int const gain1 = (int)(matchLength * 4 - ZSTD_highbit32((U32)offset + 1) + 7);
                        if ((ml2 >= 4) && (gain2 > gain1)) {
                            matchLength = ml2, offset = offset2, start = ip;
                            continue;
                        }
                    }
                }
                break;  /* nothing found : store previous solution */
            }

       /* NOTE:
        * start[-offset+ZSTD_REP_MOVE-1] is undefined behavior.
        * (-offset+ZSTD_REP_MOVE-1) is unsigned, and is added to start, which
        * overflows the pointer, which is undefined behavior.
        */
        /* catch up */
        if (offset) {
            if (dictMode == ZSTD_noDict) {
                while (((start > anchor) & (start - (offset - ZSTD_REP_MOVE) > prefixLowest))
                    && (start[-1] == (start - (offset - ZSTD_REP_MOVE))[-1]))  /* only search for offset within prefix */
                {
                    start--; matchLength++;
                }
            }
            if (isDxS) {
                U32 const matchIndex = (U32)((start - base) - (offset - ZSTD_REP_MOVE));
                const BYTE* match = (matchIndex < prefixLowestIndex) ? dictBase + matchIndex - dictIndexDelta : base + matchIndex;
                const BYTE* const mStart = (matchIndex < prefixLowestIndex) ? dictLowest : prefixLowest;
                while ((start > anchor) && (match > mStart) && (start[-1] == match[-1])) { start--; match--; matchLength++; }  /* catch up */
            }
            offset_2 = offset_1; offset_1 = (U32)(offset - ZSTD_REP_MOVE);
        }
        /* store sequence */
_storeSequence:
        {   size_t const litLength = start - anchor;
            ZSTD_storeSeq(seqStore, litLength, anchor, iend, (U32)offset, matchLength - MINMATCH);
            anchor = ip = start + matchLength;
        }

        /* check immediate repcode */
        if (isDxS) {
            while (ip <= ilimit) {
                U32 const current2 = (U32)(ip - base);
                U32 const repIndex = current2 - offset_2;
                const BYTE* repMatch = repIndex < prefixLowestIndex ?
                    dictBase - dictIndexDelta + repIndex :
                    base + repIndex;
                if (((U32)((prefixLowestIndex - 1) - (U32)repIndex) >= 3 /* intentional overflow */)
                    && (MEM_read32(repMatch) == MEM_read32(ip))) {
                    const BYTE* const repEnd2 = repIndex < prefixLowestIndex ? dictEnd : iend;
                    matchLength = ZSTD_count_2segments(ip + 4, repMatch + 4, iend, repEnd2, prefixLowest) + 4;
                    offset = offset_2; offset_2 = offset_1; offset_1 = (U32)offset;   /* swap offset_2 <=> offset_1 */
                    ZSTD_storeSeq(seqStore, 0, anchor, iend, 0, matchLength - MINMATCH);
                    ip += matchLength;
                    anchor = ip;
                    continue;
                }
                break;
            }
        }

        if (dictMode == ZSTD_noDict) {
            while (((ip <= ilimit) & (offset_2 > 0))
                && (MEM_read32(ip) == MEM_read32(ip - offset_2))) {
                /* store sequence */
                matchLength = ZSTD_count(ip + 4, ip + 4 - offset_2, iend) + 4;
                offset = offset_2; offset_2 = offset_1; offset_1 = (U32)offset; /* swap repcodes */
                ZSTD_storeSeq(seqStore, 0, anchor, iend, 0, matchLength - MINMATCH);
                ip += matchLength;
                anchor = ip;
                continue;   /* faster when present ... (?) */
            }
        }
    }

    /* Save reps for next block */
    rep[0] = offset_1 ? offset_1 : savedOffset;
    rep[1] = offset_2 ? offset_2 : savedOffset;

    /* Return the last literals size */
    return (size_t)(iend - anchor);
}
#endif

FORCE_INLINE_TEMPLATE size_t
ZSTD_compressBlock_lazy_generic(
                        ZSTD_matchState_t* ms, seqStore_t* seqStore,
                        U32 rep[ZSTD_REP_NUM],
                        const void* src, size_t srcSize,
                        const searchMethod_e searchMethod, const U32 depth,
                        ZSTD_dictMode_e const dictMode)
{
    const BYTE* const istart = (const BYTE*)src;
    const BYTE* ip = istart;
    const BYTE* anchor = istart;
    const BYTE* const iend = istart + srcSize;
    const BYTE* const ilimit = (searchMethod == search_rowHash) ? iend - 8 - ZSTD_ROW_HASH_CACHE_SIZE : iend - 8;
    const BYTE* const base = ms->window.base;
    const U32 prefixLowestIndex = ms->window.dictLimit;
    const BYTE* const prefixLowest = base + prefixLowestIndex;
    const U32 mls = BOUNDED(4, ms->cParams.minMatch, 6);
    const U32 rowLog = BOUNDED(4, ms->cParams.searchLog, 6);

    U32 offset_1 = rep[0], offset_2 = rep[1];
    U32 offsetSaved1 = 0, offsetSaved2 = 0;

    const int isDMS = dictMode == ZSTD_dictMatchState;
    const int isDDS = dictMode == ZSTD_dedicatedDictSearch;
    const int isDxS = isDMS || isDDS;
    const ZSTD_matchState_t* const dms = ms->dictMatchState;
    const U32 dictLowestIndex      = isDxS ? dms->window.dictLimit : 0;
    const BYTE* const dictBase     = isDxS ? dms->window.base : NULL;
    const BYTE* const dictLowest   = isDxS ? dictBase + dictLowestIndex : NULL;
    const BYTE* const dictEnd      = isDxS ? dms->window.nextSrc : NULL;
    const U32 dictIndexDelta       = isDxS ?
                                     prefixLowestIndex - (U32)(dictEnd - dictBase) :
                                     0;
    const U32 dictAndPrefixLength = (U32)((ip - prefixLowest) + (dictEnd - dictLowest));

    DEBUGLOG(5, "ZSTD_compressBlock_lazy_generic (dictMode=%u) (searchFunc=%u)", (U32)dictMode, (U32)searchMethod);
    ip += (dictAndPrefixLength == 0);
    if (dictMode == ZSTD_noDict) {
        U32 const curr = (U32)(ip - base);
        U32 const windowLow = ZSTD_getLowestPrefixIndex(ms, curr, ms->cParams.windowLog);
        U32 const maxRep = curr - windowLow;
        if (offset_2 > maxRep) offsetSaved2 = offset_2, offset_2 = 0;
        if (offset_1 > maxRep) offsetSaved1 = offset_1, offset_1 = 0;
    }
    if (isDxS) {
        /* dictMatchState repCode checks don't currently handle repCode == 0
         * disabling. */
        assert(offset_1 <= dictAndPrefixLength);
        assert(offset_2 <= dictAndPrefixLength);
    }

    /* Reset the lazy skipping state */
    ms->lazySkipping = 0;

    if (searchMethod == search_rowHash) {
        ZSTD_row_fillHashCache(ms, base, rowLog, mls, ms->nextToUpdate, ilimit);
    }

    /* Match Loop */
#if defined(__GNUC__) && defined(__x86_64__)
    /* I've measured random a 5% speed loss on levels 5 & 6 (greedy) when the
     * code alignment is perturbed. To fix the instability align the loop on 32-bytes.
     */
    __asm__(".p2align 5");
#endif
    while (ip < ilimit) {
        size_t matchLength=0;
        size_t offBase = REPCODE1_TO_OFFBASE;
        const BYTE* start=ip+1;
        DEBUGLOG(7, "search baseline (depth 0)");

        /* check repCode */
        if (isDxS) {
            const U32 repIndex = (U32)(ip - base) + 1 - offset_1;
            const BYTE* repMatch = ((dictMode == ZSTD_dictMatchState || dictMode == ZSTD_dedicatedDictSearch)
                                && repIndex < prefixLowestIndex) ?
                                   dictBase + (repIndex - dictIndexDelta) :
                                   base + repIndex;
            if (((U32)((prefixLowestIndex-1) - repIndex) >= 3 /* intentional underflow */)
                && (MEM_read32(repMatch) == MEM_read32(ip+1)) ) {
                const BYTE* repMatchEnd = repIndex < prefixLowestIndex ? dictEnd : iend;
                matchLength = ZSTD_count_2segments(ip+1+4, repMatch+4, iend, repMatchEnd, prefixLowest) + 4;
                if (depth==0) goto _storeSequence;
            }
        }
        if ( dictMode == ZSTD_noDict
          && ((offset_1 > 0) & (MEM_read32(ip+1-offset_1) == MEM_read32(ip+1)))) {
            matchLength = ZSTD_count(ip+1+4, ip+1+4-offset_1, iend) + 4;
            if (depth==0) goto _storeSequence;
        }

        /* first search (depth 0) */
        {   size_t offbaseFound = 999999999;
            size_t const ml2 = ZSTD_searchMax(ms, ip, iend, &offbaseFound, mls, rowLog, searchMethod, dictMode);
            if (ml2 > matchLength)
                matchLength = ml2, start = ip, offBase = offbaseFound;
        }

        if (matchLength < 4) {
            size_t const step = ((size_t)(ip-anchor) >> kSearchStrength) + 1;   /* jump faster over incompressible sections */;
            ip += step;
            /* Enter the lazy skipping mode once we are skipping more than 8 bytes at a time.
             * In this mode we stop inserting every position into our tables, and only insert
             * positions that we search, which is one in step positions.
             * The exact cutoff is flexible, I've just chosen a number that is reasonably high,
             * so we minimize the compression ratio loss in "normal" scenarios. This mode gets
             * triggered once we've gone 2KB without finding any matches.
             */
            ms->lazySkipping = step > kLazySkippingStep;
            continue;
        }

        /* let's try to find a better solution */
        if (depth>=1)
        while (ip<ilimit) {
            DEBUGLOG(7, "search depth 1");
            ip ++;
            if ( (dictMode == ZSTD_noDict)
              && (offBase) && ((offset_1>0) & (MEM_read32(ip) == MEM_read32(ip - offset_1)))) {
                size_t const mlRep = ZSTD_count(ip+4, ip+4-offset_1, iend) + 4;
                int const gain2 = (int)(mlRep * 3);
                int const gain1 = (int)(matchLength*3 - ZSTD_highbit32((U32)offBase) + 1);
                if ((mlRep >= 4) && (gain2 > gain1))
                    matchLength = mlRep, offBase = REPCODE1_TO_OFFBASE, start = ip;
            }
            if (isDxS) {
                const U32 repIndex = (U32)(ip - base) - offset_1;
                const BYTE* repMatch = repIndex < prefixLowestIndex ?
                               dictBase + (repIndex - dictIndexDelta) :
                               base + repIndex;
                if (((U32)((prefixLowestIndex-1) - repIndex) >= 3 /* intentional underflow */)
                    && (MEM_read32(repMatch) == MEM_read32(ip)) ) {
                    const BYTE* repMatchEnd = repIndex < prefixLowestIndex ? dictEnd : iend;
                    size_t const mlRep = ZSTD_count_2segments(ip+4, repMatch+4, iend, repMatchEnd, prefixLowest) + 4;
                    int const gain2 = (int)(mlRep * 3);
                    int const gain1 = (int)(matchLength*3 - ZSTD_highbit32((U32)offBase) + 1);
                    if ((mlRep >= 4) && (gain2 > gain1))
                        matchLength = mlRep, offBase = REPCODE1_TO_OFFBASE, start = ip;
                }
            }
            {   size_t ofbCandidate=999999999;
                size_t const ml2 = ZSTD_searchMax(ms, ip, iend, &ofbCandidate, mls, rowLog, searchMethod, dictMode);
                int const gain2 = (int)(ml2*4 - ZSTD_highbit32((U32)ofbCandidate));   /* raw approx */
                int const gain1 = (int)(matchLength*4 - ZSTD_highbit32((U32)offBase) + 4);
                if ((ml2 >= 4) && (gain2 > gain1)) {
                    matchLength = ml2, offBase = ofbCandidate, start = ip;
                    continue;   /* search a better one */
            }   }

            /* let's find an even better one */
            if ((depth==2) && (ip<ilimit)) {
                DEBUGLOG(7, "search depth 2");
                ip ++;
                if ( (dictMode == ZSTD_noDict)
                  && (offBase) && ((offset_1>0) & (MEM_read32(ip) == MEM_read32(ip - offset_1)))) {
                    size_t const mlRep = ZSTD_count(ip+4, ip+4-offset_1, iend) + 4;
                    int const gain2 = (int)(mlRep * 4);
                    int const gain1 = (int)(matchLength*4 - ZSTD_highbit32((U32)offBase) + 1);
                    if ((mlRep >= 4) && (gain2 > gain1))
                        matchLength = mlRep, offBase = REPCODE1_TO_OFFBASE, start = ip;
                }
                if (isDxS) {
                    const U32 repIndex = (U32)(ip - base) - offset_1;
                    const BYTE* repMatch = repIndex < prefixLowestIndex ?
                                   dictBase + (repIndex - dictIndexDelta) :
                                   base + repIndex;
                    if (((U32)((prefixLowestIndex-1) - repIndex) >= 3 /* intentional underflow */)
                        && (MEM_read32(repMatch) == MEM_read32(ip)) ) {
                        const BYTE* repMatchEnd = repIndex < prefixLowestIndex ? dictEnd : iend;
                        size_t const mlRep = ZSTD_count_2segments(ip+4, repMatch+4, iend, repMatchEnd, prefixLowest) + 4;
                        int const gain2 = (int)(mlRep * 4);
                        int const gain1 = (int)(matchLength*4 - ZSTD_highbit32((U32)offBase) + 1);
                        if ((mlRep >= 4) && (gain2 > gain1))
                            matchLength = mlRep, offBase = REPCODE1_TO_OFFBASE, start = ip;
                    }
                }
                {   size_t ofbCandidate=999999999;
                    size_t const ml2 = ZSTD_searchMax(ms, ip, iend, &ofbCandidate, mls, rowLog, searchMethod, dictMode);
                    int const gain2 = (int)(ml2*4 - ZSTD_highbit32((U32)ofbCandidate));   /* raw approx */
                    int const gain1 = (int)(matchLength*4 - ZSTD_highbit32((U32)offBase) + 7);
                    if ((ml2 >= 4) && (gain2 > gain1)) {
                        matchLength = ml2, offBase = ofbCandidate, start = ip;
                        continue;
            }   }   }
            break;  /* nothing found : store previous solution */
        }

        /* NOTE:
         * Pay attention that `start[-value]` can lead to strange undefined behavior
         * notably if `value` is unsigned, resulting in a large positive `-value`.
         */
        /* catch up */
        if (OFFBASE_IS_OFFSET(offBase)) {
            if (dictMode == ZSTD_noDict) {
                while ( ((start > anchor) & (start - OFFBASE_TO_OFFSET(offBase) > prefixLowest))
                     && (start[-1] == (start-OFFBASE_TO_OFFSET(offBase))[-1]) )  /* only search for offset within prefix */
                    { start--; matchLength++; }
            }
            if (isDxS) {
                U32 const matchIndex = (U32)((size_t)(start-base) - OFFBASE_TO_OFFSET(offBase));
                const BYTE* match = (matchIndex < prefixLowestIndex) ? dictBase + matchIndex - dictIndexDelta : base + matchIndex;
                const BYTE* const mStart = (matchIndex < prefixLowestIndex) ? dictLowest : prefixLowest;
                while ((start>anchor) && (match>mStart) && (start[-1] == match[-1])) { start--; match--; matchLength++; }  /* catch up */
            }
            offset_2 = offset_1; offset_1 = (U32)OFFBASE_TO_OFFSET(offBase);
        }
        /* store sequence */
_storeSequence:
        {   size_t const litLength = (size_t)(start - anchor);
            ZSTD_storeSeq(seqStore, litLength, anchor, iend, (U32)offBase, matchLength);
            anchor = ip = start + matchLength;
        }
        if (ms->lazySkipping) {
            /* We've found a match, disable lazy skipping mode, and refill the hash cache. */
            if (searchMethod == search_rowHash) {
                ZSTD_row_fillHashCache(ms, base, rowLog, mls, ms->nextToUpdate, ilimit);
            }
            ms->lazySkipping = 0;
        }

        /* check immediate repcode */
        if (isDxS) {
            while (ip <= ilimit) {
                U32 const current2 = (U32)(ip-base);
                U32 const repIndex = current2 - offset_2;
                const BYTE* repMatch = repIndex < prefixLowestIndex ?
                        dictBase - dictIndexDelta + repIndex :
                        base + repIndex;
                if ( ((U32)((prefixLowestIndex-1) - (U32)repIndex) >= 3 /* intentional overflow */)
                   && (MEM_read32(repMatch) == MEM_read32(ip)) ) {
                    const BYTE* const repEnd2 = repIndex < prefixLowestIndex ? dictEnd : iend;
                    matchLength = ZSTD_count_2segments(ip+4, repMatch+4, iend, repEnd2, prefixLowest) + 4;
                    offBase = offset_2; offset_2 = offset_1; offset_1 = (U32)offBase;   /* swap offset_2 <=> offset_1 */
                    ZSTD_storeSeq(seqStore, 0, anchor, iend, REPCODE1_TO_OFFBASE, matchLength);
                    ip += matchLength;
                    anchor = ip;
                    continue;
                }
                break;
            }
        }

        if (dictMode == ZSTD_noDict) {
            while ( ((ip <= ilimit) & (offset_2>0))
                 && (MEM_read32(ip) == MEM_read32(ip - offset_2)) ) {
                /* store sequence */
                matchLength = ZSTD_count(ip+4, ip+4-offset_2, iend) + 4;
                offBase = offset_2; offset_2 = offset_1; offset_1 = (U32)offBase; /* swap repcodes */
                ZSTD_storeSeq(seqStore, 0, anchor, iend, REPCODE1_TO_OFFBASE, matchLength);
                ip += matchLength;
                anchor = ip;
                continue;   /* faster when present ... (?) */
    }   }   }

    /* If offset_1 started invalid (offsetSaved1 != 0) and became valid (offset_1 != 0),
     * rotate saved offsets. See comment in ZSTD_compressBlock_fast_noDict for more context. */
    offsetSaved2 = ((offsetSaved1 != 0) && (offset_1 != 0)) ? offsetSaved1 : offsetSaved2;

    /* save reps for next block */
    rep[0] = offset_1 ? offset_1 : offsetSaved1;
    rep[1] = offset_2 ? offset_2 : offsetSaved2;

    /* Return the last literals size */
    return (size_t)(iend - anchor);
}

#ifdef AOCL_ZSTD_OPT
/* Change wrt ZSTD_compressBlock_lazy_generic :
* calls AOCL_ZSTD_searchMax */
FORCE_INLINE_TEMPLATE size_t
AOCL_ZSTD_compressBlock_lazy_generic(
    ZSTD_matchState_t* ms, seqStore_t* seqStore,
    U32 rep[ZSTD_REP_NUM],
    const void* src, size_t srcSize,
    const searchMethod_e searchMethod, const U32 depth,
    ZSTD_dictMode_e const dictMode)
{
    const BYTE* const istart = (const BYTE*)src;
    const BYTE* ip = istart;
    const BYTE* anchor = istart;
    const BYTE* const iend = istart + srcSize;
    const BYTE* const ilimit = (searchMethod == search_rowHash) ? iend - 8 - ZSTD_ROW_HASH_CACHE_SIZE : iend - 8;
    const BYTE* const base = ms->window.base;
    const U32 prefixLowestIndex = ms->window.dictLimit;
    const BYTE* const prefixLowest = base + prefixLowestIndex;
    const U32 mls = BOUNDED(4, ms->cParams.minMatch, 6);
    const U32 rowLog = BOUNDED(4, ms->cParams.searchLog, 6);

    U32 offset_1 = rep[0], offset_2 = rep[1];
    U32 offsetSaved1 = 0, offsetSaved2 = 0;

    const int isDMS = dictMode == ZSTD_dictMatchState;
    const int isDDS = dictMode == ZSTD_dedicatedDictSearch;
    const int isDxS = isDMS || isDDS;
    const ZSTD_matchState_t* const dms = ms->dictMatchState;
    const U32 dictLowestIndex = isDxS ? dms->window.dictLimit : 0;
    const BYTE* const dictBase = isDxS ? dms->window.base : NULL;
    const BYTE* const dictLowest = isDxS ? dictBase + dictLowestIndex : NULL;
    const BYTE* const dictEnd = isDxS ? dms->window.nextSrc : NULL;
    const U32 dictIndexDelta = isDxS ?
        prefixLowestIndex - (U32)(dictEnd - dictBase) :
        0;
    const U32 dictAndPrefixLength = (U32)((ip - prefixLowest) + (dictEnd - dictLowest));

    DEBUGLOG(5, "ZSTD_compressBlock_lazy_generic (dictMode=%u) (searchFunc=%u)", (U32)dictMode, (U32)searchMethod);
    ip += (dictAndPrefixLength == 0);
    if (dictMode == ZSTD_noDict) {
        U32 const curr = (U32)(ip - base);
        U32 const windowLow = ZSTD_getLowestPrefixIndex(ms, curr, ms->cParams.windowLog);
        U32 const maxRep = curr - windowLow;
        if (offset_2 > maxRep) offsetSaved2 = offset_2, offset_2 = 0;
        if (offset_1 > maxRep) offsetSaved1 = offset_1, offset_1 = 0;
    }
    if (isDxS) {
        /* dictMatchState repCode checks don't currently handle repCode == 0
         * disabling. */
        assert(offset_1 <= dictAndPrefixLength);
        assert(offset_2 <= dictAndPrefixLength);
    }

    /* Reset the lazy skipping state */
    ms->lazySkipping = 0;

    if (searchMethod == search_rowHash) {
        ZSTD_row_fillHashCache(ms, base, rowLog, mls, ms->nextToUpdate, ilimit);
    }

    /* Match Loop */
#if defined(__GNUC__) && defined(__x86_64__)
    /* I've measured random a 5% speed loss on levels 5 & 6 (greedy) when the
     * code alignment is perturbed. To fix the instability align the loop on 32-bytes.
     */
    __asm__(".p2align 5");
#endif
    while (ip < ilimit) {
        size_t matchLength = 0;
        size_t offBase = REPCODE1_TO_OFFBASE;
        const BYTE* start = ip + 1;
        DEBUGLOG(7, "search baseline (depth 0)");

        /* check repCode */
        if (isDxS) {
            const U32 repIndex = (U32)(ip - base) + 1 - offset_1;
            const BYTE* repMatch = ((dictMode == ZSTD_dictMatchState || dictMode == ZSTD_dedicatedDictSearch)
                && repIndex < prefixLowestIndex) ?
                dictBase + (repIndex - dictIndexDelta) :
                base + repIndex;
            if (((U32)((prefixLowestIndex - 1) - repIndex) >= 3 /* intentional underflow */)
                && (MEM_read32(repMatch) == MEM_read32(ip + 1))) {
                const BYTE* repMatchEnd = repIndex < prefixLowestIndex ? dictEnd : iend;
                matchLength = ZSTD_count_2segments(ip + 1 + 4, repMatch + 4, iend, repMatchEnd, prefixLowest) + 4;
                if (depth == 0) goto _storeSequence;
            }
        }
        if (dictMode == ZSTD_noDict
            && ((offset_1 > 0) & (MEM_read32(ip + 1 - offset_1) == MEM_read32(ip + 1)))) {
            matchLength = ZSTD_count(ip + 1 + 4, ip + 1 + 4 - offset_1, iend) + 4;
            if (depth == 0) goto _storeSequence;
        }

        /* first search (depth 0) */
        {   size_t offbaseFound = 999999999;
        size_t const ml2 = AOCL_ZSTD_searchMax(ms, ip, iend, &offbaseFound, mls, rowLog, searchMethod, dictMode);
        if (ml2 > matchLength)
            matchLength = ml2, start = ip, offBase = offbaseFound;
        }

        if (matchLength < 4) {
            size_t const step = ((size_t)(ip - anchor) >> kSearchStrength) + 1;   /* jump faster over incompressible sections */;
            ip += step;
            /* Enter the lazy skipping mode once we are skipping more than 8 bytes at a time.
             * In this mode we stop inserting every position into our tables, and only insert
             * positions that we search, which is one in step positions.
             * The exact cutoff is flexible, I've just chosen a number that is reasonably high,
             * so we minimize the compression ratio loss in "normal" scenarios. This mode gets
             * triggered once we've gone 2KB without finding any matches.
             */
            ms->lazySkipping = step > kLazySkippingStep;
            continue;
        }

        /* let's try to find a better solution */
        if (depth >= 1)
            while (ip < ilimit) {
                DEBUGLOG(7, "search depth 1");
                ip++;
                if ((dictMode == ZSTD_noDict)
                    && (offBase) && ((offset_1 > 0) & (MEM_read32(ip) == MEM_read32(ip - offset_1)))) {
                    size_t const mlRep = ZSTD_count(ip + 4, ip + 4 - offset_1, iend) + 4;
                    int const gain2 = (int)(mlRep * 3);
                    int const gain1 = (int)(matchLength * 3 - ZSTD_highbit32((U32)offBase) + 1);
                    if ((mlRep >= 4) && (gain2 > gain1))
                        matchLength = mlRep, offBase = REPCODE1_TO_OFFBASE, start = ip;
                }
                if (isDxS) {
                    const U32 repIndex = (U32)(ip - base) - offset_1;
                    const BYTE* repMatch = repIndex < prefixLowestIndex ?
                        dictBase + (repIndex - dictIndexDelta) :
                        base + repIndex;
                    if (((U32)((prefixLowestIndex - 1) - repIndex) >= 3 /* intentional underflow */)
                        && (MEM_read32(repMatch) == MEM_read32(ip))) {
                        const BYTE* repMatchEnd = repIndex < prefixLowestIndex ? dictEnd : iend;
                        size_t const mlRep = ZSTD_count_2segments(ip + 4, repMatch + 4, iend, repMatchEnd, prefixLowest) + 4;
                        int const gain2 = (int)(mlRep * 3);
                        int const gain1 = (int)(matchLength * 3 - ZSTD_highbit32((U32)offBase) + 1);
                        if ((mlRep >= 4) && (gain2 > gain1))
                            matchLength = mlRep, offBase = REPCODE1_TO_OFFBASE, start = ip;
                    }
                }
                {   size_t ofbCandidate = 999999999;
                size_t const ml2 = AOCL_ZSTD_searchMax(ms, ip, iend, &ofbCandidate, mls, rowLog, searchMethod, dictMode);
                int const gain2 = (int)(ml2 * 4 - ZSTD_highbit32((U32)ofbCandidate));   /* raw approx */
                int const gain1 = (int)(matchLength * 4 - ZSTD_highbit32((U32)offBase) + 4);
                if ((ml2 >= 4) && (gain2 > gain1)) {
                    matchLength = ml2, offBase = ofbCandidate, start = ip;
                    continue;   /* search a better one */
                }   }

                /* let's find an even better one */
                if ((depth == 2) && (ip < ilimit)) {
                    DEBUGLOG(7, "search depth 2");
                    ip++;
                    if ((dictMode == ZSTD_noDict)
                        && (offBase) && ((offset_1 > 0) & (MEM_read32(ip) == MEM_read32(ip - offset_1)))) {
                        size_t const mlRep = ZSTD_count(ip + 4, ip + 4 - offset_1, iend) + 4;
                        int const gain2 = (int)(mlRep * 4);
                        int const gain1 = (int)(matchLength * 4 - ZSTD_highbit32((U32)offBase) + 1);
                        if ((mlRep >= 4) && (gain2 > gain1))
                            matchLength = mlRep, offBase = REPCODE1_TO_OFFBASE, start = ip;
                    }
                    if (isDxS) {
                        const U32 repIndex = (U32)(ip - base) - offset_1;
                        const BYTE* repMatch = repIndex < prefixLowestIndex ?
                            dictBase + (repIndex - dictIndexDelta) :
                            base + repIndex;
                        if (((U32)((prefixLowestIndex - 1) - repIndex) >= 3 /* intentional underflow */)
                            && (MEM_read32(repMatch) == MEM_read32(ip))) {
                            const BYTE* repMatchEnd = repIndex < prefixLowestIndex ? dictEnd : iend;
                            size_t const mlRep = ZSTD_count_2segments(ip + 4, repMatch + 4, iend, repMatchEnd, prefixLowest) + 4;
                            int const gain2 = (int)(mlRep * 4);
                            int const gain1 = (int)(matchLength * 4 - ZSTD_highbit32((U32)offBase) + 1);
                            if ((mlRep >= 4) && (gain2 > gain1))
                                matchLength = mlRep, offBase = REPCODE1_TO_OFFBASE, start = ip;
                        }
                    }
                    {   size_t ofbCandidate = 999999999;
                    size_t const ml2 = AOCL_ZSTD_searchMax(ms, ip, iend, &ofbCandidate, mls, rowLog, searchMethod, dictMode);
                    int const gain2 = (int)(ml2 * 4 - ZSTD_highbit32((U32)ofbCandidate));   /* raw approx */
                    int const gain1 = (int)(matchLength * 4 - ZSTD_highbit32((U32)offBase) + 7);
                    if ((ml2 >= 4) && (gain2 > gain1)) {
                        matchLength = ml2, offBase = ofbCandidate, start = ip;
                        continue;
                    }   }
                }
                break;  /* nothing found : store previous solution */
            }

        /* NOTE:
         * Pay attention that `start[-value]` can lead to strange undefined behavior
         * notably if `value` is unsigned, resulting in a large positive `-value`.
         */
         /* catch up */
        if (OFFBASE_IS_OFFSET(offBase)) {
            if (dictMode == ZSTD_noDict) {
                while (((start > anchor) & (start - OFFBASE_TO_OFFSET(offBase) > prefixLowest))
                    && (start[-1] == (start - OFFBASE_TO_OFFSET(offBase))[-1]))  /* only search for offset within prefix */
                {
                    start--; matchLength++;
                }
            }
            if (isDxS) {
                U32 const matchIndex = (U32)((size_t)(start - base) - OFFBASE_TO_OFFSET(offBase));
                const BYTE* match = (matchIndex < prefixLowestIndex) ? dictBase + matchIndex - dictIndexDelta : base + matchIndex;
                const BYTE* const mStart = (matchIndex < prefixLowestIndex) ? dictLowest : prefixLowest;
                while ((start > anchor) && (match > mStart) && (start[-1] == match[-1])) { start--; match--; matchLength++; }  /* catch up */
            }
            offset_2 = offset_1; offset_1 = (U32)OFFBASE_TO_OFFSET(offBase);
        }
        /* store sequence */
    _storeSequence:
        {   size_t const litLength = (size_t)(start - anchor);
        ZSTD_storeSeq(seqStore, litLength, anchor, iend, (U32)offBase, matchLength);
        anchor = ip = start + matchLength;
        }
        if (ms->lazySkipping) {
            /* We've found a match, disable lazy skipping mode, and refill the hash cache. */
            if (searchMethod == search_rowHash) {
                ZSTD_row_fillHashCache(ms, base, rowLog, mls, ms->nextToUpdate, ilimit);
            }
            ms->lazySkipping = 0;
        }

        /* check immediate repcode */
        if (isDxS) {
            while (ip <= ilimit) {
                U32 const current2 = (U32)(ip - base);
                U32 const repIndex = current2 - offset_2;
                const BYTE* repMatch = repIndex < prefixLowestIndex ?
                    dictBase - dictIndexDelta + repIndex :
                    base + repIndex;
                if (((U32)((prefixLowestIndex - 1) - (U32)repIndex) >= 3 /* intentional overflow */)
                    && (MEM_read32(repMatch) == MEM_read32(ip))) {
                    const BYTE* const repEnd2 = repIndex < prefixLowestIndex ? dictEnd : iend;
                    matchLength = ZSTD_count_2segments(ip + 4, repMatch + 4, iend, repEnd2, prefixLowest) + 4;
                    offBase = offset_2; offset_2 = offset_1; offset_1 = (U32)offBase;   /* swap offset_2 <=> offset_1 */
                    ZSTD_storeSeq(seqStore, 0, anchor, iend, REPCODE1_TO_OFFBASE, matchLength);
                    ip += matchLength;
                    anchor = ip;
                    continue;
                }
                break;
            }
        }

        if (dictMode == ZSTD_noDict) {
            while (((ip <= ilimit) & (offset_2 > 0))
                && (MEM_read32(ip) == MEM_read32(ip - offset_2))) {
                /* store sequence */
                matchLength = ZSTD_count(ip + 4, ip + 4 - offset_2, iend) + 4;
                offBase = offset_2; offset_2 = offset_1; offset_1 = (U32)offBase; /* swap repcodes */
                ZSTD_storeSeq(seqStore, 0, anchor, iend, REPCODE1_TO_OFFBASE, matchLength);
                ip += matchLength;
                anchor = ip;
                continue;   /* faster when present ... (?) */
            }
        }
    }

    /* If offset_1 started invalid (offsetSaved1 != 0) and became valid (offset_1 != 0),
     * rotate saved offsets. See comment in ZSTD_compressBlock_fast_noDict for more context. */
    offsetSaved2 = ((offsetSaved1 != 0) && (offset_1 != 0)) ? offsetSaved1 : offsetSaved2;

    /* save reps for next block */
    rep[0] = offset_1 ? offset_1 : offsetSaved1;
    rep[1] = offset_2 ? offset_2 : offsetSaved2;

    /* Return the last literals size */
    return (size_t)(iend - anchor);
}
#endif

size_t ZSTD_compressBlock_btlazy2(
        ZSTD_matchState_t* ms, seqStore_t* seqStore, U32 rep[ZSTD_REP_NUM],
        void const* src, size_t srcSize)
{
    return ZSTD_compressBlock_lazy_generic(ms, seqStore, rep, src, srcSize, search_binaryTree, 2, ZSTD_noDict);
}

size_t ZSTD_compressBlock_lazy2(
        ZSTD_matchState_t* ms, seqStore_t* seqStore, U32 rep[ZSTD_REP_NUM],
        void const* src, size_t srcSize)
{
    return ZSTD_compressBlock_lazy_generic(ms, seqStore, rep, src, srcSize, search_hashChain, 2, ZSTD_noDict);
}

size_t ZSTD_compressBlock_lazy(
        ZSTD_matchState_t* ms, seqStore_t* seqStore, U32 rep[ZSTD_REP_NUM],
        void const* src, size_t srcSize)
{
    return ZSTD_compressBlock_lazy_generic(ms, seqStore, rep, src, srcSize, search_hashChain, 1, ZSTD_noDict);
}

size_t ZSTD_compressBlock_greedy(
        ZSTD_matchState_t* ms, seqStore_t* seqStore, U32 rep[ZSTD_REP_NUM],
        void const* src, size_t srcSize)
{
    return ZSTD_compressBlock_lazy_generic(ms, seqStore, rep, src, srcSize, search_hashChain, 0, ZSTD_noDict);
}

size_t ZSTD_compressBlock_btlazy2_dictMatchState(
        ZSTD_matchState_t* ms, seqStore_t* seqStore, U32 rep[ZSTD_REP_NUM],
        void const* src, size_t srcSize)
{
    return ZSTD_compressBlock_lazy_generic(ms, seqStore, rep, src, srcSize, search_binaryTree, 2, ZSTD_dictMatchState);
}

size_t ZSTD_compressBlock_lazy2_dictMatchState(
        ZSTD_matchState_t* ms, seqStore_t* seqStore, U32 rep[ZSTD_REP_NUM],
        void const* src, size_t srcSize)
{
    return ZSTD_compressBlock_lazy_generic(ms, seqStore, rep, src, srcSize, search_hashChain, 2, ZSTD_dictMatchState);
}

size_t ZSTD_compressBlock_lazy_dictMatchState(
        ZSTD_matchState_t* ms, seqStore_t* seqStore, U32 rep[ZSTD_REP_NUM],
        void const* src, size_t srcSize)
{
    return ZSTD_compressBlock_lazy_generic(ms, seqStore, rep, src, srcSize, search_hashChain, 1, ZSTD_dictMatchState);
}

size_t ZSTD_compressBlock_greedy_dictMatchState(
        ZSTD_matchState_t* ms, seqStore_t* seqStore, U32 rep[ZSTD_REP_NUM],
        void const* src, size_t srcSize)
{
    return ZSTD_compressBlock_lazy_generic(ms, seqStore, rep, src, srcSize, search_hashChain, 0, ZSTD_dictMatchState);
}


size_t ZSTD_compressBlock_lazy2_dedicatedDictSearch(
        ZSTD_matchState_t* ms, seqStore_t* seqStore, U32 rep[ZSTD_REP_NUM],
        void const* src, size_t srcSize)
{
    return ZSTD_compressBlock_lazy_generic(ms, seqStore, rep, src, srcSize, search_hashChain, 2, ZSTD_dedicatedDictSearch);
}

size_t ZSTD_compressBlock_lazy_dedicatedDictSearch(
        ZSTD_matchState_t* ms, seqStore_t* seqStore, U32 rep[ZSTD_REP_NUM],
        void const* src, size_t srcSize)
{
    return ZSTD_compressBlock_lazy_generic(ms, seqStore, rep, src, srcSize, search_hashChain, 1, ZSTD_dedicatedDictSearch);
}

size_t ZSTD_compressBlock_greedy_dedicatedDictSearch(
        ZSTD_matchState_t* ms, seqStore_t* seqStore, U32 rep[ZSTD_REP_NUM],
        void const* src, size_t srcSize)
{
    return ZSTD_compressBlock_lazy_generic(ms, seqStore, rep, src, srcSize, search_hashChain, 0, ZSTD_dedicatedDictSearch);
}

/* Row-based matchfinder */
#ifdef AOCL_ZSTD_OPT
size_t AOCL_ZSTD_compressBlock_lazy2_row(
    ZSTD_matchState_t* ms, seqStore_t* seqStore, U32 rep[ZSTD_REP_NUM],
    void const* src, size_t srcSize)
{
    return AOCL_ZSTD_compressBlock_lazy_generic(ms, seqStore, rep, src, srcSize, search_rowHash, 2, ZSTD_noDict);
}

size_t AOCL_ZSTD_compressBlock_lazy_row(
    ZSTD_matchState_t* ms, seqStore_t* seqStore, U32 rep[ZSTD_REP_NUM],
    void const* src, size_t srcSize)
{
    return AOCL_ZSTD_compressBlock_lazy_generic(ms, seqStore, rep, src, srcSize, search_rowHash, 1, ZSTD_noDict);
}

size_t AOCL_ZSTD_compressBlock_greedy_row(
    ZSTD_matchState_t* ms, seqStore_t* seqStore, U32 rep[ZSTD_REP_NUM],
    void const* src, size_t srcSize)
{
    return AOCL_ZSTD_compressBlock_lazy_generic(ms, seqStore, rep, src, srcSize, search_rowHash, 0, ZSTD_noDict);
}
#endif

size_t ZSTD_compressBlock_lazy2_row(
    ZSTD_matchState_t* ms, seqStore_t* seqStore, U32 rep[ZSTD_REP_NUM],
    void const* src, size_t srcSize)
{
    return ZSTD_compressBlock_lazy_generic(ms, seqStore, rep, src, srcSize, search_rowHash, 2, ZSTD_noDict);
}

#ifdef AOCL_ZSTD_OPT
size_t AOCL_ZSTD_compressBlock_lazy2_row(
    ZSTD_matchState_t* ms, seqStore_t* seqStore, U32 rep[ZSTD_REP_NUM],
    void const* src, size_t srcSize)
{
    return AOCL_ZSTD_compressBlock_lazy_generic(ms, seqStore, rep, src, srcSize, search_rowHash, 2, ZSTD_noDict);
}
#endif

size_t ZSTD_compressBlock_lazy_row(
    ZSTD_matchState_t* ms, seqStore_t* seqStore, U32 rep[ZSTD_REP_NUM],
    void const* src, size_t srcSize)
{
    return ZSTD_compressBlock_lazy_generic(ms, seqStore, rep, src, srcSize, search_rowHash, 1, ZSTD_noDict);
}

size_t ZSTD_compressBlock_greedy_row(
    ZSTD_matchState_t* ms, seqStore_t* seqStore, U32 rep[ZSTD_REP_NUM],
    void const* src, size_t srcSize)
{
    return ZSTD_compressBlock_lazy_generic(ms, seqStore, rep, src, srcSize, search_rowHash, 0, ZSTD_noDict);
}

#ifdef AOCL_ZSTD_OPT
size_t AOCL_ZSTD_compressBlock_lazy2_dictMatchState_row(
    ZSTD_matchState_t* ms, seqStore_t* seqStore, U32 rep[ZSTD_REP_NUM],
    void const* src, size_t srcSize)
{
    return AOCL_ZSTD_compressBlock_lazy_generic(ms, seqStore, rep, src, srcSize, search_rowHash, 2, ZSTD_dictMatchState);
}

size_t AOCL_ZSTD_compressBlock_lazy_dictMatchState_row(
    ZSTD_matchState_t* ms, seqStore_t* seqStore, U32 rep[ZSTD_REP_NUM],
    void const* src, size_t srcSize)
{
    return AOCL_ZSTD_compressBlock_lazy_generic(ms, seqStore, rep, src, srcSize, search_rowHash, 1, ZSTD_dictMatchState);
}

size_t AOCL_ZSTD_compressBlock_greedy_dictMatchState_row(
    ZSTD_matchState_t* ms, seqStore_t* seqStore, U32 rep[ZSTD_REP_NUM],
    void const* src, size_t srcSize)
{
    return AOCL_ZSTD_compressBlock_lazy_generic(ms, seqStore, rep, src, srcSize, search_rowHash, 0, ZSTD_dictMatchState);
}
#endif

size_t ZSTD_compressBlock_lazy2_dictMatchState_row(
    ZSTD_matchState_t* ms, seqStore_t* seqStore, U32 rep[ZSTD_REP_NUM],
    void const* src, size_t srcSize)
{
    return ZSTD_compressBlock_lazy_generic(ms, seqStore, rep, src, srcSize, search_rowHash, 2, ZSTD_dictMatchState);
}

#ifdef AOCL_ZSTD_OPT
size_t AOCL_ZSTD_compressBlock_lazy2_dictMatchState_row(
    ZSTD_matchState_t* ms, seqStore_t* seqStore, U32 rep[ZSTD_REP_NUM],
    void const* src, size_t srcSize)
{
    return AOCL_ZSTD_compressBlock_lazy_generic(ms, seqStore, rep, src, srcSize, search_rowHash, 2, ZSTD_dictMatchState);
}
#endif

size_t ZSTD_compressBlock_lazy_dictMatchState_row(
    ZSTD_matchState_t* ms, seqStore_t* seqStore, U32 rep[ZSTD_REP_NUM],
    void const* src, size_t srcSize)
{
    return ZSTD_compressBlock_lazy_generic(ms, seqStore, rep, src, srcSize, search_rowHash, 1, ZSTD_dictMatchState);
}

size_t ZSTD_compressBlock_greedy_dictMatchState_row(
    ZSTD_matchState_t* ms, seqStore_t* seqStore, U32 rep[ZSTD_REP_NUM],
    void const* src, size_t srcSize)
{
    return ZSTD_compressBlock_lazy_generic(ms, seqStore, rep, src, srcSize, search_rowHash, 0, ZSTD_dictMatchState);
}

#ifdef AOCL_ZSTD_OPT
size_t AOCL_ZSTD_compressBlock_lazy2_dedicatedDictSearch_row(
    ZSTD_matchState_t* ms, seqStore_t* seqStore, U32 rep[ZSTD_REP_NUM],
    void const* src, size_t srcSize)
{
    return AOCL_ZSTD_compressBlock_lazy_generic(ms, seqStore, rep, src, srcSize, search_rowHash, 2, ZSTD_dedicatedDictSearch);
}

size_t AOCL_ZSTD_compressBlock_lazy_dedicatedDictSearch_row(
    ZSTD_matchState_t* ms, seqStore_t* seqStore, U32 rep[ZSTD_REP_NUM],
    void const* src, size_t srcSize)
{
    return AOCL_ZSTD_compressBlock_lazy_generic(ms, seqStore, rep, src, srcSize, search_rowHash, 1, ZSTD_dedicatedDictSearch);
}

size_t AOCL_ZSTD_compressBlock_greedy_dedicatedDictSearch_row(
    ZSTD_matchState_t* ms, seqStore_t* seqStore, U32 rep[ZSTD_REP_NUM],
    void const* src, size_t srcSize)
{
    return AOCL_ZSTD_compressBlock_lazy_generic(ms, seqStore, rep, src, srcSize, search_rowHash, 0, ZSTD_dedicatedDictSearch);
}
#endif

size_t ZSTD_compressBlock_lazy2_dedicatedDictSearch_row(
    ZSTD_matchState_t* ms, seqStore_t* seqStore, U32 rep[ZSTD_REP_NUM],
    void const* src, size_t srcSize)
{
    return ZSTD_compressBlock_lazy_generic(ms, seqStore, rep, src, srcSize, search_rowHash, 2, ZSTD_dedicatedDictSearch);
}

#ifdef AOCL_ZSTD_OPT
size_t AOCL_ZSTD_compressBlock_lazy2_dedicatedDictSearch_row(
    ZSTD_matchState_t* ms, seqStore_t* seqStore, U32 rep[ZSTD_REP_NUM],
    void const* src, size_t srcSize)
{
    return AOCL_ZSTD_compressBlock_lazy_generic(ms, seqStore, rep, src, srcSize, search_rowHash, 2, ZSTD_dedicatedDictSearch);
}
#endif

size_t ZSTD_compressBlock_lazy_dedicatedDictSearch_row(
    ZSTD_matchState_t* ms, seqStore_t* seqStore, U32 rep[ZSTD_REP_NUM],
    void const* src, size_t srcSize)
{
    return ZSTD_compressBlock_lazy_generic(ms, seqStore, rep, src, srcSize, search_rowHash, 1, ZSTD_dedicatedDictSearch);
}

size_t ZSTD_compressBlock_greedy_dedicatedDictSearch_row(
    ZSTD_matchState_t* ms, seqStore_t* seqStore, U32 rep[ZSTD_REP_NUM],
    void const* src, size_t srcSize)
{
    return ZSTD_compressBlock_lazy_generic(ms, seqStore, rep, src, srcSize, search_rowHash, 0, ZSTD_dedicatedDictSearch);
}

FORCE_INLINE_TEMPLATE
size_t ZSTD_compressBlock_lazy_extDict_generic(
                        ZSTD_matchState_t* ms, seqStore_t* seqStore,
                        U32 rep[ZSTD_REP_NUM],
                        const void* src, size_t srcSize,
                        const searchMethod_e searchMethod, const U32 depth)
{
    const BYTE* const istart = (const BYTE*)src;
    const BYTE* ip = istart;
    const BYTE* anchor = istart;
    const BYTE* const iend = istart + srcSize;
    const BYTE* const ilimit = searchMethod == search_rowHash ? iend - 8 - ZSTD_ROW_HASH_CACHE_SIZE : iend - 8;
    const BYTE* const base = ms->window.base;
    const U32 dictLimit = ms->window.dictLimit;
    const BYTE* const prefixStart = base + dictLimit;
    const BYTE* const dictBase = ms->window.dictBase;
    const BYTE* const dictEnd  = dictBase + dictLimit;
    const BYTE* const dictStart  = dictBase + ms->window.lowLimit;
    const U32 windowLog = ms->cParams.windowLog;
    const U32 mls = BOUNDED(4, ms->cParams.minMatch, 6);
    const U32 rowLog = BOUNDED(4, ms->cParams.searchLog, 6);

    U32 offset_1 = rep[0], offset_2 = rep[1];

    DEBUGLOG(5, "ZSTD_compressBlock_lazy_extDict_generic (searchFunc=%u)", (U32)searchMethod);

    /* Reset the lazy skipping state */
    ms->lazySkipping = 0;

    /* init */
    ip += (ip == prefixStart);
    if (searchMethod == search_rowHash) {
        ZSTD_row_fillHashCache(ms, base, rowLog, mls, ms->nextToUpdate, ilimit);
    }

    /* Match Loop */
#if defined(__GNUC__) && defined(__x86_64__)
    /* I've measured random a 5% speed loss on levels 5 & 6 (greedy) when the
     * code alignment is perturbed. To fix the instability align the loop on 32-bytes.
     */
    __asm__(".p2align 5");
#endif
    while (ip < ilimit) {
        size_t matchLength=0;
        size_t offBase = REPCODE1_TO_OFFBASE;
        const BYTE* start=ip+1;
        U32 curr = (U32)(ip-base);

        /* check repCode */
        {   const U32 windowLow = ZSTD_getLowestMatchIndex(ms, curr+1, windowLog);
            const U32 repIndex = (U32)(curr+1 - offset_1);
            const BYTE* const repBase = repIndex < dictLimit ? dictBase : base;
            const BYTE* const repMatch = repBase + repIndex;
            if ( ((U32)((dictLimit-1) - repIndex) >= 3) /* intentional overflow */
               & (offset_1 <= curr+1 - windowLow) ) /* note: we are searching at curr+1 */
            if (MEM_read32(ip+1) == MEM_read32(repMatch)) {
                /* repcode detected we should take it */
                const BYTE* const repEnd = repIndex < dictLimit ? dictEnd : iend;
                matchLength = ZSTD_count_2segments(ip+1+4, repMatch+4, iend, repEnd, prefixStart) + 4;
                if (depth==0) goto _storeSequence;
        }   }

        /* first search (depth 0) */
        {   size_t ofbCandidate = 999999999;
            size_t const ml2 = ZSTD_searchMax(ms, ip, iend, &ofbCandidate, mls, rowLog, searchMethod, ZSTD_extDict);
            if (ml2 > matchLength)
                matchLength = ml2, start = ip, offBase = ofbCandidate;
        }

        if (matchLength < 4) {
            size_t const step = ((size_t)(ip-anchor) >> kSearchStrength);
            ip += step + 1;   /* jump faster over incompressible sections */
            /* Enter the lazy skipping mode once we are skipping more than 8 bytes at a time.
             * In this mode we stop inserting every position into our tables, and only insert
             * positions that we search, which is one in step positions.
             * The exact cutoff is flexible, I've just chosen a number that is reasonably high,
             * so we minimize the compression ratio loss in "normal" scenarios. This mode gets
             * triggered once we've gone 2KB without finding any matches.
             */
            ms->lazySkipping = step > kLazySkippingStep;
            continue;
        }

        /* let's try to find a better solution */
        if (depth>=1)
        while (ip<ilimit) {
            ip ++;
            curr++;
            /* check repCode */
            if (offBase) {
                const U32 windowLow = ZSTD_getLowestMatchIndex(ms, curr, windowLog);
                const U32 repIndex = (U32)(curr - offset_1);
                const BYTE* const repBase = repIndex < dictLimit ? dictBase : base;
                const BYTE* const repMatch = repBase + repIndex;
                if ( ((U32)((dictLimit-1) - repIndex) >= 3) /* intentional overflow : do not test positions overlapping 2 memory segments  */
                   & (offset_1 <= curr - windowLow) ) /* equivalent to `curr > repIndex >= windowLow` */
                if (MEM_read32(ip) == MEM_read32(repMatch)) {
                    /* repcode detected */
                    const BYTE* const repEnd = repIndex < dictLimit ? dictEnd : iend;
                    size_t const repLength = ZSTD_count_2segments(ip+4, repMatch+4, iend, repEnd, prefixStart) + 4;
                    int const gain2 = (int)(repLength * 3);
                    int const gain1 = (int)(matchLength*3 - ZSTD_highbit32((U32)offBase) + 1);
                    if ((repLength >= 4) && (gain2 > gain1))
                        matchLength = repLength, offBase = REPCODE1_TO_OFFBASE, start = ip;
            }   }

            /* search match, depth 1 */
            {   size_t ofbCandidate = 999999999;
                size_t const ml2 = ZSTD_searchMax(ms, ip, iend, &ofbCandidate, mls, rowLog, searchMethod, ZSTD_extDict);
                int const gain2 = (int)(ml2*4 - ZSTD_highbit32((U32)ofbCandidate));   /* raw approx */
                int const gain1 = (int)(matchLength*4 - ZSTD_highbit32((U32)offBase) + 4);
                if ((ml2 >= 4) && (gain2 > gain1)) {
                    matchLength = ml2, offBase = ofbCandidate, start = ip;
                    continue;   /* search a better one */
            }   }

            /* let's find an even better one */
            if ((depth==2) && (ip<ilimit)) {
                ip ++;
                curr++;
                /* check repCode */
                if (offBase) {
                    const U32 windowLow = ZSTD_getLowestMatchIndex(ms, curr, windowLog);
                    const U32 repIndex = (U32)(curr - offset_1);
                    const BYTE* const repBase = repIndex < dictLimit ? dictBase : base;
                    const BYTE* const repMatch = repBase + repIndex;
                    if ( ((U32)((dictLimit-1) - repIndex) >= 3) /* intentional overflow : do not test positions overlapping 2 memory segments  */
                       & (offset_1 <= curr - windowLow) ) /* equivalent to `curr > repIndex >= windowLow` */
                    if (MEM_read32(ip) == MEM_read32(repMatch)) {
                        /* repcode detected */
                        const BYTE* const repEnd = repIndex < dictLimit ? dictEnd : iend;
                        size_t const repLength = ZSTD_count_2segments(ip+4, repMatch+4, iend, repEnd, prefixStart) + 4;
                        int const gain2 = (int)(repLength * 4);
                        int const gain1 = (int)(matchLength*4 - ZSTD_highbit32((U32)offBase) + 1);
                        if ((repLength >= 4) && (gain2 > gain1))
                            matchLength = repLength, offBase = REPCODE1_TO_OFFBASE, start = ip;
                }   }

                /* search match, depth 2 */
                {   size_t ofbCandidate = 999999999;
                    size_t const ml2 = ZSTD_searchMax(ms, ip, iend, &ofbCandidate, mls, rowLog, searchMethod, ZSTD_extDict);
                    int const gain2 = (int)(ml2*4 - ZSTD_highbit32((U32)ofbCandidate));   /* raw approx */
                    int const gain1 = (int)(matchLength*4 - ZSTD_highbit32((U32)offBase) + 7);
                    if ((ml2 >= 4) && (gain2 > gain1)) {
                        matchLength = ml2, offBase = ofbCandidate, start = ip;
                        continue;
            }   }   }
            break;  /* nothing found : store previous solution */
        }

        /* catch up */
        if (OFFBASE_IS_OFFSET(offBase)) {
            U32 const matchIndex = (U32)((size_t)(start-base) - OFFBASE_TO_OFFSET(offBase));
            const BYTE* match = (matchIndex < dictLimit) ? dictBase + matchIndex : base + matchIndex;
            const BYTE* const mStart = (matchIndex < dictLimit) ? dictStart : prefixStart;
            while ((start>anchor) && (match>mStart) && (start[-1] == match[-1])) { start--; match--; matchLength++; }  /* catch up */
            offset_2 = offset_1; offset_1 = (U32)OFFBASE_TO_OFFSET(offBase);
        }

        /* store sequence */
_storeSequence:
        {   size_t const litLength = (size_t)(start - anchor);
            ZSTD_storeSeq(seqStore, litLength, anchor, iend, (U32)offBase, matchLength);
            anchor = ip = start + matchLength;
        }
        if (ms->lazySkipping) {
            /* We've found a match, disable lazy skipping mode, and refill the hash cache. */
            if (searchMethod == search_rowHash) {
                ZSTD_row_fillHashCache(ms, base, rowLog, mls, ms->nextToUpdate, ilimit);
            }
            ms->lazySkipping = 0;
        }

        /* check immediate repcode */
        while (ip <= ilimit) {
            const U32 repCurrent = (U32)(ip-base);
            const U32 windowLow = ZSTD_getLowestMatchIndex(ms, repCurrent, windowLog);
            const U32 repIndex = repCurrent - offset_2;
            const BYTE* const repBase = repIndex < dictLimit ? dictBase : base;
            const BYTE* const repMatch = repBase + repIndex;
            if ( ((U32)((dictLimit-1) - repIndex) >= 3) /* intentional overflow : do not test positions overlapping 2 memory segments  */
               & (offset_2 <= repCurrent - windowLow) ) /* equivalent to `curr > repIndex >= windowLow` */
            if (MEM_read32(ip) == MEM_read32(repMatch)) {
                /* repcode detected we should take it */
                const BYTE* const repEnd = repIndex < dictLimit ? dictEnd : iend;
                matchLength = ZSTD_count_2segments(ip+4, repMatch+4, iend, repEnd, prefixStart) + 4;
                offBase = offset_2; offset_2 = offset_1; offset_1 = (U32)offBase;   /* swap offset history */
                ZSTD_storeSeq(seqStore, 0, anchor, iend, REPCODE1_TO_OFFBASE, matchLength);
                ip += matchLength;
                anchor = ip;
                continue;   /* faster when present ... (?) */
            }
            break;
    }   }

    /* Save reps for next block */
    rep[0] = offset_1;
    rep[1] = offset_2;

    /* Return the last literals size */
    return (size_t)(iend - anchor);
}


size_t ZSTD_compressBlock_greedy_extDict(
        ZSTD_matchState_t* ms, seqStore_t* seqStore, U32 rep[ZSTD_REP_NUM],
        void const* src, size_t srcSize)
{
    return ZSTD_compressBlock_lazy_extDict_generic(ms, seqStore, rep, src, srcSize, search_hashChain, 0);
}

size_t ZSTD_compressBlock_lazy_extDict(
        ZSTD_matchState_t* ms, seqStore_t* seqStore, U32 rep[ZSTD_REP_NUM],
        void const* src, size_t srcSize)

{
    return ZSTD_compressBlock_lazy_extDict_generic(ms, seqStore, rep, src, srcSize, search_hashChain, 1);
}

size_t ZSTD_compressBlock_lazy2_extDict(
        ZSTD_matchState_t* ms, seqStore_t* seqStore, U32 rep[ZSTD_REP_NUM],
        void const* src, size_t srcSize)

{
    return ZSTD_compressBlock_lazy_extDict_generic(ms, seqStore, rep, src, srcSize, search_hashChain, 2);
}

size_t ZSTD_compressBlock_btlazy2_extDict(
        ZSTD_matchState_t* ms, seqStore_t* seqStore, U32 rep[ZSTD_REP_NUM],
        void const* src, size_t srcSize)

{
    return ZSTD_compressBlock_lazy_extDict_generic(ms, seqStore, rep, src, srcSize, search_binaryTree, 2);
}

size_t ZSTD_compressBlock_greedy_extDict_row(
        ZSTD_matchState_t* ms, seqStore_t* seqStore, U32 rep[ZSTD_REP_NUM],
        void const* src, size_t srcSize)
{
    return ZSTD_compressBlock_lazy_extDict_generic(ms, seqStore, rep, src, srcSize, search_rowHash, 0);
}

size_t ZSTD_compressBlock_lazy_extDict_row(
        ZSTD_matchState_t* ms, seqStore_t* seqStore, U32 rep[ZSTD_REP_NUM],
        void const* src, size_t srcSize)

{
    return ZSTD_compressBlock_lazy_extDict_generic(ms, seqStore, rep, src, srcSize, search_rowHash, 1);
}

size_t ZSTD_compressBlock_lazy2_extDict_row(
        ZSTD_matchState_t* ms, seqStore_t* seqStore, U32 rep[ZSTD_REP_NUM],
        void const* src, size_t srcSize)
{
    return ZSTD_compressBlock_lazy_extDict_generic(ms, seqStore, rep, src, srcSize, search_rowHash, 2);
}

#ifdef AOCL_UNIT_TEST
#ifdef AOCL_ZSTD_OPT
U64 Test_AOCL_ZSTD_row_getMatchMask(const BYTE* const tagRow, const BYTE tag,
    const U32 headGrouped, const U32 rowEntries) {
    return AOCL_ZSTD_row_getMatchMask(tagRow, tag, headGrouped, rowEntries);
}
#endif
#endif<|MERGE_RESOLUTION|>--- conflicted
+++ resolved
@@ -1,10 +1,5 @@
 /*
-<<<<<<< HEAD
- * Copyright (c) Yann Collet, Facebook, Inc.
- * Copyright (C) 2023, Advanced Micro Devices. All rights reserved.
-=======
  * Copyright (c) Meta Platforms, Inc. and affiliates.
->>>>>>> f5427442
  * All rights reserved.
  *
  * This source code is licensed under both the BSD-style license (found in the
@@ -1136,196 +1131,6 @@
 }
 
 #ifdef AOCL_ZSTD_OPT
-<<<<<<< HEAD
-/* AMD optimized row based match finder function.
- * Min number of bytes compared for the match candidates is 2-bytes or 4-bytes.
- * Gets called when aoclOptFlag is enabled.
-*/
-FORCE_INLINE_TEMPLATE
-size_t AOCL_ZSTD_RowFindBestMatch_generic(
-                                ZSTD_matchState_t* ms,
-                                const BYTE* const ip, const BYTE* const iLimit,
-                                size_t* offsetPtr,
-                                const U32 mls, const ZSTD_dictMode_e dictMode,
-                                const U32 rowLog)
-{
-    U32* const hashTable = ms->hashTable;
-    U16* const tagTable = ms->tagTable;
-    U32* const hashCache = ms->hashCache;
-    const U32 hashLog = ms->rowHashLog;
-    const ZSTD_compressionParameters* const cParams = &ms->cParams;
-    const BYTE* const base = ms->window.base;
-    const BYTE* const dictBase = ms->window.dictBase;
-    const U32 dictLimit = ms->window.dictLimit;
-    const BYTE* const prefixStart = base + dictLimit;
-    const BYTE* const dictEnd = dictBase + dictLimit;
-    const U32 curr = (U32)(ip - base);
-    const U32 maxDistance = 1U << cParams->windowLog;
-    const U32 lowestValid = ms->window.lowLimit;
-    const U32 withinMaxDistance = (curr - lowestValid > maxDistance) ? curr - maxDistance : lowestValid;
-    const U32 isDictionary = (ms->loadedDictEnd != 0);
-    const U32 lowLimit = isDictionary ? lowestValid : withinMaxDistance;
-    const U32 rowEntries = (1U << rowLog);
-    const U32 rowMask = rowEntries - 1;
-    const U32 cappedSearchLog = MIN(cParams->searchLog, rowLog); /* nb of searches is capped at nb entries per row */
-    U32 nbAttempts = 1U << cappedSearchLog;
-    size_t ml = 4 - 1;
-
-    /* DMS/DDS variables that may be referenced laster */
-    const ZSTD_matchState_t* const dms = ms->dictMatchState;
-    size_t ddsIdx;
-    U32 ddsExtraAttempts; /* cctx hash tables are limited in searches, but allow extra searches into DDS */
-    U32 dmsTag;
-    U32* dmsRow;
-    BYTE* dmsTagRow;
-
-    if (dictMode == ZSTD_dedicatedDictSearch) {
-        const U32 ddsHashLog = dms->cParams.hashLog - ZSTD_LAZY_DDSS_BUCKET_LOG;
-        {   /* Prefetch DDS hashtable entry */
-            ddsIdx = ZSTD_hashPtr(ip, ddsHashLog, mls) << ZSTD_LAZY_DDSS_BUCKET_LOG;
-            PREFETCH_L1(&dms->hashTable[ddsIdx]);
-        }
-        ddsExtraAttempts = cParams->searchLog > rowLog ? 1U << (cParams->searchLog - rowLog) : 0;
-    }
-
-    if (dictMode == ZSTD_dictMatchState) {
-        /* Prefetch DMS rows */
-        U32* const dmsHashTable = dms->hashTable;
-        U16* const dmsTagTable = dms->tagTable;
-        U32 const dmsHash = (U32)ZSTD_hashPtr(ip, dms->rowHashLog + ZSTD_ROW_HASH_TAG_BITS, mls);
-        U32 const dmsRelRow = (dmsHash >> ZSTD_ROW_HASH_TAG_BITS) << rowLog;
-        dmsTag = dmsHash & ZSTD_ROW_HASH_TAG_MASK;
-        dmsTagRow = (BYTE*)(dmsTagTable + dmsRelRow);
-        dmsRow = dmsHashTable + dmsRelRow;
-        ZSTD_row_prefetch(dmsHashTable, dmsTagTable, dmsRelRow, rowLog);
-    }
-
-    /* Update the hashTable and tagTable up to (but not including) ip */
-    ZSTD_row_update_internal(ms, ip, mls, rowLog, rowMask, 1 /* useCache */);
-    {   /* Get the hash for ip, compute the appropriate row */
-        U32 const hash = ZSTD_row_nextCachedHash(hashCache, hashTable, tagTable, base, curr, hashLog, rowLog, mls);
-        U32 const relRow = (hash >> ZSTD_ROW_HASH_TAG_BITS) << rowLog;
-        U32 const tag = hash & ZSTD_ROW_HASH_TAG_MASK;
-        U32* const row = hashTable + relRow;
-        BYTE* tagRow = (BYTE*)(tagTable + relRow);
-        U32 const head = *tagRow & rowMask;
-        U32 matchBuffer[32 /* maximum nb entries per row */];
-        size_t numMatches = 0;
-        size_t currMatch = 0;
-        ZSTD_VecMask matches = ZSTD_row_getMatchMask(tagRow, (BYTE)tag, head, rowEntries);
-
-        /* Cycle through the matches and prefetch */
-        for (; (matches > 0) && (nbAttempts > 0); --nbAttempts, matches &= (matches - 1)) {
-            U32 const matchPos = (head + ZSTD_VecMask_next(matches)) & rowMask;
-            U32 const matchIndex = row[matchPos];
-            assert(numMatches < rowEntries);
-            if (matchIndex < lowLimit)
-                break;
-            if ((dictMode != ZSTD_extDict) || matchIndex >= dictLimit) {
-                PREFETCH_L1(base + matchIndex);
-            } else {
-                PREFETCH_L1(dictBase + matchIndex);
-            }
-            matchBuffer[numMatches++] = matchIndex;
-        }
-
-        /* Speed opt: insert current byte into hashtable too. This allows us to avoid one iteration of the loop
-           in ZSTD_row_update_internal() at the next search. */
-        {
-            U32 const pos = ZSTD_row_nextIndex(tagRow, rowMask);
-            tagRow[pos + ZSTD_ROW_HASH_TAG_OFFSET] = (BYTE)tag;
-            row[pos] = ms->nextToUpdate++;
-        }
-
-        /* Return the longest match */
-        for (; currMatch < numMatches; ++currMatch) {
-            U32 const matchIndex = matchBuffer[currMatch];
-            size_t currentMl = 0;
-            assert(matchIndex < curr);
-            assert(matchIndex >= lowLimit);
-
-            if ((dictMode != ZSTD_extDict) || matchIndex >= dictLimit) {
-                const BYTE* const match = base + matchIndex;
-                assert(matchIndex >= dictLimit);   /* ensures this is true if dictMode != ZSTD_extDict */
-#ifndef AOCL_ZSTD_4BYTE_LAZY2_MATCH_FINDER
-                /* Find a potentially better match candidate using a 2-byte comparison at the previous best match length */
-                if (*(U16*)(match + ml) == *(U16*)(ip + ml))
-                    currentMl = ZSTD_count(ip, match, iLimit);
-#else
-                /* Find a potentially better match candidate using a 4-byte comparison at the previous best match length */
-                if (*(U32*)(match + ml) == *(U32*)(ip + ml))
-                    currentMl = ZSTD_count(ip, match, iLimit);
-#endif
-            } else {
-                const BYTE* const match = dictBase + matchIndex;
-                assert(match + 4 <= dictEnd);
-                if (MEM_read32(match) == MEM_read32(ip))   /* assumption : matchIndex <= dictLimit-4 (by table construction) */
-                    currentMl = ZSTD_count_2segments(ip + 4, match + 4, iLimit, dictEnd, prefixStart) + 4;
-            }
-
-            /* Save best solution */
-            if (currentMl > ml) {
-                ml = currentMl;
-                *offsetPtr = curr - matchIndex + ZSTD_REP_MOVE;
-#ifndef AOCL_ZSTD_4BYTE_LAZY2_MATCH_FINDER
-                if ((ip + currentMl + 1) >= iLimit)
-#else
-                if ((ip + currentMl + 3) >= iLimit)
-#endif
-                    break; /* best possible, avoids read overflow on next attempt */
-            }
-        }
-    }
-
-    if (dictMode == ZSTD_dedicatedDictSearch) {
-        ml = ZSTD_dedicatedDictSearch_lazy_search(offsetPtr, ml, nbAttempts + ddsExtraAttempts, dms,
-            ip, iLimit, prefixStart, curr, dictLimit, ddsIdx);
-    } else if (dictMode == ZSTD_dictMatchState) {
-        /* TODO: Measure and potentially add prefetching to DMS */
-        const U32 dmsLowestIndex = dms->window.dictLimit;
-        const BYTE* const dmsBase = dms->window.base;
-        const BYTE* const dmsEnd = dms->window.nextSrc;
-        const U32 dmsSize = (U32)(dmsEnd - dmsBase);
-        const U32 dmsIndexDelta = dictLimit - dmsSize;
-
-        {   U32 const head = *dmsTagRow & rowMask;
-            U32 matchBuffer[32 /* maximum nb row entries */];
-            size_t numMatches = 0;
-            size_t currMatch = 0;
-            ZSTD_VecMask matches = ZSTD_row_getMatchMask(dmsTagRow, (BYTE)dmsTag, head, rowEntries);
-
-            for (; (matches > 0) && (nbAttempts > 0); --nbAttempts, matches &= (matches - 1)) {
-                U32 const matchPos = (head + ZSTD_VecMask_next(matches)) & rowMask;
-                U32 const matchIndex = dmsRow[matchPos];
-                if (matchIndex < dmsLowestIndex)
-                    break;
-                PREFETCH_L1(dmsBase + matchIndex);
-                matchBuffer[numMatches++] = matchIndex;
-            }
-            
-            /* Return the longest match */
-            for (; currMatch < numMatches; ++currMatch) {
-                U32 const matchIndex = matchBuffer[currMatch];
-                size_t currentMl = 0;
-                assert(matchIndex >= dmsLowestIndex);
-                assert(matchIndex < curr);
-            
-                {   const BYTE* const match = dmsBase + matchIndex;
-                    assert(match + 4 <= dmsEnd);
-                    if (MEM_read32(match) == MEM_read32(ip))
-                        currentMl = ZSTD_count_2segments(ip + 4, match + 4, iLimit, dmsEnd, prefixStart) + 4;
-                }
-            
-                if (currentMl > ml) {
-                    ml = currentMl;
-                    *offsetPtr = curr - (matchIndex + dmsIndexDelta) + ZSTD_REP_MOVE;
-                    if (ip + currentMl == iLimit) break;
-                }
-            }
-        }
-    }
-    return ml;
-=======
 #define AOCL_U64_ALIGN_4 0xFFFFFFFFFFFFFFFCull
 
 #if defined(ZSTD_ARCH_X86_SSE2)
@@ -1451,7 +1256,6 @@
     }
 #endif
     }
->>>>>>> f5427442
 }
 #endif
 
@@ -1471,11 +1275,7 @@
  * - Pick the longest match.
  */
 FORCE_INLINE_TEMPLATE
-<<<<<<< HEAD
-size_t ZSTD_RowFindBestMatch_generic(
-=======
 size_t ZSTD_RowFindBestMatch(
->>>>>>> f5427442
                         ZSTD_matchState_t* ms,
                         const BYTE* const ip, const BYTE* const iLimit,
                         size_t* offsetPtr,
@@ -1907,45 +1707,6 @@
     AOCL_ZSTD_ROW_FIND_BEST_MATCH(COMPARE_MATCHES_HEADER_NO_NB_ATTEMPTS, COMPARE_MATCHES_FOOTER_NO_NB_ATTEMPTS)
 }
 
-<<<<<<< HEAD
-#ifdef AOCL_ZSTD_OPT
-FORCE_INLINE_TEMPLATE size_t AOCL_ZSTD_RowFindBestMatch_selectMLS(
-    ZSTD_matchState_t* ms,
-    const BYTE* ip, const BYTE* const iLimit,
-    const ZSTD_dictMode_e dictMode, size_t* offsetPtr, const U32 rowLog)
-{
-    switch (ms->cParams.minMatch)
-    {
-    default: /* includes case 3 */
-    case 4: return AOCL_ZSTD_RowFindBestMatch_generic(ms, ip, iLimit, offsetPtr, 4, dictMode, rowLog);
-    case 5: return AOCL_ZSTD_RowFindBestMatch_generic(ms, ip, iLimit, offsetPtr, 5, dictMode, rowLog);
-    case 7:
-    case 6: return AOCL_ZSTD_RowFindBestMatch_generic(ms, ip, iLimit, offsetPtr, 6, dictMode, rowLog);
-    }
-}
-#endif
-
-#ifdef AOCL_ZSTD_OPT
-FORCE_INLINE_TEMPLATE size_t AOCL_ZSTD_RowFindBestMatch_selectRowLog(
-    ZSTD_matchState_t* ms,
-    const BYTE* ip, const BYTE* const iLimit,
-    size_t* offsetPtr)
-{
-    const U32 cappedSearchLog = MIN(ms->cParams.searchLog, 5);
-    switch (cappedSearchLog)
-    {
-    default:
-    case 4: return AOCL_ZSTD_RowFindBestMatch_selectMLS(ms, ip, iLimit, ZSTD_noDict, offsetPtr, 4);
-    case 5: return AOCL_ZSTD_RowFindBestMatch_selectMLS(ms, ip, iLimit, ZSTD_noDict, offsetPtr, 5);
-    }
-}
-#endif
-
-FORCE_INLINE_TEMPLATE size_t ZSTD_RowFindBestMatch_selectRowLog (
-                        ZSTD_matchState_t* ms,
-                        const BYTE* ip, const BYTE* const iLimit,
-                        size_t* offsetPtr)
-=======
 /* Same as AOCL_ZSTD_RowFindBestMatch but does nbAttempts check in match candidate search loop.
 *  Gets called when:
 *   aoclOptFlag is enabled
@@ -1958,42 +1719,12 @@
     size_t* offsetPtr,
     const U32 mls, const ZSTD_dictMode_e dictMode,
     const U32 rowLog)
->>>>>>> f5427442
 {
     assert(ms->cParams.searchLog < rowLog); /* If cParams->searchLog >= rowLog, call AOCL_ZSTD_RowFindBestMatch() instead */ \
     AOCL_ZSTD_ROW_FIND_BEST_MATCH(COMPARE_MATCHES_HEADER_NB_ATTEMPTS, COMPARE_MATCHES_FOOTER_NB_ATTEMPTS)
 }
 #endif
 
-<<<<<<< HEAD
-#ifdef AOCL_ZSTD_OPT
-FORCE_INLINE_TEMPLATE size_t AOCL_ZSTD_RowFindBestMatch_dictMatchState_selectRowLog(
-    ZSTD_matchState_t* ms,
-    const BYTE* ip, const BYTE* const iLimit,
-    size_t* offsetPtr)
-{
-    const U32 cappedSearchLog = MIN(ms->cParams.searchLog, 5);
-    switch (cappedSearchLog)
-    {
-    default:
-    case 4: return AOCL_ZSTD_RowFindBestMatch_selectMLS(ms, ip, iLimit, ZSTD_dictMatchState, offsetPtr, 4);
-    case 5: return AOCL_ZSTD_RowFindBestMatch_selectMLS(ms, ip, iLimit, ZSTD_dictMatchState, offsetPtr, 5);
-    }
-}
-#endif
-
-FORCE_INLINE_TEMPLATE size_t ZSTD_RowFindBestMatch_dictMatchState_selectRowLog(
-                        ZSTD_matchState_t* ms,
-                        const BYTE* ip, const BYTE* const iLimit,
-                        size_t* offsetPtr)
-{
-    const U32 cappedSearchLog = MIN(ms->cParams.searchLog, 5);
-    switch(cappedSearchLog)
-    {
-    default :
-    case 4 : return ZSTD_RowFindBestMatch_selectMLS(ms, ip, iLimit, ZSTD_dictMatchState, offsetPtr, 4);
-    case 5 : return ZSTD_RowFindBestMatch_selectMLS(ms, ip, iLimit, ZSTD_dictMatchState, offsetPtr, 5);
-=======
 /**
  * Generate search functions templated on (dictMode, mls, rowLog).
  * These functions are outlined for code size & compilation time.
@@ -2139,31 +1870,8 @@
 #define ZSTD_SWITCH_MLS(X, dictMode)   \
     switch (mls) {                     \
         ZSTD_FOR_EACH_MLS(X, dictMode) \
->>>>>>> f5427442
-    }
-
-<<<<<<< HEAD
-#ifdef AOCL_ZSTD_OPT
-FORCE_INLINE_TEMPLATE size_t AOCL_ZSTD_RowFindBestMatch_dedicatedDictSearch_selectRowLog(
-    ZSTD_matchState_t* ms,
-    const BYTE* ip, const BYTE* const iLimit,
-    size_t* offsetPtr)
-{
-    const U32 cappedSearchLog = MIN(ms->cParams.searchLog, 5);
-    switch (cappedSearchLog)
-    {
-    default:
-    case 4: return AOCL_ZSTD_RowFindBestMatch_selectMLS(ms, ip, iLimit, ZSTD_dedicatedDictSearch, offsetPtr, 4);
-    case 5: return AOCL_ZSTD_RowFindBestMatch_selectMLS(ms, ip, iLimit, ZSTD_dedicatedDictSearch, offsetPtr, 5);
-    }
-}
-#endif
-
-FORCE_INLINE_TEMPLATE size_t ZSTD_RowFindBestMatch_dedicatedDictSearch_selectRowLog(
-                        ZSTD_matchState_t* ms,
-                        const BYTE* ip, const BYTE* const iLimit,
-                        size_t* offsetPtr)
-=======
+    }
+
 #define ZSTD_SWITCH_ROWLOG(dictMode, mls)                                    \
     case mls:                                                                \
         switch (rowLog) {                                                    \
@@ -2243,7 +1951,6 @@
     U32 const rowLog,
     searchMethod_e const searchMethod,
     ZSTD_dictMode_e const dictMode)
->>>>>>> f5427442
 {
     if (dictMode == ZSTD_noDict) {
         ZSTD_SWITCH_SEARCH_METHOD(noDict)
@@ -2293,295 +2000,6 @@
 /* *******************************
 *  Common parser - lazy strategy
 *********************************/
-
-#ifdef AOCL_ZSTD_OPT
-/* AMD optimized version of ZSTD_compressBlock_lazy_generic
-*  Calls AOCL ZSTD_RowFindBestMatch_selectRowLog version
-*/
-FORCE_INLINE_TEMPLATE size_t
-AOCL_ZSTD_compressBlock_lazy_generic(
-    ZSTD_matchState_t* ms, seqStore_t* seqStore,
-    U32 rep[ZSTD_REP_NUM],
-    const void* src, size_t srcSize,
-    const searchMethod_e searchMethod, const U32 depth,
-    ZSTD_dictMode_e const dictMode)
-{
-    const BYTE* const istart = (const BYTE*)src;
-    const BYTE* ip = istart;
-    const BYTE* anchor = istart;
-    const BYTE* const iend = istart + srcSize;
-    const BYTE* const ilimit = searchMethod == search_rowHash ? iend - 8 - ZSTD_ROW_HASH_CACHE_SIZE : iend - 8;
-    const BYTE* const base = ms->window.base;
-    const U32 prefixLowestIndex = ms->window.dictLimit;
-    const BYTE* const prefixLowest = base + prefixLowestIndex;
-    const U32 rowLog = ms->cParams.searchLog < 5 ? 4 : 5;
-
-    typedef size_t(*searchMax_f)(
-        ZSTD_matchState_t* ms,
-        const BYTE* ip, const BYTE* iLimit, size_t* offsetPtr);
-
-    /**
-     * This table is indexed first by the four ZSTD_dictMode_e values, and then
-     * by the two searchMethod_e values. NULLs are placed for configurations
-     * that should never occur (extDict modes go to the other implementation
-     * below and there is no DDSS for binary tree search yet).
-     */
-    const searchMax_f searchFuncs[4][3] = {
-        {
-            ZSTD_HcFindBestMatch_selectMLS,
-            ZSTD_BtFindBestMatch_selectMLS,
-            AOCL_ZSTD_RowFindBestMatch_selectRowLog
-        },
-        {
-            NULL,
-            NULL,
-            NULL
-        },
-        {
-            ZSTD_HcFindBestMatch_dictMatchState_selectMLS,
-            ZSTD_BtFindBestMatch_dictMatchState_selectMLS,
-            AOCL_ZSTD_RowFindBestMatch_dictMatchState_selectRowLog
-        },
-        {
-            ZSTD_HcFindBestMatch_dedicatedDictSearch_selectMLS,
-            NULL,
-            AOCL_ZSTD_RowFindBestMatch_dedicatedDictSearch_selectRowLog
-        }
-    };
-
-    searchMax_f const searchMax = searchFuncs[dictMode][(int)searchMethod];
-    U32 offset_1 = rep[0], offset_2 = rep[1], savedOffset = 0;
-
-    const int isDMS = dictMode == ZSTD_dictMatchState;
-    const int isDDS = dictMode == ZSTD_dedicatedDictSearch;
-    const int isDxS = isDMS || isDDS;
-    const ZSTD_matchState_t* const dms = ms->dictMatchState;
-    const U32 dictLowestIndex = isDxS ? dms->window.dictLimit : 0;
-    const BYTE* const dictBase = isDxS ? dms->window.base : NULL;
-    const BYTE* const dictLowest = isDxS ? dictBase + dictLowestIndex : NULL;
-    const BYTE* const dictEnd = isDxS ? dms->window.nextSrc : NULL;
-    const U32 dictIndexDelta = isDxS ?
-        prefixLowestIndex - (U32)(dictEnd - dictBase) :
-        0;
-    const U32 dictAndPrefixLength = (U32)((ip - prefixLowest) + (dictEnd - dictLowest));
-
-    assert(searchMax != NULL);
-
-    DEBUGLOG(5, "ZSTD_compressBlock_lazy_generic (dictMode=%u) (searchFunc=%u)", (U32)dictMode, (U32)searchMethod);
-    ip += (dictAndPrefixLength == 0);
-    if (dictMode == ZSTD_noDict) {
-        U32 const curr = (U32)(ip - base);
-        U32 const windowLow = ZSTD_getLowestPrefixIndex(ms, curr, ms->cParams.windowLog);
-        U32 const maxRep = curr - windowLow;
-        if (offset_2 > maxRep) savedOffset = offset_2, offset_2 = 0;
-        if (offset_1 > maxRep) savedOffset = offset_1, offset_1 = 0;
-    }
-    if (isDxS) {
-        /* dictMatchState repCode checks don't currently handle repCode == 0
-         * disabling. */
-        assert(offset_1 <= dictAndPrefixLength);
-        assert(offset_2 <= dictAndPrefixLength);
-    }
-
-    if (searchMethod == search_rowHash) {
-        ZSTD_row_fillHashCache(ms, base, rowLog,
-            MIN(ms->cParams.minMatch, 6 /* mls caps out at 6 */),
-            ms->nextToUpdate, ilimit);
-    }
-
-    /* Match Loop */
-#if defined(__GNUC__) && defined(__x86_64__)
-    /* I've measured random a 5% speed loss on levels 5 & 6 (greedy) when the
-     * code alignment is perturbed. To fix the instability align the loop on 32-bytes.
-     */
-    __asm__(".p2align 5");
-#endif
-    while (ip < ilimit) {
-        size_t matchLength = 0;
-        size_t offset = 0;
-        const BYTE* start = ip + 1;
-
-        /* check repCode */
-        if (isDxS) {
-            const U32 repIndex = (U32)(ip - base) + 1 - offset_1;
-            const BYTE* repMatch = ((dictMode == ZSTD_dictMatchState || dictMode == ZSTD_dedicatedDictSearch)
-                && repIndex < prefixLowestIndex) ?
-                dictBase + (repIndex - dictIndexDelta) :
-                base + repIndex;
-            if (((U32)((prefixLowestIndex - 1) - repIndex) >= 3 /* intentional underflow */)
-                && (MEM_read32(repMatch) == MEM_read32(ip + 1))) {
-                const BYTE* repMatchEnd = repIndex < prefixLowestIndex ? dictEnd : iend;
-                matchLength = ZSTD_count_2segments(ip + 1 + 4, repMatch + 4, iend, repMatchEnd, prefixLowest) + 4;
-                if (depth == 0) goto _storeSequence;
-            }
-        }
-        if (dictMode == ZSTD_noDict
-            && ((offset_1 > 0) & (MEM_read32(ip + 1 - offset_1) == MEM_read32(ip + 1)))) {
-            matchLength = ZSTD_count(ip + 1 + 4, ip + 1 + 4 - offset_1, iend) + 4;
-            if (depth == 0) goto _storeSequence;
-        }
-
-        /* first search (depth 0) */
-        {   size_t offsetFound = 999999999;
-            size_t const ml2 = searchMax(ms, ip, iend, &offsetFound);
-            if (ml2 > matchLength)
-                matchLength = ml2, start = ip, offset = offsetFound;
-        }
-
-        if (matchLength < 4) {
-            ip += ((ip - anchor) >> kSearchStrength) + 1;   /* jump faster over incompressible sections */
-            continue;
-        }
-
-        /* let's try to find a better solution */
-        if (depth >= 1)
-            while (ip < ilimit) {
-                ip++;
-                if ((dictMode == ZSTD_noDict)
-                    && (offset) && ((offset_1 > 0) & (MEM_read32(ip) == MEM_read32(ip - offset_1)))) {
-                    size_t const mlRep = ZSTD_count(ip + 4, ip + 4 - offset_1, iend) + 4;
-                    int const gain2 = (int)(mlRep * 3);
-                    int const gain1 = (int)(matchLength * 3 - ZSTD_highbit32((U32)offset + 1) + 1);
-                    if ((mlRep >= 4) && (gain2 > gain1))
-                        matchLength = mlRep, offset = 0, start = ip;
-                }
-                if (isDxS) {
-                    const U32 repIndex = (U32)(ip - base) - offset_1;
-                    const BYTE* repMatch = repIndex < prefixLowestIndex ?
-                        dictBase + (repIndex - dictIndexDelta) :
-                        base + repIndex;
-                    if (((U32)((prefixLowestIndex - 1) - repIndex) >= 3 /* intentional underflow */)
-                        && (MEM_read32(repMatch) == MEM_read32(ip))) {
-                        const BYTE* repMatchEnd = repIndex < prefixLowestIndex ? dictEnd : iend;
-                        size_t const mlRep = ZSTD_count_2segments(ip + 4, repMatch + 4, iend, repMatchEnd, prefixLowest) + 4;
-                        int const gain2 = (int)(mlRep * 3);
-                        int const gain1 = (int)(matchLength * 3 - ZSTD_highbit32((U32)offset + 1) + 1);
-                        if ((mlRep >= 4) && (gain2 > gain1))
-                            matchLength = mlRep, offset = 0, start = ip;
-                    }
-                }
-                {   size_t offset2 = 999999999;
-                    size_t const ml2 = searchMax(ms, ip, iend, &offset2);
-                    int const gain2 = (int)(ml2 * 4 - ZSTD_highbit32((U32)offset2 + 1));   /* raw approx */
-                    int const gain1 = (int)(matchLength * 4 - ZSTD_highbit32((U32)offset + 1) + 4);
-                    if ((ml2 >= 4) && (gain2 > gain1)) {
-                        matchLength = ml2, offset = offset2, start = ip;
-                        continue;   /* search a better one */
-                    }
-                }
-
-                /* let's find an even better one */
-                if ((depth == 2) && (ip < ilimit)) {
-                    ip++;
-                    if ((dictMode == ZSTD_noDict)
-                        && (offset) && ((offset_1 > 0) & (MEM_read32(ip) == MEM_read32(ip - offset_1)))) {
-                        size_t const mlRep = ZSTD_count(ip + 4, ip + 4 - offset_1, iend) + 4;
-                        int const gain2 = (int)(mlRep * 4);
-                        int const gain1 = (int)(matchLength * 4 - ZSTD_highbit32((U32)offset + 1) + 1);
-                        if ((mlRep >= 4) && (gain2 > gain1))
-                            matchLength = mlRep, offset = 0, start = ip;
-                    }
-                    if (isDxS) {
-                        const U32 repIndex = (U32)(ip - base) - offset_1;
-                        const BYTE* repMatch = repIndex < prefixLowestIndex ?
-                            dictBase + (repIndex - dictIndexDelta) :
-                            base + repIndex;
-                        if (((U32)((prefixLowestIndex - 1) - repIndex) >= 3 /* intentional underflow */)
-                            && (MEM_read32(repMatch) == MEM_read32(ip))) {
-                            const BYTE* repMatchEnd = repIndex < prefixLowestIndex ? dictEnd : iend;
-                            size_t const mlRep = ZSTD_count_2segments(ip + 4, repMatch + 4, iend, repMatchEnd, prefixLowest) + 4;
-                            int const gain2 = (int)(mlRep * 4);
-                            int const gain1 = (int)(matchLength * 4 - ZSTD_highbit32((U32)offset + 1) + 1);
-                            if ((mlRep >= 4) && (gain2 > gain1))
-                                matchLength = mlRep, offset = 0, start = ip;
-                        }
-                    }
-                    {   size_t offset2 = 999999999;
-                        size_t const ml2 = searchMax(ms, ip, iend, &offset2);
-                        int const gain2 = (int)(ml2 * 4 - ZSTD_highbit32((U32)offset2 + 1));   /* raw approx */
-                        int const gain1 = (int)(matchLength * 4 - ZSTD_highbit32((U32)offset + 1) + 7);
-                        if ((ml2 >= 4) && (gain2 > gain1)) {
-                            matchLength = ml2, offset = offset2, start = ip;
-                            continue;
-                        }
-                    }
-                }
-                break;  /* nothing found : store previous solution */
-            }
-
-       /* NOTE:
-        * start[-offset+ZSTD_REP_MOVE-1] is undefined behavior.
-        * (-offset+ZSTD_REP_MOVE-1) is unsigned, and is added to start, which
-        * overflows the pointer, which is undefined behavior.
-        */
-        /* catch up */
-        if (offset) {
-            if (dictMode == ZSTD_noDict) {
-                while (((start > anchor) & (start - (offset - ZSTD_REP_MOVE) > prefixLowest))
-                    && (start[-1] == (start - (offset - ZSTD_REP_MOVE))[-1]))  /* only search for offset within prefix */
-                {
-                    start--; matchLength++;
-                }
-            }
-            if (isDxS) {
-                U32 const matchIndex = (U32)((start - base) - (offset - ZSTD_REP_MOVE));
-                const BYTE* match = (matchIndex < prefixLowestIndex) ? dictBase + matchIndex - dictIndexDelta : base + matchIndex;
-                const BYTE* const mStart = (matchIndex < prefixLowestIndex) ? dictLowest : prefixLowest;
-                while ((start > anchor) && (match > mStart) && (start[-1] == match[-1])) { start--; match--; matchLength++; }  /* catch up */
-            }
-            offset_2 = offset_1; offset_1 = (U32)(offset - ZSTD_REP_MOVE);
-        }
-        /* store sequence */
-_storeSequence:
-        {   size_t const litLength = start - anchor;
-            ZSTD_storeSeq(seqStore, litLength, anchor, iend, (U32)offset, matchLength - MINMATCH);
-            anchor = ip = start + matchLength;
-        }
-
-        /* check immediate repcode */
-        if (isDxS) {
-            while (ip <= ilimit) {
-                U32 const current2 = (U32)(ip - base);
-                U32 const repIndex = current2 - offset_2;
-                const BYTE* repMatch = repIndex < prefixLowestIndex ?
-                    dictBase - dictIndexDelta + repIndex :
-                    base + repIndex;
-                if (((U32)((prefixLowestIndex - 1) - (U32)repIndex) >= 3 /* intentional overflow */)
-                    && (MEM_read32(repMatch) == MEM_read32(ip))) {
-                    const BYTE* const repEnd2 = repIndex < prefixLowestIndex ? dictEnd : iend;
-                    matchLength = ZSTD_count_2segments(ip + 4, repMatch + 4, iend, repEnd2, prefixLowest) + 4;
-                    offset = offset_2; offset_2 = offset_1; offset_1 = (U32)offset;   /* swap offset_2 <=> offset_1 */
-                    ZSTD_storeSeq(seqStore, 0, anchor, iend, 0, matchLength - MINMATCH);
-                    ip += matchLength;
-                    anchor = ip;
-                    continue;
-                }
-                break;
-            }
-        }
-
-        if (dictMode == ZSTD_noDict) {
-            while (((ip <= ilimit) & (offset_2 > 0))
-                && (MEM_read32(ip) == MEM_read32(ip - offset_2))) {
-                /* store sequence */
-                matchLength = ZSTD_count(ip + 4, ip + 4 - offset_2, iend) + 4;
-                offset = offset_2; offset_2 = offset_1; offset_1 = (U32)offset; /* swap repcodes */
-                ZSTD_storeSeq(seqStore, 0, anchor, iend, 0, matchLength - MINMATCH);
-                ip += matchLength;
-                anchor = ip;
-                continue;   /* faster when present ... (?) */
-            }
-        }
-    }
-
-    /* Save reps for next block */
-    rep[0] = offset_1 ? offset_1 : savedOffset;
-    rep[1] = offset_2 ? offset_2 : savedOffset;
-
-    /* Return the last literals size */
-    return (size_t)(iend - anchor);
-}
-#endif
 
 FORCE_INLINE_TEMPLATE size_t
 ZSTD_compressBlock_lazy_generic(
@@ -3233,15 +2651,6 @@
     return ZSTD_compressBlock_lazy_generic(ms, seqStore, rep, src, srcSize, search_rowHash, 2, ZSTD_noDict);
 }
 
-#ifdef AOCL_ZSTD_OPT
-size_t AOCL_ZSTD_compressBlock_lazy2_row(
-    ZSTD_matchState_t* ms, seqStore_t* seqStore, U32 rep[ZSTD_REP_NUM],
-    void const* src, size_t srcSize)
-{
-    return AOCL_ZSTD_compressBlock_lazy_generic(ms, seqStore, rep, src, srcSize, search_rowHash, 2, ZSTD_noDict);
-}
-#endif
-
 size_t ZSTD_compressBlock_lazy_row(
     ZSTD_matchState_t* ms, seqStore_t* seqStore, U32 rep[ZSTD_REP_NUM],
     void const* src, size_t srcSize)
@@ -3286,15 +2695,6 @@
     return ZSTD_compressBlock_lazy_generic(ms, seqStore, rep, src, srcSize, search_rowHash, 2, ZSTD_dictMatchState);
 }
 
-#ifdef AOCL_ZSTD_OPT
-size_t AOCL_ZSTD_compressBlock_lazy2_dictMatchState_row(
-    ZSTD_matchState_t* ms, seqStore_t* seqStore, U32 rep[ZSTD_REP_NUM],
-    void const* src, size_t srcSize)
-{
-    return AOCL_ZSTD_compressBlock_lazy_generic(ms, seqStore, rep, src, srcSize, search_rowHash, 2, ZSTD_dictMatchState);
-}
-#endif
-
 size_t ZSTD_compressBlock_lazy_dictMatchState_row(
     ZSTD_matchState_t* ms, seqStore_t* seqStore, U32 rep[ZSTD_REP_NUM],
     void const* src, size_t srcSize)
@@ -3338,15 +2738,6 @@
 {
     return ZSTD_compressBlock_lazy_generic(ms, seqStore, rep, src, srcSize, search_rowHash, 2, ZSTD_dedicatedDictSearch);
 }
-
-#ifdef AOCL_ZSTD_OPT
-size_t AOCL_ZSTD_compressBlock_lazy2_dedicatedDictSearch_row(
-    ZSTD_matchState_t* ms, seqStore_t* seqStore, U32 rep[ZSTD_REP_NUM],
-    void const* src, size_t srcSize)
-{
-    return AOCL_ZSTD_compressBlock_lazy_generic(ms, seqStore, rep, src, srcSize, search_rowHash, 2, ZSTD_dedicatedDictSearch);
-}
-#endif
 
 size_t ZSTD_compressBlock_lazy_dedicatedDictSearch_row(
     ZSTD_matchState_t* ms, seqStore_t* seqStore, U32 rep[ZSTD_REP_NUM],
