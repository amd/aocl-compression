--- conflicted
+++ resolved
@@ -69,15 +69,8 @@
 #define LZ4HC_CLEVEL_OPT_MIN    10
 #define LZ4HC_CLEVEL_MAX        12
 
-<<<<<<< HEAD
-/*----- AOCL Optimization flags -----*/
-#define AOCL_LZ4HC_OPT
-
 /// @endcond /* DOXYGEN_SHOULD_SKIP_THIS */
-=======
-/// @endcond /* DOXYGEN_SHOULD_SKIP_THIS */
-
->>>>>>> f5427442
+
 
 /*-************************************
  *  Block Compression
@@ -170,10 +163,16 @@
  *  @return Returns the amount of memory which must be allocated for its state.
  */
 LZ4LIB_API int LZ4_sizeofStateHC(void);
-<<<<<<< HEAD
-
+#ifdef AOCL_LZ4HC_OPT
 /*!
- * @brief Same as LZ4_compress_HC(), but using an externally allocated memory segment for `state`.
+ * @brief  This function is the AOCL variant of LZ4_sizeofStateHC() and used to provide the size of `state` of type AOCL_LZ4_streamHC_t. 
+ * @return Returns the amount of memory which must be allocated to its state.
+ */
+LZ4LIB_API int AOCL_LZ4_sizeofStateHC(void);
+#endif
+
+/*!
+ * @brief Same as LZ4_compress_HC_internal(), but using an externally allocated memory segment for `state`.
  * 
  * | Parameters | Direction   | Description |
  * |:-----------|:-----------:|:------------|
@@ -193,40 +192,7 @@
  * @note Memory segment must be aligned on 8-bytes boundaries (which a normal `malloc()` should do properly).
 */
 LZ4LIB_API int LZ4_compress_HC_extStateHC(void* stateHC, const char* src, char* dst, int srcSize, int maxDstSize, int compressionLevel);
-=======
-#ifdef AOCL_LZ4HC_OPT
-/*!
- * @brief  This function is the AOCL variant of LZ4_sizeofStateHC() and used to provide the size of `state` of type AOCL_LZ4_streamHC_t. 
- * @return Returns the amount of memory which must be allocated to its state.
- */
-LZ4LIB_API int AOCL_LZ4_sizeofStateHC(void);
-#endif
->>>>>>> f5427442
-
-/*!
- * @brief Same as LZ4_compress_HC_internal(), but using an externally allocated memory segment for `state`.
- * 
- * | Parameters | Direction   | Description |
- * |:-----------|:-----------:|:------------|
- * | \b stateHC          | in,out | It acts as a handle for compression. |
- * | \b src              | in     | Source buffer, the data which you want to compress is copied/or pointed here. |
- * | \b dst              | out    | Destination buffer, compressed data is kept here, memory should be allocated already. |
- * | \b srcSize          | in     | Size of buffer `src`. Maximum supported value is LZ4_MAX_INPUT_SIZE. |
- * | \b maxDstSize       | in     | Size of buffer `dst` (which must be already allocated). |
- * | \b compressionLevel | in     | It is used to set the correct context level for compression. |
- * 
- *  | Result | Description |
- *  |:-------|:------------|
- *  | success| The number of bytes written into `dst` |
- *  | Fail   |  0                                     |
- * 
- * @note `state` size is provided by LZ4_sizeofStateHC().
- * @note Memory segment must be aligned on 8-bytes boundaries (which a normal `malloc()` should do properly).
-*/
-LZ4LIB_API int LZ4_compress_HC_extStateHC(void* stateHC, const char* src, char* dst, int srcSize, int maxDstSize, int compressionLevel);
-
-<<<<<<< HEAD
-=======
+
 #ifdef AOCL_LZ4HC_OPT
  /*!
   * @brief AOCL variant of LZ4_compress_HC_extStateHC() which is used
@@ -254,7 +220,6 @@
 LZ4LIB_API int AOCL_LZ4_compress_HC_extStateHC(void* stateHC, const char* src, char* dst, int srcSize, int maxDstSize, int compressionLevel);
 #endif /* AOCL_LZ4HC_OPT */
 
->>>>>>> f5427442
 /*! 
  *  @brief Will compress as much data as possible from `src` to fit into `targetDstSize` budget.
  * 
@@ -283,9 +248,7 @@
 /**
  * @}
 */
-<<<<<<< HEAD
-
-#ifdef AOCL_DYNAMIC_DISPATCHER
+
 /**
  * @brief AOCL-Compression defined setup function that configures with the right
  * AMD optimized lz4hc routines depending upon the detected CPU features.
@@ -302,31 +265,11 @@
  */
 LZ4LIB_API char* aocl_setup_lz4hc(int optOff, int optLevel, size_t insize,
     size_t level, size_t windowLog);
-#endif
-=======
-
-/**
- * @brief AOCL-Compression defined setup function that configures with the right
- * AMD optimized lz4hc routines depending upon the detected CPU features.
- * 
- * | Parameters | Description |
- * |:-----------|:------------|
- * | \b optOff    | Turn off all optimizations . |
- * | \b optLevel  | Optimization level: 0 - C optimization, 1 - SSE2, 2 - AVX, 3 - AVX2, 4 - AVX512 . |
- * | \b insize    | Input data length. |
- * | \b level     | Requested compression level. |
- * | \b windowLog | Largest match distance : larger == more compression, more memory needed during decompression. |
- * 
- * @return \b NULL .
- */
-LZ4LIB_API char* aocl_setup_lz4hc(int optOff, int optLevel, size_t insize,
-    size_t level, size_t windowLog);
 
 /**
  * @brief AOCL-Compression defined destroy function for lz4hc.
  */
 LZ4LIB_API void aocl_destroy_lz4hc(void);
->>>>>>> f5427442
 
 /*-************************************
  *  Streaming Compression
@@ -339,10 +282,7 @@
 
 /// @cond DOXYGEN_SHOULD_SKIP_THIS
  typedef union LZ4_streamHC_u LZ4_streamHC_t;   /* incomplete type (defined later) */
-<<<<<<< HEAD
-=======
  typedef union AOCL_LZ4_streamHC_u AOCL_LZ4_streamHC_t;   /* incomplete type (defined later) */
->>>>>>> f5427442
  /// @endcond /* DOXYGEN_SHOULD_SKIP_THIS */
 
 /* LZ4_createStreamHC() and LZ4_freeStreamHC() :
@@ -364,8 +304,6 @@
 */
 LZ4LIB_API LZ4_streamHC_t* LZ4_createStreamHC(void);
 
-<<<<<<< HEAD
-=======
 #ifdef AOCL_LZ4HC_OPT
  /*  AOCL_LZ4_createStreamHC() and AOCL_LZ4_freeStreamHC() :
   *  These functions create and release memory for LZ4 HC streaming state.
@@ -387,7 +325,6 @@
 LZ4LIB_API AOCL_LZ4_streamHC_t* AOCL_LZ4_createStreamHC(void);
 #endif  /* AOCL_LZ4HC_OPT*/
 
->>>>>>> f5427442
 /*!
  * @brief Releases memory for LZ4 HC streaming state.
  * 
@@ -477,8 +414,6 @@
  */
 LZ4LIB_API void LZ4_resetStreamHC_fast(LZ4_streamHC_t* streamHCPtr, int compressionLevel);   /* v1.9.0+ */
 
-<<<<<<< HEAD
-=======
 #ifdef AOCL_LZ4HC_OPT
  /*!
   * @brief AOCL variant of LZ4_resetStreamHC_fast(). 
@@ -503,7 +438,6 @@
 LZ4LIB_API void AOCL_LZ4_resetStreamHC_fast(AOCL_LZ4_streamHC_t* streamHCPtr, int compressionLevel);   /* v1.9.0+ */
 #endif /* AOCL_LZ4HC_OPT */
 
->>>>>>> f5427442
 /*!
  * @brief A first "fictional block" can be designated as initial dictionary, using this function.
  * 
@@ -517,16 +451,12 @@
  *  | \b dictionary  | in,out | Dictionary buffer. |
  *  | \b dictSize    | in     | Size of dictionary. |
  * 
-<<<<<<< HEAD
- * @return  Loaded dictionary size, in bytes (necessarily <= 64 KB).
-=======
  * @return
  *  | Result    | Description  |
  *  |:----------|:-------------|
  *  | Success   | Loaded dictionary size, in bytes (necessarily <= 64 KB). |
  *  | Fail      | 0  if streamHCPtr is NULL or dictionary is NULL. |
  * 
->>>>>>> f5427442
 */
 LZ4LIB_API int  LZ4_loadDictHC (LZ4_streamHC_t* streamHCPtr, const char* dictionary, int dictSize);
 
@@ -608,21 +538,14 @@
 */
 LZ4LIB_API int LZ4_saveDictHC (LZ4_streamHC_t* streamHCPtr, char* safeBuffer, int maxDictSize);
 
-<<<<<<< HEAD
-#ifdef AOCL_LZ4HC_UNIT_TEST
-=======
 #ifdef AOCL_UNIT_TEST
 /* Wrapper functions for (static inlined) functions which require unit testing. */
->>>>>>> f5427442
 LZ4LIB_API int Test_LZ4HC_countBack(const LZ4_byte* const ip, const LZ4_byte* const match,
                     const LZ4_byte* const iMin, const LZ4_byte* const mMin);
                     
 LZ4LIB_API int Test_AOCL_LZ4HC_countBack(const LZ4_byte* const ip, const LZ4_byte* const match,
                     const LZ4_byte* const iMin, const LZ4_byte* const mMin);
-<<<<<<< HEAD
-=======
-
->>>>>>> f5427442
+
 #endif
 
 
@@ -710,10 +633,7 @@
  * Declare or allocate an LZ4_streamHC_t instead.
  */
 /// @cond DOXYGEN_SHOULD_SKIP_THIS
-<<<<<<< HEAD
-=======
-
->>>>>>> f5427442
+
 #define LZ4_STREAMHCSIZE       262200  /* static size, for inter-version compatibility */
 #ifdef AOCL_LZ4HC_OPT
 #define AOCL_LZ4_STREAMHCSIZE       (262200 - (LZ4HC_MAXD*2) + (CF_HC_CHAIN_TABLE_SZ*sizeof(CHAIN_TYPE)) + (CF_HC_HASH_TABLE_SZ*sizeof(LZ4_u32)) ) /* static size, for inter-version compatibility */
@@ -729,8 +649,6 @@
     LZ4HC_CCtx_internal internal_donotuse;
 }; /* previously typedef'd to LZ4_streamHC_t */
 
-<<<<<<< HEAD
-=======
 #ifdef AOCL_LZ4HC_OPT
 union AOCL_LZ4_streamHC_u {
     void* table[AOCL_LZ4_STREAMHCSIZE_VOIDP];
@@ -738,7 +656,6 @@
 }; /* previously typedef'd to AOCL_LZ4_streamHC_t */
 #endif
 
->>>>>>> f5427442
 /// @endcond /* DOXYGEN_SHOULD_SKIP_THIS */
 
 /* LZ4_streamHC_t :
@@ -758,36 +675,6 @@
  * Required before first use of a statically allocated LZ4_streamHC_t.
  * Before v1.9.0 : use LZ4_resetStreamHC() instead
  */
-<<<<<<< HEAD
-
-/*!
- * @brief Used to properly initialize a newly declared LZ4_streamHC_t.
- *  It can also initialize any arbitrary buffer of sufficient size,
- *  and will return a pointer of proper type upon initialization.
- * 
- * |Parameters|Direction|Description|
- * |:---------|:-------:|:----------|
- * | \b buffer  | in,out| buffer to store the LZ4 HC streaming state. |
- * | \b size    | in    |size of the buffer. |
- * 
- * 
- *  @return
- *  | Result   | Description  |
- *  |:---------|:-------------|
- *  | Success  | A pointer to LZ4HC streaming state. |
- *  | Fail     | \b NULL if `buffer == NULL` or `size < sizeof(LZ4_streamHC_t)` or if alignment conditions are not respected. |
- * 
- *  @note Invoking LZ4_initStreamHC() is not required when
- *  the state was created using LZ4_createStreamHC() (which is recommended).
- *  Using the normal builder, a newly created state is automatically initialized.
- * 
- * @note Static allocation shall only be used in combination with static linking.
- * 
- * @warning Requires v1.9.0+. 
- */
-LZ4LIB_API LZ4_streamHC_t* LZ4_initStreamHC (void* buffer, size_t size);
-
-=======
 
 /*!
  * @brief Used to properly initialize a newly declared LZ4_streamHC_t.
@@ -882,7 +769,6 @@
 #endif
 #endif /* AOCL_UNIT_TEST */
 
->>>>>>> f5427442
 /**
  * @}
 */
@@ -1022,15 +908,12 @@
 LZ4LIB_STATIC_API void LZ4_setCompressionLevel(
     LZ4_streamHC_t* LZ4_streamHCPtr, int compressionLevel);
 
-<<<<<<< HEAD
-=======
 #ifdef AOCL_LZ4HC_OPT
 /* This is AOCL variant of LZ4_setCompressionLevel() used to set compression level in the streamPtr of type AOCL_LZ4_StreamHC_t. */
 LZ4LIB_STATIC_API void AOCL_LZ4_setCompressionLevel(
     AOCL_LZ4_streamHC_t* AOCL_LZ4_streamHCPtr, int compressionLevel);
 #endif /* AOCL_LZ4HC_OPT */
 
->>>>>>> f5427442
 /* LZ4_favorDecompressionSpeed() : v1.8.2+ (experimental)
  *  Opt. Parser will favor decompression speed over compression ratio.
  *  Only applicable to levels >= LZ4HC_CLEVEL_OPT_MIN.
@@ -1081,8 +964,6 @@
     int srcSize, int dstCapacity,
     int compressionLevel);
 
-<<<<<<< HEAD
-=======
 #ifdef AOCL_LZ4HC_OPT
 /* AOCL variant of LZ4_compress_HC_extStateHC_fastReset() which is used
  * in Cache efficient hash chain strategy similar to
@@ -1096,7 +977,6 @@
     int compressionLevel);
 #endif /* AOCL_LZ4HC_OPT */
 
->>>>>>> f5427442
 /* LZ4_attach_HC_dictionary() :
  *  This is an experimental API that allows for the efficient use of a
  *  static dictionary many times.
