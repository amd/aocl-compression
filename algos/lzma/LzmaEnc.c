--- conflicted
+++ resolved
@@ -2,10 +2,6 @@
 2022-07-15: Igor Pavlov : Public domain */
 
 /**
-<<<<<<< HEAD
- * Copyright (C) 2022-2023, Advanced Micro Devices. All rights reserved.
- */
-=======
 * Copyright (C) 2022-23, Advanced Micro Devices. All rights reserved.
 *
 * Redistribution and use in source and binary forms, with or without
@@ -32,7 +28,6 @@
 * ARISING IN ANY WAY OUT OF THE USE OF THIS SOFTWARE, EVEN IF ADVISED OF THE
 * POSSIBILITY OF SUCH DAMAGE.
 */
->>>>>>> f5427442
 
 #include "Precomp.h"
 
@@ -57,13 +52,7 @@
 #include "LzFindMt.h"
 #endif
 
-<<<<<<< HEAD
-#ifdef AOCL_LZMA_OPT
 #include <limits.h>
-#endif
-=======
-#include <limits.h>
->>>>>>> f5427442
 /* the following LzmaEnc_* declarations is internal LZMA interface for LZMA2 encoder */
 
 SRes LzmaEnc_PrepareForLzma2(CLzmaEncHandle pp, ISeqInStream *inStream, UInt32 keepWindowSize,
@@ -100,13 +89,6 @@
 
 #define REP_LEN_COUNT 64
 
-<<<<<<< HEAD
-#ifdef AOCL_DYNAMIC_DISPATCHER
-//Forward declarations to allow default pointer initializations
-// Function pointers for optimization overloads
-void (*LzmaEncProps_Normalize_fp)(CLzmaEncProps* p) = LzmaEncProps_Normalize;
-#endif
-=======
 #ifdef AOCL_LZMA_OPT
 /* Dynamic dispatcher setup function for native APIs.
  * All native APIs that call aocl optimized functions within their call stack,
@@ -124,7 +106,6 @@
 //Forward declarations to allow default pointer initializations
 // Function pointers for optimization overloads
 void (*LzmaEncProps_Normalize_fp)(CLzmaEncProps* p) = LzmaEncProps_Normalize;
->>>>>>> f5427442
 
 void LzmaEncProps_Init(CLzmaEncProps *p)
 {
@@ -137,13 +118,9 @@
   p->affinity = 0;
 #ifdef AOCL_LZMA_OPT
   p->srcLen = 0;
-<<<<<<< HEAD
-#endif
-=======
   p->cacheEfficientStrategy = -1;
 #endif
   LOG_UNFORMATTED(INFO, logCtx, "Exit");
->>>>>>> f5427442
 }
 
 // Default settings as per LZMA SDK 22.01
@@ -200,19 +177,6 @@
   int level = p->level;
   if (level < 0) level = 5;
   p->level = level;
-<<<<<<< HEAD
-  
-  if (p->srcLen > 0 && p->srcLen <= MIN_SIZE_FOR_CF_HC) { //use reference settings
-      if (p->dictSize == 0)
-          p->dictSize =
-              ( level <= 3 ? ((UInt32)1 << (level * 2 + 16)) :
-              ( level <= 6 ? ((UInt32)1 << (level + 19)) :
-              ( level <= 7 ? ((UInt32)1 << 25) : ((UInt32)1 << 26)
-              )));
-  }
-  else { //use cache efficient settings for lower levels
-      /* Using larger dictionaries for level <= 4 to compensate for compression drop 
-=======
 
   if (p->lc < 0) p->lc = 3;
   if (p->lp < 0) p->lp = 0;
@@ -256,7 +220,6 @@
 
   if (p->cacheEfficientStrategy) { // use cache efficient settings
       /* Using larger dictionaries to compensate for compression drop
->>>>>>> f5427442
        * due to unused slots in cache efficient dictionary blocks */
       if (p->dictSize == 0) 
           p->dictSize =
@@ -266,8 +229,6 @@
           ( level <= 7 ? ((UInt32)1 << 25) : ((UInt32)1 << 26)
           ))));
   }
-<<<<<<< HEAD
-=======
   else { // use reference settings
       if (p->dictSize == 0)
           p->dictSize =
@@ -276,7 +237,6 @@
               ( level <= 7 ? ((UInt32)1 << 25) : ((UInt32)1 << 26)
               )));
   }
->>>>>>> f5427442
 
   if (p->dictSize > p->reduceSize)
   {
@@ -288,21 +248,7 @@
       p->dictSize = v;
   }
 
-<<<<<<< HEAD
-  if (p->lc < 0) p->lc = 3;
-  if (p->lp < 0) p->lp = 0;
-  if (p->pb < 0) p->pb = 2;
-
-  if (p->algo < 0) p->algo = (level < 5 ? 0 : 1);
-  if (p->fb < 0) p->fb = (level < 7 ? 32 : 64);
-  if (p->btMode < 0) p->btMode = (p->algo == 0 ? 0 : 1);
-  if (p->numHashBytes < 0) p->numHashBytes = (p->btMode ? 4 : 5);
-  if (p->mc == 0) p->mc = (16 + ((unsigned)p->fb >> 1)) >> (p->btMode ? 0 : 1);
-
-  if (!p->btMode && p->srcLen > MIN_SIZE_FOR_CF_HC) {
-=======
   if (p->cacheEfficientStrategy) {
->>>>>>> f5427442
       /* For hash chain algo, cache efficient hash chains with direct mapping
       * from hash to blocks are used. Size of the hash table is derived from dictSize.
       * Due to certain assumptions on the hashes, a minimum hash table size of 
@@ -333,17 +279,8 @@
 {
   CLzmaEncProps props = *props2;
 #ifdef AOCL_LZMA_OPT
-<<<<<<< HEAD
-#ifdef AOCL_DYNAMIC_DISPATCHER
   LzmaEncProps_Normalize_fp(&props);
 #else
-  AOCL_LzmaEncProps_Normalize(&props);
-#endif
-#else
-=======
-  LzmaEncProps_Normalize_fp(&props);
-#else
->>>>>>> f5427442
   LzmaEncProps_Normalize(&props);
 #endif
   return props.dictSize;
@@ -412,21 +349,12 @@
     // _BitScanReverse code is not optimal for some MSVC compilers
     #define BSR2_RET(pos, res) { unsigned long zz; _BitScanReverse(&zz, (pos)); zz--; \
       res = (zz + zz) + (pos >> zz); }
-<<<<<<< HEAD
 
   #endif // MY_CPU_X86_OR_AMD64
 
 #endif // _MSC_VER
 
 
-=======
-
-  #endif // MY_CPU_X86_OR_AMD64
-
-#endif // _MSC_VER
-
-
->>>>>>> f5427442
 #ifndef BSR2_RET
 
     #define BSR2_RET(pos, res) { unsigned zz = 30 - MY_clz(pos); \
@@ -755,22 +683,6 @@
   #endif
 } CLzmaEnc;
 
-<<<<<<< HEAD
-#ifdef AOCL_DYNAMIC_DISPATCHER
-//Forward declarations to allow default pointer initializations
-static unsigned GetOptimum(CLzmaEnc* p, UInt32 position);
-
-// Function pointers for optimization overloads
-void (*MatchFinder_CreateVTable_fp)(CMatchFinder* p, IMatchFinder2* vTable) = MatchFinder_CreateVTable;
-int (*MatchFinder_Create_fp)(CMatchFinder* p, UInt32 historySize,
-  UInt32 keepAddBufferBefore, UInt32 matchMaxLen, UInt32 keepAddBufferAfter,
-  ISzAllocPtr alloc) = MatchFinder_Create;
-void (*MatchFinder_Free_fp)(CMatchFinder* p, ISzAllocPtr alloc) = MatchFinder_Free;
-unsigned (*GetOptimum_fp)(CLzmaEnc* p, UInt32 position) = GetOptimum;
-SRes(*LzmaEnc_SetProps_fp)(CLzmaEncHandle pp, const CLzmaEncProps* props2) = LzmaEnc_SetProps;
-#endif
-
-=======
 //Forward declarations to allow default pointer initializations
 static unsigned GetOptimum(CLzmaEnc* p, UInt32 position);
 
@@ -783,7 +695,6 @@
  unsigned (*GetOptimum_fp)(CLzmaEnc* p, UInt32 position) = GetOptimum;
  SRes(*LzmaEnc_SetProps_fp)(CLzmaEncHandle pp, const CLzmaEncProps* props2) = LzmaEnc_SetProps;
 
->>>>>>> f5427442
 #define MFB (p->matchFinderBase)
 /*
 #ifndef _7ZIP_ST
@@ -976,15 +887,12 @@
 
     MFB.cutValue = props.mc;
     MFB.level = props.level; // pass level to MFB
-<<<<<<< HEAD
-=======
     if (!props.btMode && props.cacheEfficientStrategy) {
         MFB.cacheEfficientSearch = 1; // Search using cache efficient hash chains
     }
     else {
         MFB.cacheEfficientSearch = 0; // Cache efficient search disabled
     }
->>>>>>> f5427442
 
     p->writeEndMark = (BoolInt)props.writeEndMark;
 
@@ -2512,7 +2420,6 @@
     }
     return price;
 }
-<<<<<<< HEAD
 
 MY_FORCE_INLINE
 static UInt32 AOCL_GetPrice_PureRep_0(const CLzmaEnc* p, size_t state, size_t posState)
@@ -3302,19 +3209,11 @@
 /* Hack on optimal parsing strategy with some heuristics to provide
 * faster matches albeit not optimal */ 
 static unsigned GetOptimumFast(CLzmaEnc *p)
-=======
-
-MY_FORCE_INLINE
-static UInt32 AOCL_GetPrice_PureRep_0(const CLzmaEnc* p, size_t state, size_t posState)
->>>>>>> f5427442
-{
-    UInt32 prob = p->isRepG0[state];
-    UInt32 price = GET_PRICE_0(prob);
-    price += GET_PRICE_1(p->isRep0Long[state][posState]);
-    return price;
-}
-
-<<<<<<< HEAD
+{
+  UInt32 numAvail, mainDist;
+  unsigned mainLen, numPairs, repIndex, repLen, i;
+  const Byte *data;
+
   /* if additionalOffset is > 0, parsing for cur byte has already been completed 
   * in one of the previous ReadMatchDistances() calls used to check matches for
   * future sequences. Results are already available in p-> and can be used 
@@ -3414,891 +3313,6 @@
   if (mainLen < 2 || numAvail <= 2)
     return 1;
 
-=======
-/* @brief: Use optimal parsing to find best matches 
-*  Changes:
-*   - rep 0 loop unrolling in : for (i = 0; i < LZMA_NUM_REPS; i++)
-*   - Byte matching using AOCL_FIND_MATCHING_BYTES_LEN()
-*   - if (data[0] != data2[0] || data[1] != data2[1]) TO if (GetUi16(data) != GetUi16(data2))
-*   - p->opt[0].reps[0] = reps[0]... TO memcpy */
-static unsigned AOCL_GetOptimum(CLzmaEnc* p, UInt32 position)
-{
-    unsigned last, cur;
-    UInt32 reps[LZMA_NUM_REPS];
-    unsigned repLens[LZMA_NUM_REPS];
-    UInt32* matches;
-
-    {
-        UInt32 numAvail;
-        unsigned numPairs, mainLen, repMaxIndex, i, posState;
-        UInt32 matchPrice, repMatchPrice;
-        const Byte* data;
-        Byte curByte, matchByte;
-
-        p->optCur = p->optEnd = 0;
-
-        /* if additionalOffset is > 0, parsing for cur byte has already been completed
-        * in one of the previous ReadMatchDistances() calls inside optimal parsing loop.
-        * Results are already available in p-> and can be used
-        * without having to find matches again. */
-        if (p->additionalOffset == 0)
-            mainLen = ReadMatchDistances(p, &numPairs);
-        else
-        {
-            mainLen = p->longestMatchLen;
-            numPairs = p->numPairs;
-        }
-
-        numAvail = p->numAvail;
-        if (numAvail < 2)
-        {
-            p->backRes = MARK_LIT;
-            return 1;
-        }
-        if (numAvail > LZMA_MATCH_LEN_MAX)
-            numAvail = LZMA_MATCH_LEN_MAX;
-
-        data = p->matchFinder.GetPointerToCurrentPos(p->matchFinderObj) - 1;
-        repMaxIndex = 0; //rep with max len match
-
-        // Get match lengths at distances in each of the reps for cur data
-        for (i = 0; i < LZMA_NUM_REPS; i++)
-        {
-            unsigned len;
-            const Byte* data2;
-            reps[i] = p->reps[i];
-            data2 = data - reps[i];
-            if (GetUi16(data) != GetUi16(data2)) //(data[0] != data2[0] || data[1] != data2[1])
-            {
-                repLens[i] = 0;
-                continue;
-            }
-
-            len = 2;
-            AOCL_FIND_MATCHING_BYTES_LEN(len, numAvail, data, data2) //for (len = 2; len < numAvail && data[len] == data2[len]; len++){}
-            
-                repLens[i] = len;
-            if (len > repLens[repMaxIndex])
-                repMaxIndex = i;
-            if (len == LZMA_MATCH_LEN_MAX) // 21.03 : optimization
-                break;
-        }
-
-        /* If long enough match is found in a rep, it can be selected
-        * instead of <mainLen, mainDist> as we save on encoding mainDist */
-        if (repLens[repMaxIndex] >= p->numFastBytes)
-        {
-            unsigned len;
-            p->backRes = (UInt32)repMaxIndex;
-            len = repLens[repMaxIndex];
-            MOVE_POS(p, len - 1)
-                return len;
-        }
-
-        matches = p->matches;
-#define MATCHES  matches
-        // #define MATCHES  p->matches
-
-        if (mainLen >= p->numFastBytes)  // if len long enough, choose mainLen
-        {
-            p->backRes = MATCHES[(size_t)numPairs - 1] + LZMA_NUM_REPS;
-            MOVE_POS(p, mainLen - 1)
-                return mainLen;
-        }
-
-        curByte = *data;
-        matchByte = *(data - reps[0]);
-
-        last = repLens[repMaxIndex]; // last = longest matched length among reps and mainLen
-        if (last <= mainLen)
-            last = mainLen;
-
-        if (last < 2 && curByte != matchByte)
-        {
-            p->backRes = MARK_LIT;
-            return 1;
-        }
-
-        p->opt[0].state = (CState)p->state;
-
-        posState = (position & p->pbMask);
-
-        /* From this point onwards, cost for taking different decisions 'price'
-        * is calculated. Every decision, choosing to encode as a literal,
-        * srep, rep or match has a corresponding price. */
-        {
-            const CLzmaProb* probs = LIT_PROBS(position, *(data - 1));
-            p->opt[1].price = GET_PRICE_0(p->isMatch[p->state][posState]) +
-                (!IsLitState(p->state) ?
-                    LitEnc_Matched_GetPrice(probs, curByte, matchByte, p->ProbPrices) :
-                    LitEnc_GetPrice(probs, curByte, p->ProbPrices));
-        }
-
-        MakeAs_Lit(&p->opt[1]);
-
-        matchPrice = GET_PRICE_1(p->isMatch[p->state][posState]);
-        repMatchPrice = matchPrice + GET_PRICE_1(p->isRep[p->state]);
-
-        // 18.06
-        if (matchByte == curByte && repLens[0] == 0)
-        {
-            UInt32 shortRepPrice = repMatchPrice + GetPrice_ShortRep(p, p->state, posState);
-            if (shortRepPrice < p->opt[1].price)
-            {
-                p->opt[1].price = shortRepPrice;
-                MakeAs_ShortRep(&p->opt[1]);
-            }
-            if (last < 2)
-            {
-                p->backRes = p->opt[1].dist;
-                return 1;
-            }
-        }
-
-        p->opt[1].len = 1;
-
-        /*p->opt[0].reps[0] = reps[0];
-        p->opt[0].reps[1] = reps[1];
-        p->opt[0].reps[2] = reps[2];
-        p->opt[0].reps[3] = reps[3];*/
-        memcpy(p->opt[0].reps, reps, 4 * sizeof(UInt32));
-
-        // ---------- REP ----------
-        {
-            // REP 0
-            unsigned repLen = repLens[0];
-            UInt32 price;
-            if (repLen >= 2) {
-                price = repMatchPrice + AOCL_GetPrice_PureRep_0(p, p->state, posState);
-                do
-                {
-                    UInt32 price2 = price + GET_PRICE_LEN(&p->repLenEnc, posState, repLen);
-                    COptimal* opt = &p->opt[repLen];
-                    if (price2 < opt->price)
-                    {
-                        opt->price = price2;
-                        opt->len = (UInt32)repLen;
-                        opt->dist = (UInt32)0;
-                        opt->extra = 0;
-                    }
-                } while (--repLen >= 2);
-            }
-        }
-
-        // REP > 0
-        for (i = 1; i < LZMA_NUM_REPS; i++)
-        {
-            unsigned repLen = repLens[i];
-            UInt32 price;
-            if (repLen < 2)
-                continue;
-            price = repMatchPrice + AOCL_GetPrice_PureRep_Non0(p, i, p->state, posState);
-            do
-            {
-                UInt32 price2 = price + GET_PRICE_LEN(&p->repLenEnc, posState, repLen);
-                COptimal* opt = &p->opt[repLen];
-                if (price2 < opt->price)
-                {
-                    opt->price = price2;
-                    opt->len = (UInt32)repLen;
-                    opt->dist = (UInt32)i;
-                    opt->extra = 0;
-                }
-            } while (--repLen >= 2);
-        }
-
-
-        // ---------- MATCH ----------
-        {
-            unsigned len = repLens[0] + 1;
-            if (len <= mainLen)
-            {
-                unsigned offs = 0;
-                UInt32 normalMatchPrice = matchPrice + GET_PRICE_0(p->isRep[p->state]);
-
-                if (len < 2)
-                    len = 2;
-                else
-                    while (len > MATCHES[offs])
-                        offs += 2;
-
-                for (; ; len++)
-                {
-                    COptimal* opt;
-                    UInt32 dist = MATCHES[(size_t)offs + 1];
-                    UInt32 price = normalMatchPrice + GET_PRICE_LEN(&p->lenEnc, posState, len);
-                    unsigned lenToPosState = GetLenToPosState(len);
-
-                    if (dist < kNumFullDistances)
-                        price += p->distancesPrices[lenToPosState][dist & (kNumFullDistances - 1)];
-                    else
-                    {
-                        unsigned slot;
-                        GetPosSlot2(dist, slot);
-                        price += p->alignPrices[dist & kAlignMask];
-                        price += p->posSlotPrices[lenToPosState][slot];
-                    }
-
-                    opt = &p->opt[len];
-
-                    if (price < opt->price)
-                    {
-                        opt->price = price;
-                        opt->len = (UInt32)len;
-                        opt->dist = dist + LZMA_NUM_REPS;
-                        opt->extra = 0;
-                    }
-
-                    if (len == MATCHES[offs])
-                    {
-                        offs += 2;
-                        if (offs == numPairs)
-                            break;
-                    }
-                }
-            }
-        }
-
-
-        cur = 0;
-
-#ifdef SHOW_STAT2
-        /* if (position >= 0) */
-        {
-            unsigned i;
-            printf("\n pos = %4X", position);
-            for (i = cur; i <= last; i++)
-                printf("\nprice[%4X] = %u", position - cur + i, p->opt[i].price);
-        }
-#endif
-    }
-
-
-
-    // ---------- Optimal Parsing ----------
-    /* last : longest matched length among reps and mainLen
-    * p->opt[i] : base price and system states until now
-    * cur : counter starting at 0
-    *
-    * For cur in range [0, last) we check if skipping these many bytes (L) and
-    * coding them using the strategy in p->opt[L] is worth it, if we can
-    * find a better matching sequence in the future that gives a better price overall.
-    * Checking for last and beyond isn't necessary as we might as well encode the
-    * current match using the best price strategy we have so far and leave the rest
-    * of the sequence for the next GetOptimum() call.
-    *
-    * p->opt[L] also contains state and reps values if said strategy was used. This
-    * will act as previous system state when evaluating price for byte sequence
-    * starting at offset L.
-    *
-    * Run ReadMatchDistances() at offsets [0, last) from current position.
-    * Update p->opt s (p->opt[i].price += newPrice, etc) for each p->opt[i]. */
-    for (;;)
-    {
-        unsigned numAvail;
-        UInt32 numAvailFull;
-        unsigned newLen, numPairs, prev, state, posState, startLen;
-        UInt32 litPrice, matchPrice, repMatchPrice;
-        BoolInt nextIsLit;
-        Byte curByte, matchByte;
-        const Byte* data;
-        COptimal* curOpt, * nextOpt;
-
-        if (++cur == last)
-            break; // no need to check beyond last. This can be handled in the next GetOptimum() call.
-
-        // 18.06
-        if (cur >= kNumOpts - 64)
-        {
-            unsigned j, best;
-            UInt32 price = p->opt[cur].price;
-            best = cur;
-            for (j = cur + 1; j <= last; j++)
-            {
-                UInt32 price2 = p->opt[j].price;
-                if (price >= price2)
-                {
-                    price = price2;
-                    best = j;
-                }
-            }
-            {
-                unsigned delta = best - cur;
-                if (delta != 0)
-                {
-                    MOVE_POS(p, delta);
-                }
-            }
-            cur = best;
-            break;
-        }
-
-        newLen = ReadMatchDistances(p, &numPairs); //check matches for byte sequence starting at offset cur
-
-        if (newLen >= p->numFastBytes) // break out of parsing cycle once match longer than numFastBytes is found
-        {
-            p->numPairs = numPairs;
-            p->longestMatchLen = newLen;
-            break;
-        }
-
-        curOpt = &p->opt[cur]; // state of system if p->opt[cur] was selected as strategy above
-
-        position++;
-
-        // we need that check here, if skip_items in p->opt are possible
-        /*
-        if (curOpt->price >= kInfinityPrice)
-          continue;
-        */
-
-        prev = cur - curOpt->len;
-
-        if (curOpt->len == 1)
-        {
-            state = (unsigned)p->opt[prev].state;
-            if (IsShortRep(curOpt))
-                state = kShortRepNextStates[state];
-            else
-                state = kLiteralNextStates[state];
-        }
-        else
-        {
-            const COptimal* prevOpt;
-            UInt32 b0;
-            UInt32 dist = curOpt->dist;
-
-            if (curOpt->extra)
-            {
-                prev -= (unsigned)curOpt->extra;
-                state = kState_RepAfterLit;
-                if (curOpt->extra == 1)
-                    state = (dist < LZMA_NUM_REPS ? kState_RepAfterLit : kState_MatchAfterLit);
-            }
-            else
-            {
-                state = (unsigned)p->opt[prev].state;
-                if (dist < LZMA_NUM_REPS)
-                    state = kRepNextStates[state];
-                else
-                    state = kMatchNextStates[state];
-            }
-
-            prevOpt = &p->opt[prev];
-            b0 = prevOpt->reps[0];
-
-            if (dist < LZMA_NUM_REPS) //update reps as per dist in curOpt
-            {
-                if (dist == 0)
-                {
-                    reps[0] = b0;
-                    reps[1] = prevOpt->reps[1];
-                    reps[2] = prevOpt->reps[2];
-                    reps[3] = prevOpt->reps[3];
-                }
-                else
-                {
-                    reps[1] = b0;
-                    b0 = prevOpt->reps[1];
-                    if (dist == 1)
-                    {
-                        reps[0] = b0;
-                        reps[2] = prevOpt->reps[2];
-                        reps[3] = prevOpt->reps[3];
-                    }
-                    else
-                    {
-                        reps[2] = b0;
-                        reps[0] = prevOpt->reps[dist];
-                        reps[3] = prevOpt->reps[dist ^ 1];
-                    }
-                }
-            }
-            else
-            {
-                reps[0] = (dist - LZMA_NUM_REPS + 1);
-                reps[1] = b0;
-                reps[2] = prevOpt->reps[1];
-                reps[3] = prevOpt->reps[2];
-            }
-        }
-
-        curOpt->state = (CState)state;
-        memcpy(curOpt->reps, reps, 4 * sizeof(UInt32));
-        /*curOpt->reps[0] = reps[0];
-        curOpt->reps[1] = reps[1];
-        curOpt->reps[2] = reps[2];
-        curOpt->reps[3] = reps[3];*/
-
-        data = p->matchFinder.GetPointerToCurrentPos(p->matchFinderObj) - 1;
-        curByte = *data;
-        matchByte = *(data - reps[0]);
-
-        posState = (position & p->pbMask);
-
-        /*
-        The order of Price checks:
-           <  LIT
-           <= SHORT_REP
-           <  LIT : REP_0
-           <  REP    [ : LIT : REP_0 ]
-           <  MATCH  [ : LIT : REP_0 ]
-        */
-
-        {
-            // start with base price and add to it based on strategy for new match sequence
-            UInt32 curPrice = curOpt->price;
-            unsigned prob = p->isMatch[state][posState];
-            matchPrice = curPrice + GET_PRICE_1(prob);
-            litPrice = curPrice + GET_PRICE_0(prob);
-        }
-
-        nextOpt = &p->opt[(size_t)cur + 1];
-        nextIsLit = False;
-
-        // here we can allow skip_items in p->opt, if we don't check (nextOpt->price < kInfinityPrice)
-        // 18.new.06
-        if ((nextOpt->price < kInfinityPrice
-            // && !IsLitState(state)
-            && matchByte == curByte)
-            || litPrice > nextOpt->price
-            )
-            litPrice = 0;
-        else
-        {
-            const CLzmaProb* probs = LIT_PROBS(position, *(data - 1));
-            litPrice += (!IsLitState(state) ?
-                LitEnc_Matched_GetPrice(probs, curByte, matchByte, p->ProbPrices) :
-                LitEnc_GetPrice(probs, curByte, p->ProbPrices));
-
-            if (litPrice < nextOpt->price)
-            {
-                nextOpt->price = litPrice;
-                nextOpt->len = 1;
-                MakeAs_Lit(nextOpt);
-                nextIsLit = True;
-            }
-        }
-
-        repMatchPrice = matchPrice + GET_PRICE_1(p->isRep[state]);
-
-        numAvailFull = p->numAvail;
-        {
-            unsigned temp = kNumOpts - 1 - cur;
-            if (numAvailFull > temp)
-                numAvailFull = (UInt32)temp;
-        }
-
-        // 18.06
-        // ---------- SHORT_REP ----------
-        if (IsLitState(state)) // 18.new
-            if (matchByte == curByte)
-                if (repMatchPrice < nextOpt->price) // 18.new
-                    // if (numAvailFull < 2 || data[1] != *(data - reps[0] + 1))
-                    if (
-                        // nextOpt->price >= kInfinityPrice ||
-                        nextOpt->len < 2   // we can check nextOpt->len, if skip items are not allowed in p->opt
-                        || (nextOpt->dist != 0
-                            // && nextOpt->extra <= 1 // 17.old
-                            )
-                        )
-                    {
-                        UInt32 shortRepPrice = repMatchPrice + GetPrice_ShortRep(p, state, posState);
-                        // if (shortRepPrice <= nextOpt->price) // 17.old
-                        if (shortRepPrice < nextOpt->price)  // 18.new
-                        {
-                            nextOpt->price = shortRepPrice;
-                            nextOpt->len = 1;
-                            MakeAs_ShortRep(nextOpt);
-                            nextIsLit = False;
-                        }
-                    }
-
-        if (numAvailFull < 2)
-            continue;
-        numAvail = (numAvailFull <= p->numFastBytes ? numAvailFull : p->numFastBytes);
-
-        // numAvail <= p->numFastBytes
-
-        // ---------- LIT : REP_0 ----------
-
-        if (!nextIsLit
-            && litPrice != 0 // 18.new
-            && matchByte != curByte
-            && numAvailFull > 2)
-        {
-            const Byte* data2 = data - reps[0];
-            if (GetUi16(data + 1) == GetUi16(data2 + 1)) // if (data[1] == data2[1] && data[2] == data2[2])
-            {
-                unsigned len;
-                unsigned limit = p->numFastBytes + 1;
-                if (limit > numAvailFull)
-                    limit = numAvailFull;
-                len = 3;
-                AOCL_FIND_MATCHING_BYTES_LEN(len, limit, data, data2); //for (len = 3; len < limit && data[len] == data2[len]; len++){}
-
-                {
-                    unsigned state2 = kLiteralNextStates[state];
-                    unsigned posState2 = (position + 1) & p->pbMask;
-                    UInt32 price = litPrice + GetPrice_Rep_0(p, state2, posState2);
-                    {
-                        unsigned offset = cur + len;
-
-                        if (last < offset)
-                            last = offset;
-
-                        // do
-                        {
-                            UInt32 price2;
-                            COptimal* opt;
-                            len--;
-                            // price2 = price + GetPrice_Len_Rep_0(p, len, state2, posState2);
-                            price2 = price + GET_PRICE_LEN(&p->repLenEnc, posState2, len);
-
-                            opt = &p->opt[offset];
-                            // offset--;
-                            if (price2 < opt->price)
-                            {
-                                opt->price = price2;
-                                opt->len = (UInt32)len;
-                                opt->dist = 0;
-                                opt->extra = 1;
-                            }
-                        }
-                        // while (len >= 3);
-                    }
-                }
-            }
-        }
-
-        startLen = 2; /* speed optimization */
-
-        {
-            // ---------- REP 0 ----------
-            unsigned len;
-            UInt32 price;
-            const Byte* data2 = data - reps[0];
-            if (GetUi16(data) == GetUi16(data2)) //if (data[0] == data2[0] && data[1] == data2[1]) {
-            {
-                len = 2;
-                AOCL_FIND_MATCHING_BYTES_LEN(len, numAvail, data, data2) // for (len = 2; len < numAvail && data[len] == data2[len]; len++) {}
-                // if (len < startLen) continue; // 18.new: speed optimization
-                {
-                    unsigned offset = cur + len;
-                    if (last < offset)
-                        last = offset;
-                }
-                {
-                    unsigned len2 = len;
-                    price = repMatchPrice + AOCL_GetPrice_PureRep_0(p, state, posState);
-                    do
-                    {
-                        UInt32 price2 = price + GET_PRICE_LEN(&p->repLenEnc, posState, len2);
-                        COptimal* opt = &p->opt[cur + len2];
-                        if (price2 < opt->price)
-                        {
-                            opt->price = price2;
-                            opt->len = (UInt32)len2;
-                            opt->dist = (UInt32)0;
-                            opt->extra = 0;
-                        }
-                    } while (--len2 >= 2);
-                }
-
-                startLen = len + 1;  // 17.old
-
-                AOCL_OPT_PARSE_REP(0)
-            }
-        }
-
-        {
-            // ---------- REP > 0 ----------
-            // unsigned repIndex = IsLitState(state) ? 0 : 1; // 18.notused
-            for (unsigned repIndex = 1; repIndex < LZMA_NUM_REPS; repIndex++)
-            {
-                unsigned len;
-                UInt32 price;
-                const Byte* data2 = data - reps[repIndex];
-                if (GetUi16(data) != GetUi16(data2)) //if (data[0] != data2[0] || data[1] != data2[1])
-                    continue;
-
-                len = 2;
-                AOCL_FIND_MATCHING_BYTES_LEN(len, numAvail, data, data2) // for (len = 2; len < numAvail && data[len] == data2[len]; len++) {}
-                // if (len < startLen) continue; // 18.new: speed optimization
-                {
-                    unsigned offset = cur + len;
-                    if (last < offset)
-                        last = offset;
-                }
-                {
-                    unsigned len2 = len;
-                    price = repMatchPrice + AOCL_GetPrice_PureRep_Non0(p, repIndex, state, posState);
-                    do
-                    {
-                        UInt32 price2 = price + GET_PRICE_LEN(&p->repLenEnc, posState, len2);
-                        COptimal* opt = &p->opt[cur + len2];
-                        if (price2 < opt->price)
-                        {
-                            opt->price = price2;
-                            opt->len = (UInt32)len2;
-                            opt->dist = (UInt32)repIndex;
-                            opt->extra = 0;
-                        }
-                    } while (--len2 >= 2);
-                }
-
-                // startLen = len + 1; // 18.new
-
-                AOCL_OPT_PARSE_REP(repIndex)
-            }
-        }
-
-
-        // ---------- MATCH ----------
-        /* for (unsigned len = 2; len <= newLen; len++) */
-        if (newLen > numAvail)
-        {
-            newLen = numAvail;
-            for (numPairs = 0; newLen > MATCHES[numPairs]; numPairs += 2);
-            MATCHES[numPairs] = (UInt32)newLen;
-            numPairs += 2;
-        }
-
-        // startLen = 2; /* speed optimization */
-
-        if (newLen >= startLen)
-        {
-            UInt32 normalMatchPrice = matchPrice + GET_PRICE_0(p->isRep[state]);
-            UInt32 dist;
-            unsigned offs, posSlot, len;
-
-            {
-                unsigned offset = cur + newLen;
-                if (last < offset)
-                    last = offset;
-            }
-
-            offs = 0;
-            while (startLen > MATCHES[offs])
-                offs += 2;
-            dist = MATCHES[(size_t)offs + 1];
-
-            // if (dist >= kNumFullDistances)
-            GetPosSlot2(dist, posSlot);
-
-            for (len = /*2*/ startLen; ; len++)
-            {
-                UInt32 price = normalMatchPrice + GET_PRICE_LEN(&p->lenEnc, posState, len);
-                {
-                    COptimal* opt;
-                    unsigned lenNorm = len - 2;
-                    lenNorm = GetLenToPosState2(lenNorm);
-                    if (dist < kNumFullDistances)
-                        price += p->distancesPrices[lenNorm][dist & (kNumFullDistances - 1)];
-                    else
-                        price += p->posSlotPrices[lenNorm][posSlot] + p->alignPrices[dist & kAlignMask];
-
-                    opt = &p->opt[cur + len];
-                    if (price < opt->price)
-                    {
-                        opt->price = price;
-                        opt->len = (UInt32)len;
-                        opt->dist = dist + LZMA_NUM_REPS;
-                        opt->extra = 0;
-                    }
-                }
-
-                if (len == MATCHES[offs])
-                {
-                    // if (p->_maxMode) {
-                    // MATCH : LIT : REP_0
-
-                    const Byte* data2 = data - dist - 1;
-                    unsigned len2 = len + 1;
-                    unsigned limit = len2 + p->numFastBytes;
-                    if (limit > numAvailFull)
-                        limit = numAvailFull;
-
-                    len2 += 2;
-                    if (len2 <= limit)
-                        if (GetUi16(data + len2 - 2) == GetUi16(data2 + len2 - 2))
-                            //if (data[len2 - 2] == data2[len2 - 2]) //if (data[len2 - 1] == data2[len2 - 1])
-                        {
-                            AOCL_FIND_MATCHING_BYTES_LEN(len2, limit, data, data2) //for (; len2 < limit && data[len2] == data2[len2]; len2++){}
-
-                            len2 -= len;
-
-                            // if (len2 >= 3)
-                            {
-                                unsigned state2 = kMatchNextStates[state];
-                                unsigned posState2 = (position + len) & p->pbMask;
-                                unsigned offset;
-                                price += GET_PRICE_0(p->isMatch[state2][posState2]);
-                                price += LitEnc_Matched_GetPrice(LIT_PROBS(position + len, data[(size_t)len - 1]),
-                                    data[len], data2[len], p->ProbPrices);
-
-                                // state2 = kLiteralNextStates[state2];
-                                state2 = kState_LitAfterMatch;
-
-                                posState2 = (posState2 + 1) & p->pbMask;
-                                price += GetPrice_Rep_0(p, state2, posState2);
-
-                                offset = cur + len + len2;
-
-                                if (last < offset)
-                                    last = offset;
-                                // do
-                                {
-                                    UInt32 price2;
-                                    COptimal* opt;
-                                    len2--;
-                                    // price2 = price + GetPrice_Len_Rep_0(p, len2, state2, posState2);
-                                    price2 = price + GET_PRICE_LEN(&p->repLenEnc, posState2, len2);
-                                    opt = &p->opt[offset];
-                                    // offset--;
-                                    if (price2 < opt->price)
-                                    {
-                                        opt->price = price2;
-                                        opt->len = (UInt32)len2;
-                                        opt->extra = (CExtra)(len + 1);
-                                        opt->dist = dist + LZMA_NUM_REPS;
-                                    }
-                                }
-                                // while (len2 >= 3);
-                            }
-
-                        }
-
-                    offs += 2;
-                    if (offs == numPairs)
-                        break;
-                    dist = MATCHES[(size_t)offs + 1];
-                    // if (dist >= kNumFullDistances)
-                    GetPosSlot2(dist, posSlot);
-                }
-            }
-        }
-    }
-
-    do
-        p->opt[last].price = kInfinityPrice; //reset prices to max
-    while (--last);
-
-    return Backward(p, cur); // select best <len, distance> pair from values computed in p->opt[i]
-}
-#endif
-
-#define ChangePair(smallDist, bigDist) (((bigDist) >> 7) > (smallDist))
-
-
-/* Hack on optimal parsing strategy with some heuristics to provide
-* faster matches albeit not optimal */ 
-static unsigned GetOptimumFast(CLzmaEnc *p)
-{
-  UInt32 numAvail, mainDist;
-  unsigned mainLen, numPairs, repIndex, repLen, i;
-  const Byte *data;
-
-  /* if additionalOffset is > 0, parsing for cur byte has already been completed 
-  * in one of the previous ReadMatchDistances() calls used to check matches for
-  * future sequences. Results are already available in p-> and can be used 
-  * without having to find matches again. */
-  if (p->additionalOffset == 0)
-    mainLen = ReadMatchDistances(p, &numPairs); // find matches in dictionary. Return longest matched length.
-  else
-  {
-    mainLen = p->longestMatchLen;
-    numPairs = p->numPairs;
-  }
-
-  numAvail = p->numAvail;
-  p->backRes = MARK_LIT;
-  if (numAvail < 2)
-    return 1;
-  // if (mainLen < 2 && p->state == 0) return 1; // 18.06.notused
-  if (numAvail > LZMA_MATCH_LEN_MAX)
-    numAvail = LZMA_MATCH_LEN_MAX; // max len allowed by lzma format
-  data = p->matchFinder.GetPointerToCurrentPos(p->matchFinderObj) - 1;
-  repLen = repIndex = 0;
-  
-  /* Find longest match at distances in any of the reps for 'data'.
-  * If long enough match is found at any of the reps, it can be used
-  * instead of <mainLen, mainDist> as we save on encoding mainDist */
-  for (i = 0; i < LZMA_NUM_REPS; i++)
-  {
-    unsigned len;
-    const Byte *data2 = data - p->reps[i];
-    if (data[0] != data2[0] || data[1] != data2[1])
-      continue;
-    for (len = 2; len < numAvail && data[len] == data2[len]; len++)
-    {}
-    if (len >= p->numFastBytes)
-    {
-      p->backRes = (UInt32)i;
-      MOVE_POS(p, len - 1)
-      return len;
-    }
-    if (len > repLen)
-    {
-      repIndex = i; // rep with longest match
-      repLen = len; // longest match len
-    }
-  }
-
-  if (mainLen >= p->numFastBytes) //if len long enough, just choose this
-  {
-    p->backRes = p->matches[(size_t)numPairs - 1] + LZMA_NUM_REPS;
-    MOVE_POS(p, mainLen - 1)
-    return mainLen; // choose mainLen as final match
-  }
-
-  mainDist = 0; /* for GCC */
-  
-  if (mainLen >= 2)
-  {
-    /* mainLen and mainDist are the last 2 of the valid elements in p->matches
-    * mainLen: p->matches[numPairs - 2], mainDist: p->matches[numPairs - 1]
-    * As we go up the list, we will have matches with lesser len (which will also
-    * have smaller distances). Start comparing with previous entries in matches.
-    * LZ77 always chooses the largest 'len' match irrespective of the distance.
-    * In lzma, choosing a smaller <len, distance> pair can be justified if a smaller 
-    * 'len' match is available at a shorter distance.
-    * Heuristic of difference of len being > 1 or difference in distance not being
-    * large enough is used to justify which pair to choose. */
-    mainDist = p->matches[(size_t)numPairs - 1];
-    while (numPairs > 2)
-    {
-      UInt32 dist2;
-      if (mainLen != p->matches[(size_t)numPairs - 4] + 1) // compare with previous matches len
-        break; // difference in len > 1 break
-      dist2 = p->matches[(size_t)numPairs - 3];
-      if (!ChangePair(dist2, mainDist))  // compare with previous matches distance
-        break; // distance not large enough : dist2 > mainDist/7 break
-      numPairs -= 2;
-      mainLen--;
-      mainDist = dist2;
-    }
-    if (mainLen == 2 && mainDist >= 0x80)
-      mainLen = 1;
-  }
-
-  /* If any of the rep matches has repLen close to or larger than
-  * the new mainLen, then it is better to stick to that repLen as
-  * you will save on encoding distance */
-  if (repLen >= 2)
-    if (    repLen + 1 >= mainLen
-        || (repLen + 2 >= mainLen && mainDist >= (1 << 9))
-        || (repLen + 3 >= mainLen && mainDist >= (1 << 15)))
-  {
-    p->backRes = (UInt32)repIndex;
-    MOVE_POS(p, repLen - 1)
-    return repLen; // choose repLen as final match
-  }
-  
-  if (mainLen < 2 || numAvail <= 2)
-    return 1;
-
->>>>>>> f5427442
   /* Check if skipping a byte and coding it as a literal is worth it, i.e.
   * if match for sequence starting at next byte is better overall */
   {
@@ -4570,17 +3584,8 @@
     CLzmaEncProps props;
     LzmaEncProps_Init(&props);
 #ifdef AOCL_LZMA_OPT
-<<<<<<< HEAD
-#ifdef AOCL_DYNAMIC_DISPATCHER
     LzmaEnc_SetProps_fp(p, &props);
 #else
-    AOCL_LzmaEnc_SetProps(p, &props);
-#endif
-#else
-=======
-    LzmaEnc_SetProps_fp(p, &props);
-#else
->>>>>>> f5427442
     LzmaEnc_SetProps(p, &props);
 #endif
   }
@@ -4596,10 +3601,7 @@
 
 CLzmaEncHandle LzmaEnc_Create(ISzAllocPtr alloc)
 {
-<<<<<<< HEAD
-=======
   AOCL_SETUP_NATIVE();
->>>>>>> f5427442
   void *p = NULL;
   if (alloc == NULL) return p;
   p = ISzAlloc_Alloc(alloc, sizeof(CLzmaEnc));
@@ -4623,17 +3625,8 @@
   #endif
   
 #ifdef AOCL_LZMA_OPT
-<<<<<<< HEAD
-#ifdef AOCL_DYNAMIC_DISPATCHER
   MatchFinder_Free_fp(&MFB, allocBig);
 #else
-  AOCL_MatchFinder_Free(&MFB, allocBig);
-#endif
-#else
-=======
-  MatchFinder_Free_fp(&MFB, allocBig);
-#else
->>>>>>> f5427442
   MatchFinder_Free(&MFB, allocBig);
 #endif
   LzmaEnc_FreeLits(p, alloc);
@@ -4696,17 +3689,8 @@
       unsigned oci = p->optCur;
       if (p->optEnd == oci)
 #ifdef AOCL_LZMA_OPT
-<<<<<<< HEAD
-#ifdef AOCL_DYNAMIC_DISPATCHER
         len = GetOptimum_fp(p, nowPos32);
 #else
-        len = AOCL_GetOptimum(p, nowPos32);
-#endif
-#else
-=======
-        len = GetOptimum_fp(p, nowPos32);
-#else
->>>>>>> f5427442
         len = GetOptimum(p, nowPos32);
 #endif
       else
@@ -4991,7 +3975,6 @@
   }
 
   MFB.bigHash = (Byte)(p->dictSize > kBigHashDicLimit ? 1 : 0);
-<<<<<<< HEAD
 
 
   dictSize = p->dictSize;
@@ -5006,22 +3989,6 @@
     dictSize -= 1;
   }
 
-=======
-
-
-  dictSize = p->dictSize;
-  if (dictSize == ((UInt32)2 << 30) ||
-      dictSize == ((UInt32)3 << 30))
-  {
-    /* 21.03 : here we reduce the dictionary for 2 reasons:
-       1) we don't want 32-bit back_distance matches in decoder for 2 GB dictionary.
-       2) we want to elimate useless last MatchFinder_Normalize3() for corner cases,
-          where data size is aligned for 1 GB: 5/6/8 GB.
-          That reducing must be >= 1 for such corner cases. */
-    dictSize -= 1;
-  }
-
->>>>>>> f5427442
   if (beforeSize + dictSize < keepWindowSize)
     beforeSize = keepWindowSize - dictSize;
 
@@ -5046,22 +4013,10 @@
   #endif
   {
 #ifdef AOCL_LZMA_OPT
-<<<<<<< HEAD
-#ifdef AOCL_DYNAMIC_DISPATCHER
-=======
->>>>>>> f5427442
     if (!MatchFinder_Create_fp(&MFB, dictSize, beforeSize,
         p->numFastBytes, LZMA_MATCH_LEN_MAX + 1 /* 21.03 */
         , allocBig))
 #else
-<<<<<<< HEAD
-      if (!AOCL_MatchFinder_Create(&MFB, dictSize, beforeSize,
-          p->numFastBytes, LZMA_MATCH_LEN_MAX + 1 /* 21.03 */
-          , allocBig))
-#endif
-#else
-=======
->>>>>>> f5427442
       if (!MatchFinder_Create(&MFB, dictSize, beforeSize,
           p->numFastBytes, LZMA_MATCH_LEN_MAX + 1 /* 21.03 */
           , allocBig))
@@ -5069,17 +4024,8 @@
       return SZ_ERROR_MEM;
     p->matchFinderObj = &MFB;
 #ifdef AOCL_LZMA_OPT
-<<<<<<< HEAD
-#ifdef AOCL_DYNAMIC_DISPATCHER
     MatchFinder_CreateVTable_fp(&MFB, &p->matchFinder);
 #else
-    AOCL_MatchFinder_CreateVTable(&MFB, &p->matchFinder);
-#endif
-#else
-=======
-    MatchFinder_CreateVTable_fp(&MFB, &p->matchFinder);
-#else
->>>>>>> f5427442
     MatchFinder_CreateVTable(&MFB, &p->matchFinder);
 #endif
   }
@@ -5413,10 +4359,7 @@
 SRes LzmaEnc_MemEncode(CLzmaEncHandle pp, Byte *dest, SizeT *destLen, const Byte *src, SizeT srcLen,
     int writeEndMark, ICompressProgress *progress, ISzAllocPtr alloc, ISzAllocPtr allocBig)
 {
-<<<<<<< HEAD
-=======
   AOCL_SETUP_NATIVE();
->>>>>>> f5427442
   if (pp == NULL || src == NULL || srcLen == 0 || dest == NULL || destLen == NULL)
       return SZ_ERROR_PARAM;
 
@@ -5471,15 +4414,6 @@
     const CLzmaEncProps *props, Byte *propsEncoded, SizeT *propsSize, int writeEndMark,
     ICompressProgress *progress, ISzAllocPtr alloc, ISzAllocPtr allocBig)
 {
-<<<<<<< HEAD
-  if (src == NULL || srcLen == 0 || dest == NULL || propsEncoded == NULL ||
-      props == NULL || propsSize == NULL || destLen == NULL ||
-      *destLen > (ULLONG_MAX - LZMA_PROPS_SIZE)) // handles case when dest size is < LZMA_PROPS_SIZE, resulting in destLen rolling over in calling APIs
-    return SZ_ERROR_PARAM;
-
-  if (ValidateParams(props) != SZ_OK)
-    return SZ_ERROR_PARAM;
-=======
   LOG_UNFORMATTED(TRACE, logCtx, "Enter");
     AOCL_SETUP_NATIVE();
   if (src == NULL || srcLen == 0 || dest == NULL || propsEncoded == NULL ||
@@ -5495,7 +4429,6 @@
     LOG_UNFORMATTED(INFO, logCtx, "Exit");
     return SZ_ERROR_PARAM;
   }
->>>>>>> f5427442
 
   CLzmaEnc *p = (CLzmaEnc *)LzmaEnc_Create(alloc);
   SRes res;
@@ -5508,17 +4441,8 @@
 #ifdef AOCL_LZMA_OPT
   CLzmaEncProps props_cur = *props;
   props_cur.srcLen = srcLen; //same srcLen value must be set here and passed to LzmaEnc_MemEncode()
-<<<<<<< HEAD
-#ifdef AOCL_DYNAMIC_DISPATCHER
   res = LzmaEnc_SetProps_fp(p, &props_cur);
 #else
-  res = AOCL_LzmaEnc_SetProps(p, &props_cur);
-#endif
-#else
-=======
-  res = LzmaEnc_SetProps_fp(p, &props_cur);
-#else
->>>>>>> f5427442
   res = LzmaEnc_SetProps(p, props);
 #endif
 
@@ -5536,57 +4460,6 @@
   return res;
 }
 
-<<<<<<< HEAD
-#ifdef AOCL_DYNAMIC_DISPATCHER
-static void aocl_register_lzma_encode_fmv(int optOff, int optLevel)
-{
-  if (optOff)
-  {
-    //C version
-    MatchFinder_CreateVTable_fp = MatchFinder_CreateVTable;
-    MatchFinder_Create_fp = MatchFinder_Create;
-    MatchFinder_Free_fp = MatchFinder_Free;
-    GetOptimum_fp = GetOptimum;
-    LzmaEncProps_Normalize_fp = LzmaEncProps_Normalize;
-    LzmaEnc_SetProps_fp = LzmaEnc_SetProps;
-  }
-  else
-  {
-    switch (optLevel)
-    {
-    case 0://C version
-    case 1://SSE version
-    case 2://AVX version
-    case 3://AVX2 version
-    default://AVX512 and other versions
-      MatchFinder_CreateVTable_fp = AOCL_MatchFinder_CreateVTable;
-      MatchFinder_Create_fp = AOCL_MatchFinder_Create;
-      MatchFinder_Free_fp = AOCL_MatchFinder_Free;
-      GetOptimum_fp = AOCL_GetOptimum;
-      LzmaEncProps_Normalize_fp = AOCL_LzmaEncProps_Normalize;
-      LzmaEnc_SetProps_fp = AOCL_LzmaEnc_SetProps;
-      break;
-    }
-  }
-}
-
-void aocl_setup_lzma_encode(int optOff, int optLevel, size_t insize,
-  size_t level, size_t windowLog)
-{
-  aocl_register_lzma_encode_fmv(optOff, optLevel);
-}
-#endif
-
-#ifdef AOCL_LZMA_UNIT_TEST
-void Test_LzmaEncProps_Normalize_Dyn(CLzmaEncProps* p) {
-#ifdef AOCL_LZMA_OPT
-#ifdef AOCL_DYNAMIC_DISPATCHER
-    LzmaEncProps_Normalize_fp(p);
-#else
-    AOCL_LzmaEncProps_Normalize(p);
-#endif
-#else
-=======
 static void aocl_register_lzma_encode_fmv(int optOff, int optLevel)
 {
     if (optOff)
@@ -5684,7 +4557,6 @@
 #ifdef AOCL_LZMA_OPT
     LzmaEncProps_Normalize_fp(p);
 #else
->>>>>>> f5427442
     LzmaEncProps_Normalize(p);
 #endif
 }
@@ -5710,41 +4582,13 @@
 SRes Test_SetProps_Dyn(CLzmaEncHandle pp, const CLzmaEncProps* props) {
     CLzmaEnc* p = (CLzmaEnc*)pp;
 #ifdef AOCL_LZMA_OPT
-<<<<<<< HEAD
-#ifdef AOCL_DYNAMIC_DISPATCHER
     SRes res = LzmaEnc_SetProps_fp(p, props);
 #else
-    SRes res = AOCL_LzmaEnc_SetProps(p, props);
-#endif
-#else
-=======
-    SRes res = LzmaEnc_SetProps_fp(p, props);
-#else
->>>>>>> f5427442
     SRes res = LzmaEnc_SetProps(p, props);
 #endif
     return res;
 }
 
-<<<<<<< HEAD
-SRes Test_Validate_NumFastBytes(CLzmaEncHandle pp, unsigned numFastBytes) {
-    CLzmaEnc* p = (CLzmaEnc*)pp;
-    if (p->numFastBytes == numFastBytes)
-        return SZ_OK;
-    else
-        return SZ_ERROR_DATA;
-}
-
-SRes Test_Validate_NumHashBytes(CLzmaEncHandle pp, unsigned numHashBytes) {
-    CLzmaEnc* p = (CLzmaEnc*)pp;
-    if (p->matchFinderBase.numHashBytes == numHashBytes)
-        return SZ_OK;
-    else
-        return SZ_ERROR_DATA;
-}
-
-#endif
-=======
 TestCLzmaEnc Get_CLzmaEnc_Params(CLzmaEncHandle pp) {
     CLzmaEnc* p = (CLzmaEnc*)pp;
     TestCLzmaEnc params;
@@ -5763,5 +4607,4 @@
     return params;
 }
 #endif /* AOCL_LZMA_OPT */
-#endif /* AOCL_UNIT_TEST */
->>>>>>> f5427442
+#endif /* AOCL_UNIT_TEST */