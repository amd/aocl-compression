--- conflicted
+++ resolved
@@ -2,10 +2,6 @@
 2021-04-01 : Igor Pavlov : Public domain */
 
 /**
-<<<<<<< HEAD
- * Copyright (C) 2022-23, Advanced Micro Devices. All rights reserved.
- */
-=======
 * Copyright (C) 2022-23, Advanced Micro Devices. All rights reserved.
 *
 * Redistribution and use in source and binary forms, with or without
@@ -32,7 +28,6 @@
 * ARISING IN ANY WAY OUT OF THE USE OF THIS SOFTWARE, EVEN IF ADVISED OF THE
 * POSSIBILITY OF SUCH DAMAGE.
 */
->>>>>>> f5427442
 
 #include "Precomp.h"
 
@@ -42,15 +37,9 @@
 /* #include "CpuArch.h" */
 #include "LzmaDec.h"
 
-<<<<<<< HEAD
-#ifdef AOCL_LZMA_OPT
+#include "utils/utils.h"
+
 #include <limits.h>
-#endif
-=======
-#include "utils/utils.h"
-
-#include <limits.h>
->>>>>>> f5427442
 
 #define kNumTopBits 24
 #define kTopValue ((UInt32)1 << kNumTopBits)
@@ -60,8 +49,6 @@
 
 #define RC_INIT_SIZE 5 //skip 1st byte. use next 4 for code initialization
 
-<<<<<<< HEAD
-=======
 #ifdef AOCL_LZMA_OPT
 /* Dynamic dispatcher setup function for native APIs.
  * All native APIs that call aocl optimized functions within their call stack,
@@ -76,7 +63,6 @@
 
 static int setup_ok_lzma_decode = 0; // flag to indicate status of dynamic dispatcher setup
 
->>>>>>> f5427442
 /* Key terms used in range decoder:
 *
 * range: Dynamically scaled integer value that provides the bound for current
@@ -205,7 +191,6 @@
 #define AOCL_TREE_GET_BIT(probs, i) { AOCL_GET_BIT2(probs + i, i, ;, ;); }
 
 #define AOCL_NORMAL_LITER_DEC AOCL_TREE_GET_BIT(prob, symbol)
-<<<<<<< HEAD
 
 #define AOCL_MATCHED_LITER_DEC \
   matchByte += matchByte; \
@@ -244,46 +229,6 @@
   { UPDATE_1(p); A1; }
 #endif
 
-=======
-
-#define AOCL_MATCHED_LITER_DEC \
-  matchByte += matchByte; \
-  bit = offs; \
-  offs &= matchByte; \
-  probLit = prob + (offs + bit + symbol); \
-  AOCL_GET_BIT2(probLit, symbol, offs ^= bit; , ;)
-
-#if defined(__GNUC__) || defined(__clang__)
-/* Similar to AOCL_GET_BIT2, without 'i' update */
-#define AOCL_REV_BIT_PI(p, A0, A1) \
-    ttt = *(p); \
-    NORMALIZE; \
-    tmpFlag = 0; \
-    tmpProb = kBitModelOffset; \
-    kBitModelTotal_reg = kBitModelTotal; \
-    tmpCode = code; \
-    bound = (range >> kNumBitModelTotalBits) * (UInt32)ttt; \
-    range -= bound; \
-    __asm__( \
-        "subl %4, %1;" \
-        "cmovbl %4, %0;" \
-        "cmovbl %5, %1;" \
-        "cmovbl %6, %3;" \
-        "sbbl %2, %2;" \
-        :"+&r"(range), "+&r"(code), "+&r"(tmpFlag), "+&r"(tmpProb) \
-        : "r"(bound), "r"(tmpCode), "r"(kBitModelTotal_reg) \
-        : "cc" \
-    ); \
-    *(p) = (CLzmaProb)(ttt + ((tmpProb - ttt) >> kNumMoveBits)); \
-    if (tmpFlag) { A0; } \
-    else { A1; }
-#else //inline assembly might not be supported by other compilers
-#define AOCL_REV_BIT_PI(p, A0, A1) IF_BIT_0(p) \
-  { UPDATE_0(p); A0; } else \
-  { UPDATE_1(p); A1; }
-#endif
-
->>>>>>> f5427442
 #define AOCL_REV_BIT(p, i, A0, A1)  AOCL_REV_BIT_PI(p + i, A0, A1)
 #define AOCL_REV_BIT_VAR(  p, i, m) AOCL_REV_BIT(p, i, i += m; m += m, m += m; i += m; )
 #define AOCL_REV_BIT_CONST(p, i, m) AOCL_REV_BIT(p, i, i += m;       , i += m * 2; )
@@ -469,7 +414,6 @@
 
 #else
 
-#if defined(AOCL_DYNAMIC_DISPATCHER) || !defined(AOCL_LZMA_OPT)
 static
 int MY_FAST_CALL LZMA_DECODE_REAL(CLzmaDec* p, SizeT limit, const Byte* bufLimit)
 {
@@ -870,11 +814,7 @@
         return SZ_ERROR_DATA;
     return SZ_OK;
 }
-<<<<<<< HEAD
-#endif
-=======
-
->>>>>>> f5427442
+
 #endif
 
 #ifdef AOCL_LZMA_OPT
@@ -1114,19 +1054,11 @@
               len -= 8; // len obtained above is in range [8-15]. -8 to bring it down to [0-7]
           }
         else
-<<<<<<< HEAD
         {
         UPDATE_1(probLen); //code 1x len
         probLen = prob + LenChoice2;
         IF_BIT_0(probLen)
         {
-=======
-        {
-        UPDATE_1(probLen); //code 1x len
-        probLen = prob + LenChoice2;
-        IF_BIT_0(probLen)
-        {
->>>>>>> f5427442
             UPDATE_0(probLen); //code 10 len
             probLen = prob + LenLow + GET_LEN_STATE + (1 << kLenNumLowBits);
             /* Decompress 3 len bits representing length in range[8-15]
@@ -1230,7 +1162,6 @@
               break;
           }
       }
-<<<<<<< HEAD
 
       len += kMatchMinLen; // add offset 2 to len to bring to range [2-273]
 
@@ -1239,16 +1170,6 @@
           unsigned curLen;
           SizeT pos;
 
-=======
-
-      len += kMatchMinLen; // add offset 2 to len to bring to range [2-273]
-
-      {
-          SizeT rem;
-          unsigned curLen;
-          SizeT pos;
-
->>>>>>> f5427442
           if ((rem = limit - dicPos) == 0)
           {
               /*
@@ -1361,23 +1282,12 @@
 #error Stop_Compiling_Bad_LZMA_Check
 #endif
 
-<<<<<<< HEAD
-#ifdef AOCL_DYNAMIC_DISPATCHER
 int (*Lzma_Decode_Real_fp)(CLzmaDec* p, SizeT limit, const Byte* bufLimit) = LZMA_DECODE_REAL;
-#endif
 
 /*
 LzmaDec_DecodeReal2():
   It calls LZMA_DECODE_REAL() and it adjusts limit according (p->checkDicSize).
 
-=======
-int (*Lzma_Decode_Real_fp)(CLzmaDec* p, SizeT limit, const Byte* bufLimit) = LZMA_DECODE_REAL;
-
-/*
-LzmaDec_DecodeReal2():
-  It calls LZMA_DECODE_REAL() and it adjusts limit according (p->checkDicSize).
-
->>>>>>> f5427442
 We correct (p->checkDicSize) after LZMA_DECODE_REAL() and in LzmaDec_WriteRem(),
 and we support the following state of (p->checkDicSize):
   if (total_processed < p->prop.dicSize) then
@@ -1399,17 +1309,8 @@
     }
     {
 #ifdef AOCL_LZMA_OPT
-<<<<<<< HEAD
-#ifdef AOCL_DYNAMIC_DISPATCHER
         int res = Lzma_Decode_Real_fp(p, limit, bufLimit);
 #else
-        int res = AOCL_LZMA_DECODE_REAL(p, limit, bufLimit);
-#endif
-#else
-=======
-        int res = Lzma_Decode_Real_fp(p, limit, bufLimit);
-#else
->>>>>>> f5427442
         int res = LZMA_DECODE_REAL(p, limit, bufLimit);
 #endif
         if (p->checkDicSize == 0 && p->processedPos >= p->prop.dicSize)
@@ -1495,21 +1396,12 @@
         res = DUMMY_MATCH;
     }
       else
-<<<<<<< HEAD
       {
       UPDATE_1_CHECK;
       res = DUMMY_REP;
       prob = probs + IsRepG0 + state;
       IF_BIT_0_CHECK(prob)
       {
-=======
-      {
-      UPDATE_1_CHECK;
-      res = DUMMY_REP;
-      prob = probs + IsRepG0 + state;
-      IF_BIT_0_CHECK(prob)
-      {
->>>>>>> f5427442
           UPDATE_0_CHECK;
           prob = probs + IsRep0Long + COMBINED_PS_STATE;
           IF_BIT_0_CHECK(prob)
@@ -1676,10 +1568,7 @@
 SRes LzmaDec_DecodeToDic(CLzmaDec* p, SizeT dicLimit, const Byte* src, SizeT* srcLen,
     ELzmaFinishMode finishMode, ELzmaStatus* status)
 {
-<<<<<<< HEAD
-=======
     AOCL_SETUP_NATIVE();
->>>>>>> f5427442
     if (p == NULL || src == NULL || srcLen == NULL || status == NULL)
         return SZ_ERROR_PARAM;
 
@@ -1930,13 +1819,10 @@
 
 SRes LzmaDec_DecodeToBuf(CLzmaDec* p, Byte* dest, SizeT* destLen, const Byte* src, SizeT* srcLen, ELzmaFinishMode finishMode, ELzmaStatus* status)
 {
-<<<<<<< HEAD
-=======
     AOCL_SETUP_NATIVE();
     if (p == NULL || src == NULL || srcLen == NULL || status == NULL)
         return SZ_ERROR_PARAM;
 
->>>>>>> f5427442
     SizeT outSize = *destLen;
     SizeT inSize = *srcLen;
     *srcLen = *destLen = 0;
@@ -1958,7 +1844,6 @@
             outSizeCur = dicPos + outSize;
             curFinishMode = finishMode;
         }
-<<<<<<< HEAD
 
         res = LzmaDec_DecodeToDic(p, outSizeCur, src, &inSizeCur, curFinishMode, status);
         src += inSizeCur;
@@ -2047,188 +1932,6 @@
     return SZ_OK;
 }
 
-SRes LzmaDec_Allocate(CLzmaDec* p, const Byte* props, unsigned propsSize, ISzAllocPtr alloc)
-=======
-
-        res = LzmaDec_DecodeToDic(p, outSizeCur, src, &inSizeCur, curFinishMode, status);
-        src += inSizeCur;
-        inSize -= inSizeCur;
-        *srcLen += inSizeCur;
-        outSizeCur = p->dicPos - dicPos;
-        memcpy(dest, p->dic + dicPos, outSizeCur);
-        dest += outSizeCur;
-        outSize -= outSizeCur;
-        *destLen += outSizeCur;
-        if (res != 0)
-            return res;
-        if (outSizeCur == 0 || outSize == 0)
-            return SZ_OK;
-    }
-}
-
-void LzmaDec_FreeProbs(CLzmaDec* p, ISzAllocPtr alloc)
-{
-    ISzAlloc_Free(alloc, p->probs);
-    p->probs = NULL;
-}
-
-static void LzmaDec_FreeDict(CLzmaDec* p, ISzAllocPtr alloc)
-{
-    ISzAlloc_Free(alloc, p->dic);
-    p->dic = NULL;
-}
-
-void LzmaDec_Free(CLzmaDec* p, ISzAllocPtr alloc)
-{
-    LzmaDec_FreeProbs(p, alloc);
-    LzmaDec_FreeDict(p, alloc);
-}
-
-SRes LzmaProps_Decode(CLzmaProps* p, const Byte* data, unsigned size)
-{
-    UInt32 dicSize;
-    Byte d;
-
-    if (size < LZMA_PROPS_SIZE)
-        return SZ_ERROR_UNSUPPORTED;
-    else
-        dicSize = data[1] | ((UInt32)data[2] << 8) | ((UInt32)data[3] << 16) | ((UInt32)data[4] << 24);
-
-    if (dicSize < LZMA_DIC_MIN)
-        dicSize = LZMA_DIC_MIN;
-    p->dicSize = dicSize;
-
-    d = data[0];
-    if (d >= (9 * 5 * 5))
-        return SZ_ERROR_UNSUPPORTED;
-
-    p->lc = (Byte)(d % 9);
-    d /= 9;
-    p->pb = (Byte)(d / 5);
-    p->lp = (Byte)(d % 5);
-
-    return SZ_OK;
-}
-
-static SRes LzmaDec_AllocateProbs2(CLzmaDec* p, const CLzmaProps* propNew, ISzAllocPtr alloc)
-{
-    UInt32 numProbs = LzmaProps_GetNumProbs(propNew);
-    if (!p->probs || numProbs != p->numProbs)
-    {
-        LzmaDec_FreeProbs(p, alloc);
-        p->probs = (CLzmaProb*)ISzAlloc_Alloc(alloc, numProbs * sizeof(CLzmaProb));
-        if (!p->probs)
-            return SZ_ERROR_MEM;
-        p->probs_1664 = p->probs + 1664;
-        p->numProbs = numProbs;
-    }
-    return SZ_OK;
-}
-
-SRes LzmaDec_AllocateProbs(CLzmaDec* p, const Byte* props, unsigned propsSize, ISzAllocPtr alloc)
->>>>>>> f5427442
-{
-    if (p == NULL || props == NULL || alloc == NULL)
-        return SZ_ERROR_PARAM;
-
-    CLzmaProps propNew;
-<<<<<<< HEAD
-    SizeT dicBufSize;
-    RINOK(LzmaProps_Decode(&propNew, props, propsSize));
-    RINOK(LzmaDec_AllocateProbs2(p, &propNew, alloc));
-
-    {
-        UInt32 dictSize = propNew.dicSize;
-        SizeT mask = ((UInt32)1 << 12) - 1;
-        if (dictSize >= ((UInt32)1 << 30)) mask = ((UInt32)1 << 22) - 1;
-        else if (dictSize >= ((UInt32)1 << 22)) mask = ((UInt32)1 << 20) - 1;;
-        dicBufSize = ((SizeT)dictSize + mask) & ~mask;
-        if (dicBufSize < dictSize)
-            dicBufSize = dictSize;
-    }
-
-    if (!p->dic || dicBufSize != p->dicBufSize)
-    {
-        LzmaDec_FreeDict(p, alloc);
-        p->dic = (Byte*)ISzAlloc_Alloc(alloc, dicBufSize);
-        if (!p->dic)
-        {
-            LzmaDec_FreeProbs(p, alloc);
-            return SZ_ERROR_MEM;
-        }
-    }
-    p->dicBufSize = dicBufSize;
-=======
-    RINOK(LzmaProps_Decode(&propNew, props, propsSize));
-    RINOK(LzmaDec_AllocateProbs2(p, &propNew, alloc));
->>>>>>> f5427442
-    p->prop = propNew;
-    return SZ_OK;
-}
-
-<<<<<<< HEAD
-SRes LzmaDecode(Byte* dest, SizeT* destLen, const Byte* src, SizeT* srcLen,
-    const Byte* propData, unsigned propSize, ELzmaFinishMode finishMode,
-    ELzmaStatus* status, ISzAllocPtr alloc)
-{
-    if (src == NULL || srcLen == NULL || dest == NULL || propData == NULL ||
-        destLen == NULL || *srcLen == 0 ||
-        *srcLen > (ULLONG_MAX - LZMA_PROPS_SIZE)) // handles case when src size is < LZMA_PROPS_SIZE, resulting in destLen rolling over in calling APIs
-        return SZ_ERROR_PARAM;
-
-    CLzmaDec p;
-    SRes res;
-    SizeT outSize = *destLen, inSize = *srcLen;
-    *destLen = *srcLen = 0;
-    *status = LZMA_STATUS_NOT_SPECIFIED;
-    if (inSize < RC_INIT_SIZE)
-        return SZ_ERROR_INPUT_EOF;
-    LzmaDec_Construct(&p);
-    RINOK(LzmaDec_AllocateProbs(&p, propData, propSize, alloc));
-    p.dic = dest;
-    p.dicBufSize = outSize;
-    LzmaDec_Init(&p);
-    *srcLen = inSize;
-    res = LzmaDec_DecodeToDic(&p, outSize, src, srcLen, finishMode, status);
-    *destLen = p.dicPos;
-    if (res == SZ_OK && *status == LZMA_STATUS_NEEDS_MORE_INPUT)
-        res = SZ_ERROR_INPUT_EOF;
-    LzmaDec_FreeProbs(&p, alloc);
-    return res;
-}
-
-#ifdef AOCL_DYNAMIC_DISPATCHER
-static void aocl_register_lzma_encode_fmv(int optOff, int optLevel)
-{
-    if (optOff)
-    {
-        //C version
-        Lzma_Decode_Real_fp = LZMA_DECODE_REAL;
-    }
-    else
-    {
-        switch (optLevel)
-        {
-        case 0://C version
-        case 1://SSE version
-        case 2://AVX version
-        case 3://AVX2 version
-        default://AVX512 and other versions
-            Lzma_Decode_Real_fp = AOCL_LZMA_DECODE_REAL;
-            break;
-        }
-    }
-}
-
-void aocl_setup_lzma_decode(int optOff, int optLevel, size_t insize,
-    size_t level, size_t windowLog)
-{
-    aocl_register_lzma_encode_fmv(optOff, optLevel);
-}
-#endif
-
-#ifdef AOCL_LZMA_UNIT_TEST
-=======
 SRes LzmaDec_Allocate(CLzmaDec* p, const Byte* props, unsigned propsSize, ISzAllocPtr alloc)
 {
     if (p == NULL || props == NULL || alloc == NULL)
@@ -2364,7 +2067,6 @@
 
 #ifdef AOCL_UNIT_TEST
 #ifdef AOCL_LZMA_OPT
->>>>>>> f5427442
 /* Move these APIs within the scope of gtest once the framework is ready */
 void Test_Rc_Get_Bit_2_Dec_Ref(const Byte* buf, UInt32* _range, UInt32* _code, CLzmaProb* prob, unsigned symbol) {
     unsigned ttt;
@@ -2401,9 +2103,5 @@
     *_range = range;
     *_code = code;
 }
-<<<<<<< HEAD
-#endif
-=======
 #endif /* AOCL_LZMA_OPT */
-#endif /* AOCL_UNIT_TEST */
->>>>>>> f5427442
+#endif /* AOCL_UNIT_TEST */