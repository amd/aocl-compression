/*  LzmaEnc.h -- LZMA Encoder
2019-10-30 : Igor Pavlov : Public domain */

<<<<<<< HEAD
/*
 * Copyright (C) 2023, Advanced Micro Devices. All rights reserved.
 */
=======
/**
* Copyright (C) 2022-23, Advanced Micro Devices. All rights reserved.
*
* Redistribution and use in source and binary forms, with or without
* modification, are permitted provided that the following conditions are met:
*
* 1. Redistributions of source code must retain the above copyright notice,
* this list of conditions and the following disclaimer.
* 2. Redistributions in binary form must reproduce the above copyright notice,
* this list of conditions and the following disclaimer in the documentation
* and/or other materials provided with the distribution.
* 3. Neither the name of the copyright holder nor the names of its
* contributors may be used to endorse or promote products derived from this
* software without specific prior written permission.
*
* THIS SOFTWARE IS PROVIDED BY THE COPYRIGHT HOLDERS AND CONTRIBUTORS "AS IS"
* AND ANY EXPRESS OR IMPLIED WARRANTIES, INCLUDING, BUT NOT LIMITED TO, THE
* IMPLIED WARRANTIES OF MERCHANTABILITY AND FITNESS FOR A PARTICULAR PURPOSE
* ARE DISCLAIMED. IN NO EVENT SHALL THE COPYRIGHT HOLDER OR CONTRIBUTORS BE
* LIABLE FOR ANY DIRECT, INDIRECT, INCIDENTAL, SPECIAL, EXEMPLARY, OR
* CONSEQUENTIAL DAMAGES (INCLUDING, BUT NOT LIMITED TO, PROCUREMENT OF
* SUBSTITUTE GOODS OR SERVICES; LOSS OF USE, DATA, OR PROFITS; OR BUSINESS
* INTERRUPTION) HOWEVER CAUSED AND ON ANY THEORY OF LIABILITY, WHETHER IN
* CONTRACT, STRICT LIABILITY, OR TORT (INCLUDING NEGLIGENCE OR OTHERWISE)
* ARISING IN ANY WAY OUT OF THE USE OF THIS SOFTWARE, EVEN IF ADVISED OF THE
* POSSIBILITY OF SUCH DAMAGE.
*/
>>>>>>> f5427442

#ifndef __LZMA_ENC_H
#define __LZMA_ENC_H

#include "7zTypes.h"

EXTERN_C_BEGIN

/*!
 * \addtogroup LZMA_API
 * @{
*/

/// @cond DOXYGEN_SHOULD_SKIP_THIS
#define LZMA_PROPS_SIZE 5
/// @endcond /* DOXYGEN_SHOULD_SKIP_THIS */

typedef struct _CLzmaEncProps
{
  int level;        /**< Control degree of compression. Lower level gives less compression at higher speed. \n 0 <= level <= 9 */
  UInt32 dictSize;  /**< size of dictionary / search buffer \n (1 << 12) <= dictSize <= (1 << 27) for 32-bit version \n
                      (1 << 12) <= dictSize <= (3 << 29) for 64-bit version \n 
                      \b default = (1 << 24) */
  int lc;           /**< Number of high bits of the previous byte to use as a context for literal encoding. \n 
                        0 <= lc <= 8, \n \b default = 3 */
  int lp;           /**< Number of low bits of the dictionary position to include in literal posState. \n 
                         0 <= lp <= 4, \n \b default = 0 */
  int pb;           /**< Number of low bits of processedPos to include in posState. \n 
                         0 <= pb <= 4, \n \b default = 2 */
  int algo;         /**< Dictionary search algo to use: 0 - fast (hash chain), 1 - normal (binary search tree). \n 
                         0 - fast, 1 - normal, \n \b default = 1 */
  int fb;           /**< Number of fast bytes. \n 
                         5 <= fb <= 273, \n \b default = 32 */
  int btMode;       /**< 0 - hashChain Mode, 1 - binTree mode - normal, \n \b default = 1 */
  int numHashBytes; /**< Number of bytes used to compute hash. \n 
                         2, 3 or 4, \n \b default = 4 */
  UInt32 mc;        /**< Cut value, limit on number of nodes to search in dictionary. \n 
                         1 <= mc <= (1 << 30), \n \b default = 32 */
  unsigned writeEndMark;  /**< 0 - do not write EOPM, 1 - write EOPM, \n \b default = 0 */
  int numThreads;   /**< Threads used for processing. \n 
                         1 or 2, \n \b default = 1 */

  UInt64 reduceSize; /**< estimated size of data that will be compressed. default = (UInt64)(Int64)-1. \n 
                        Encoder uses this value to reduce dictionary size */

  UInt64 affinity;

#ifdef AOCL_LZMA_OPT
  size_t srcLen;
<<<<<<< HEAD
=======
  int cacheEfficientStrategy; /**< 0: disabled, 1 : enabled, -1: optimal defaults */
>>>>>>> f5427442
#endif
} CLzmaEncProps;

/*!
 * @name Encode Functions
 * @{
 */

/*! @brief Init properties. Properties are set to auto select mode.
*
* | Parameters | Direction   | Description |
* |:-----------|:-----------:|:------------|
* | \b p       | out         | Lzma encode properties object |
*
* @return void
* 
*/
LZMALIB_API void LzmaEncProps_Init(CLzmaEncProps *p);

/*! @brief Set default values for properties in auto select mode.
*
* | Parameters | Direction   | Description |
* |:-----------|:-----------:|:------------|
* | \b p       | out         | Lzma encode properties object |
*
* @return void
* 
*/
LZMALIB_API void LzmaEncProps_Normalize(CLzmaEncProps *p);

/*! @brief Normalize props2 and return dictionary size.
*
* | Parameters | Direction   | Description |
* |:-----------|:-----------:|:------------|
* | \b props2  | out         | Lzma encode properties object |
*
* @return dictionary size
*/
LZMALIB_API UInt32 LzmaEncProps_GetDictSize(const CLzmaEncProps *props2);

/**
 * @}
*/

/* ---------- CLzmaEncHandle Interface ---------- */

/* LzmaEnc* functions can return the following exit codes:
SRes:
  SZ_OK           - OK
  SZ_ERROR_MEM    - Memory allocation error
  SZ_ERROR_PARAM  - Incorrect parameter in props
  SZ_ERROR_WRITE  - ISeqOutStream write callback error
  SZ_ERROR_OUTPUT_EOF - output buffer overflow - version with (Byte *) output
  SZ_ERROR_PROGRESS - some break from progress callback
  SZ_ERROR_THREAD - error in multithreading functions (only for Mt version)
*/

typedef void * CLzmaEncHandle;

/*!
 * @name Encode Functions
 * @{
 */
<<<<<<< HEAD

/*! @brief Construct Lzma encoder
*
* | Parameters | Direction   | Description |
* |:-----------|:-----------:|:------------|
* | \b alloc   | in          | Allocator object |
*
* @return Lzma encoder handle
* 
*/
LZMALIB_API CLzmaEncHandle LzmaEnc_Create(ISzAllocPtr alloc);

/*! @brief Free Lzma encoder
*
* | Parameters | Direction   | Description |
* |:-----------|:-----------:|:------------|
* | \b p          | out         | Lzma encoder handle |
* | \b alloc      | in          | Allocator object |
* | \b allocBig   | in          | Allocator object for large blocks |
*
* @return void
* 
*/
LZMALIB_API void LzmaEnc_Destroy(CLzmaEncHandle p, ISzAllocPtr alloc, ISzAllocPtr allocBig);

/*! @brief Update properties in p with values in props
*
* | Parameters | Direction   | Description |
* |:-----------|:-----------:|:------------|
* | \b p       | out         | Lzma encoder handle |
* | \b props   | in          | Lzma encoder properties |
*
* @return 
* | Result     | Description |
* |:-----------|:------------|
* | Success    |SZ_OK                      |
* | Fail       |SZ_ERROR_PARAM      - Incorrect parameter in props  |
* 
*/
LZMALIB_API SRes LzmaEnc_SetProps(CLzmaEncHandle p, const CLzmaEncProps *props);

/*! @brief Set expected data size in p to expectedDataSiize
*
* | Parameters           | Direction   | Description |
* |:---------------------|:-----------:|:------------|
* | \b p                 | out         | Lzma encoder handle |
* | \b expectedDataSiize | in          | Expected size of data |
=======

/*! @brief Construct Lzma encoder
*
* | Parameters | Direction   | Description |
* |:-----------|:-----------:|:------------|
* | \b alloc   | in          | Allocator object |
*
* @return Lzma encoder handle
* 
*/
LZMALIB_API CLzmaEncHandle LzmaEnc_Create(ISzAllocPtr alloc);

/*! @brief Free Lzma encoder
*
* | Parameters | Direction   | Description |
* |:-----------|:-----------:|:------------|
* | \b p          | out         | Lzma encoder handle |
* | \b alloc      | in          | Allocator object |
* | \b allocBig   | in          | Allocator object for large blocks |
>>>>>>> f5427442
*
* @return void
* 
*/
<<<<<<< HEAD
LZMALIB_API void LzmaEnc_SetDataSize(CLzmaEncHandle p, UInt64 expectedDataSiize);

=======
LZMALIB_API void LzmaEnc_Destroy(CLzmaEncHandle p, ISzAllocPtr alloc, ISzAllocPtr allocBig);

/*! @brief Update properties in p with values in props
*
* | Parameters | Direction   | Description |
* |:-----------|:-----------:|:------------|
* | \b p       | out         | Lzma encoder handle |
* | \b props   | in          | Lzma encoder properties |
*
* @return 
* | Result     | Description |
* |:-----------|:------------|
* | Success    |SZ_OK                      |
* | Fail       |SZ_ERROR_PARAM      - Incorrect parameter in props  |
* 
*/
LZMALIB_API SRes LzmaEnc_SetProps(CLzmaEncHandle p, const CLzmaEncProps *props);

/*! @brief Set expected data size in p to expectedDataSiize
*
* | Parameters           | Direction   | Description |
* |:---------------------|:-----------:|:------------|
* | \b p                 | out         | Lzma encoder handle |
* | \b expectedDataSiize | in          | Expected size of data |
*
* @return void
* 
*/
LZMALIB_API void LzmaEnc_SetDataSize(CLzmaEncHandle p, UInt64 expectedDataSiize);

>>>>>>> f5427442
/*! @brief Build header bytes and save in properties
*
* | Parameters    | Direction   | Description |
* |:--------------|:-----------:|:------------|
* | \b p          | in          | Lzma encoder handle |
* | \b properties | out         | Buffer to write header bytes into |
* | \b size       | in,out      | Number of bytes saved in properties |
*
* @return 
* | Result     | Description |
* |:-----------|:------------|
* | Success    |SZ_OK        |
* | Fail       |SZ_ERROR_PARAM      - Incorrect parameter in props |
* 
*/
LZMALIB_API SRes LzmaEnc_WriteProperties(CLzmaEncHandle p, Byte *properties, SizeT *size);

/*! @brief Get write end mark saved within p
*
* | Parameters | Direction   | Description |
* |:-----------|:-----------:|:------------|
* | \b p       | in          | Lzma encoder handle |
*
* @return writeEndMark
* 
*/
LZMALIB_API unsigned LzmaEnc_IsWriteEndMark(CLzmaEncHandle p);

/// @cond DOXYGEN_SHOULD_SKIP_THIS
LZMALIB_API SRes LzmaEnc_Encode(CLzmaEncHandle p, ISeqOutStream *outStream, ISeqInStream *inStream,
    ICompressProgress *progress, ISzAllocPtr alloc, ISzAllocPtr allocBig);
/// @endcond /* DOXYGEN_SHOULD_SKIP_THIS */


/*! @brief Encode src in-memory and save compressed data to dest
*
* | Parameters      | Direction   | Description |
* |:----------------|:-----------:|:------------|
* | \b p            | in,out      | Lzma encoder handle |
* | \b dest         | out         | Destination buffer to hold compressed data |
* | \b destLen      | out         | Size of compressed data written to dest |
* | \b src          | in          | Source buffer with uncompressed data |
* | \b srcLen       | in          | Size of uncompressed data in src |
* | \b writeEndMark | in          | If non-0, finish stream with end mark |
* | \b progress     | in          | Compression progress indicator |
* | \b alloc        | in          | Allocator object |
* | \b allocBig     | in          | Allocator object for large blocks |
*
* @return 
* | Result     | Description |
* |:-----------|:------------|
* | Success    |SZ_OK                      |
* | Fail       |SZ_ERROR_MEM        - Memory allocation error |
* | ^          |SZ_ERROR_PARAM      - Incorrect parameter in props  |
* | ^          |SZ_ERROR_WRITE      - ISeqOutStream write callback error  |
* | ^          |SZ_ERROR_OUTPUT_EOF - output buffer overflow - version with (Byte *) output  |
* | ^          |SZ_ERROR_PROGRESS   - some break from progress callback  |
* 
*/
LZMALIB_API SRes LzmaEnc_MemEncode(CLzmaEncHandle p, Byte *dest, SizeT *destLen, const Byte *src, SizeT srcLen,
    int writeEndMark, ICompressProgress *progress, ISzAllocPtr alloc, ISzAllocPtr allocBig);

/**
 * @}
 */

/* ---------- One Call Interface ---------- */
/*!
 * @name Encode One Call Interface
 * @{
 */

/*! @brief Encode data in src and save compressed data to dest
*
* | Parameters      | Direction   | Description |
* |:----------------|:-----------:|:------------|
* | \b dest         | out         | Destination buffer to hold compressed data |
* | \b destLen      | out         | Size of compressed data written to dest |
* | \b src          | in          | Source buffer with uncompressed data |
* | \b srcLen       | in          | Size of uncompressed data in src |
* | \b props        | in          | Properties to control compression method |
* | \b propsEncoded | out         | Buffer to save header bytes |
* | \b propsSize    | out         | Size of header bytes |
* | \b writeEndMark | in          | If non-0, finish stream with end mark |
* | \b progress     | in          | Compression progress indicator |
* | \b alloc        | in          | Allocator object |
* | \b allocBig     | in          | Allocator object for large blocks |
*
* @return
* | Result     | Description |
* |:-----------|:------------|
* | Success    |SZ_OK                      |
* | Fail       |SZ_ERROR_MEM        - Memory allocation error |
* | ^          |SZ_ERROR_PARAM      - Incorrect parameter in props  |
* | ^          |SZ_ERROR_WRITE      - ISeqOutStream write callback error  |
* | ^          |SZ_ERROR_OUTPUT_EOF - output buffer overflow - version with (Byte *) output  |
* | ^          |SZ_ERROR_PROGRESS   - some break from progress callback  |
*
*/
LZMALIB_API SRes LzmaEncode(Byte *dest, SizeT *destLen, const Byte *src, SizeT srcLen,
    const CLzmaEncProps *props, Byte *propsEncoded, SizeT *propsSize, int writeEndMark,
    ICompressProgress *progress, ISzAllocPtr alloc, ISzAllocPtr allocBig);

/**
 * @}
*/

<<<<<<< HEAD
#ifdef AOCL_DYNAMIC_DISPATCHER
=======
>>>>>>> f5427442
/*! @brief AOCL-Compression defined setup function that configures with the right
 * AMD optimized lzma routines depending upon the detected CPU features.
 *
* | Parameters    | Description |
 * |:-------------|:------------|
 * | \b optOff    | Turn off all optimizations .                                                                  |
 * | \b optLevel  | Optimization level: 0 - C optimization, 1 - SSE2, 2 - AVX, 3 - AVX2, 4 - AVX512 .             |
 * | \b insize    | Input data length.                                                                            |
 * | \b level     | Requested compression level.                                                                  |
 * | \b windowLog | Largest match distance : larger == more compression, more memory needed during decompression. |
 *
 * @return \b NULL 
 */
LZMALIB_API void aocl_setup_lzma_encode(int optOff, int optLevel, size_t insize,
  size_t level, size_t windowLog);
<<<<<<< HEAD
#endif
=======

/**
 * @brief AOCL-Compression defined destroy function for lzma encode.
 */
LZMALIB_API void aocl_destroy_lzma_encode(void);
>>>>>>> f5427442

/*!
 * @name Encode Functions
 * @{
 */
#ifdef AOCL_LZMA_OPT
/*! @brief AOCL optimized LzmaEncProps_Normalize function. \n 
*          Set default values for properties in auto select mode.
*
* | Parameters | Direction   | Description |
* |:-----------|:-----------:|:------------|
* | \b p       | out         | Lzma encode properties object |
*
* @return void
* 
*/
LZMALIB_API void AOCL_LzmaEncProps_Normalize(CLzmaEncProps* p);

/*! @brief AOCL optimized LzmaEnc_SetProps function. \n
*          Update properties in pp with values in props2
*
* | Parameters | Direction   | Description |
* |:-----------|:-----------:|:------------|
* | \b pp       | out         | Lzma encoder handle |
* | \b props2   | in          | Lzma encoder properties |
*
* @return 
* | Result     | Description |
* |:-----------|:------------|
* | Success    |SZ_OK                      |
* | Fail       |SZ_ERROR_PARAM      - Incorrect parameter in props2  |
* 
*/
LZMALIB_API SRes AOCL_LzmaEnc_SetProps(CLzmaEncHandle pp, const CLzmaEncProps* props2);
#endif

/**
 * @}
*/

<<<<<<< HEAD
#ifdef AOCL_LZMA_UNIT_TEST
LZMALIB_API void Test_LzmaEncProps_Normalize_Dyn(CLzmaEncProps* p);
LZMALIB_API SRes Test_SetProps_Dyn(CLzmaEncHandle pp, const CLzmaEncProps* props);
LZMALIB_API SRes Test_Validate_NumFastBytes(CLzmaEncHandle pp, unsigned numFastBytes);
LZMALIB_API SRes Test_Validate_NumHashBytes(CLzmaEncHandle pp, unsigned numHashBytes);
LZMALIB_API UInt64 Test_SetDataSize(CLzmaEncHandle pp, UInt64 expectedDataSize);
LZMALIB_API SRes Test_WriteProperties(CLzmaEncHandle pp, Byte* props, SizeT* size, UInt32 dictSize);
LZMALIB_API unsigned Test_IsWriteEndMark(CLzmaEncHandle pp, unsigned wem);
=======
#ifdef AOCL_UNIT_TEST
typedef struct { // struct to expose CLzmaEnc properties for unit testing
    unsigned numFastBytes;
    unsigned lc, lp, pb;
    BoolInt fastMode;
    BoolInt writeEndMark;
    UInt32 dictSize;

    //MFB params
    Byte btMode;
    UInt32 cutValue;
    UInt16 level;
    UInt16 cacheEfficientSearch;
    UInt32 numHashBytes;
} TestCLzmaEnc;

LZMALIB_API void Test_LzmaEncProps_Normalize_Dyn(CLzmaEncProps* p);
LZMALIB_API SRes Test_SetProps_Dyn(CLzmaEncHandle pp, const CLzmaEncProps* props);
LZMALIB_API UInt64 Test_SetDataSize(CLzmaEncHandle pp, UInt64 expectedDataSize);
LZMALIB_API SRes Test_WriteProperties(CLzmaEncHandle pp, Byte* props, SizeT* size, UInt32 dictSize);
LZMALIB_API unsigned Test_IsWriteEndMark(CLzmaEncHandle pp, unsigned wem);
LZMALIB_API TestCLzmaEnc Get_CLzmaEnc_Params(CLzmaEncHandle pp);
>>>>>>> f5427442
#endif

/**
 * @}
 */

EXTERN_C_END

#endif<|MERGE_RESOLUTION|>--- conflicted
+++ resolved
@@ -1,11 +1,6 @@
 /*  LzmaEnc.h -- LZMA Encoder
 2019-10-30 : Igor Pavlov : Public domain */
 
-<<<<<<< HEAD
-/*
- * Copyright (C) 2023, Advanced Micro Devices. All rights reserved.
- */
-=======
 /**
 * Copyright (C) 2022-23, Advanced Micro Devices. All rights reserved.
 *
@@ -33,7 +28,6 @@
 * ARISING IN ANY WAY OUT OF THE USE OF THIS SOFTWARE, EVEN IF ADVISED OF THE
 * POSSIBILITY OF SUCH DAMAGE.
 */
->>>>>>> f5427442
 
 #ifndef __LZMA_ENC_H
 #define __LZMA_ENC_H
@@ -83,10 +77,7 @@
 
 #ifdef AOCL_LZMA_OPT
   size_t srcLen;
-<<<<<<< HEAD
-=======
   int cacheEfficientStrategy; /**< 0: disabled, 1 : enabled, -1: optimal defaults */
->>>>>>> f5427442
 #endif
 } CLzmaEncProps;
 
@@ -150,7 +141,6 @@
  * @name Encode Functions
  * @{
  */
-<<<<<<< HEAD
 
 /*! @brief Construct Lzma encoder
 *
@@ -198,66 +188,12 @@
 * |:---------------------|:-----------:|:------------|
 * | \b p                 | out         | Lzma encoder handle |
 * | \b expectedDataSiize | in          | Expected size of data |
-=======
-
-/*! @brief Construct Lzma encoder
-*
-* | Parameters | Direction   | Description |
-* |:-----------|:-----------:|:------------|
-* | \b alloc   | in          | Allocator object |
-*
-* @return Lzma encoder handle
-* 
-*/
-LZMALIB_API CLzmaEncHandle LzmaEnc_Create(ISzAllocPtr alloc);
-
-/*! @brief Free Lzma encoder
-*
-* | Parameters | Direction   | Description |
-* |:-----------|:-----------:|:------------|
-* | \b p          | out         | Lzma encoder handle |
-* | \b alloc      | in          | Allocator object |
-* | \b allocBig   | in          | Allocator object for large blocks |
->>>>>>> f5427442
-*
-* @return void
-* 
-*/
-<<<<<<< HEAD
+*
+* @return void
+* 
+*/
 LZMALIB_API void LzmaEnc_SetDataSize(CLzmaEncHandle p, UInt64 expectedDataSiize);
 
-=======
-LZMALIB_API void LzmaEnc_Destroy(CLzmaEncHandle p, ISzAllocPtr alloc, ISzAllocPtr allocBig);
-
-/*! @brief Update properties in p with values in props
-*
-* | Parameters | Direction   | Description |
-* |:-----------|:-----------:|:------------|
-* | \b p       | out         | Lzma encoder handle |
-* | \b props   | in          | Lzma encoder properties |
-*
-* @return 
-* | Result     | Description |
-* |:-----------|:------------|
-* | Success    |SZ_OK                      |
-* | Fail       |SZ_ERROR_PARAM      - Incorrect parameter in props  |
-* 
-*/
-LZMALIB_API SRes LzmaEnc_SetProps(CLzmaEncHandle p, const CLzmaEncProps *props);
-
-/*! @brief Set expected data size in p to expectedDataSiize
-*
-* | Parameters           | Direction   | Description |
-* |:---------------------|:-----------:|:------------|
-* | \b p                 | out         | Lzma encoder handle |
-* | \b expectedDataSiize | in          | Expected size of data |
-*
-* @return void
-* 
-*/
-LZMALIB_API void LzmaEnc_SetDataSize(CLzmaEncHandle p, UInt64 expectedDataSiize);
-
->>>>>>> f5427442
 /*! @brief Build header bytes and save in properties
 *
 * | Parameters    | Direction   | Description |
@@ -365,10 +301,6 @@
  * @}
 */
 
-<<<<<<< HEAD
-#ifdef AOCL_DYNAMIC_DISPATCHER
-=======
->>>>>>> f5427442
 /*! @brief AOCL-Compression defined setup function that configures with the right
  * AMD optimized lzma routines depending upon the detected CPU features.
  *
@@ -384,15 +316,11 @@
  */
 LZMALIB_API void aocl_setup_lzma_encode(int optOff, int optLevel, size_t insize,
   size_t level, size_t windowLog);
-<<<<<<< HEAD
-#endif
-=======
 
 /**
  * @brief AOCL-Compression defined destroy function for lzma encode.
  */
 LZMALIB_API void aocl_destroy_lzma_encode(void);
->>>>>>> f5427442
 
 /*!
  * @name Encode Functions
@@ -433,16 +361,6 @@
  * @}
 */
 
-<<<<<<< HEAD
-#ifdef AOCL_LZMA_UNIT_TEST
-LZMALIB_API void Test_LzmaEncProps_Normalize_Dyn(CLzmaEncProps* p);
-LZMALIB_API SRes Test_SetProps_Dyn(CLzmaEncHandle pp, const CLzmaEncProps* props);
-LZMALIB_API SRes Test_Validate_NumFastBytes(CLzmaEncHandle pp, unsigned numFastBytes);
-LZMALIB_API SRes Test_Validate_NumHashBytes(CLzmaEncHandle pp, unsigned numHashBytes);
-LZMALIB_API UInt64 Test_SetDataSize(CLzmaEncHandle pp, UInt64 expectedDataSize);
-LZMALIB_API SRes Test_WriteProperties(CLzmaEncHandle pp, Byte* props, SizeT* size, UInt32 dictSize);
-LZMALIB_API unsigned Test_IsWriteEndMark(CLzmaEncHandle pp, unsigned wem);
-=======
 #ifdef AOCL_UNIT_TEST
 typedef struct { // struct to expose CLzmaEnc properties for unit testing
     unsigned numFastBytes;
@@ -465,7 +383,6 @@
 LZMALIB_API SRes Test_WriteProperties(CLzmaEncHandle pp, Byte* props, SizeT* size, UInt32 dictSize);
 LZMALIB_API unsigned Test_IsWriteEndMark(CLzmaEncHandle pp, unsigned wem);
 LZMALIB_API TestCLzmaEnc Get_CLzmaEnc_Params(CLzmaEncHandle pp);
->>>>>>> f5427442
 #endif
 
 /**
