/* LzmaDec.h -- LZMA Decoder
2020-03-19 : Igor Pavlov : Public domain */

<<<<<<< HEAD
/*
 * Copyright (C) 2022-23, Advanced Micro Devices. All rights reserved.
 */
=======
/**
* Copyright (C) 2022-23, Advanced Micro Devices. All rights reserved.
*
* Redistribution and use in source and binary forms, with or without
* modification, are permitted provided that the following conditions are met:
*
* 1. Redistributions of source code must retain the above copyright notice,
* this list of conditions and the following disclaimer.
* 2. Redistributions in binary form must reproduce the above copyright notice,
* this list of conditions and the following disclaimer in the documentation
* and/or other materials provided with the distribution.
* 3. Neither the name of the copyright holder nor the names of its
* contributors may be used to endorse or promote products derived from this
* software without specific prior written permission.
*
* THIS SOFTWARE IS PROVIDED BY THE COPYRIGHT HOLDERS AND CONTRIBUTORS "AS IS"
* AND ANY EXPRESS OR IMPLIED WARRANTIES, INCLUDING, BUT NOT LIMITED TO, THE
* IMPLIED WARRANTIES OF MERCHANTABILITY AND FITNESS FOR A PARTICULAR PURPOSE
* ARE DISCLAIMED. IN NO EVENT SHALL THE COPYRIGHT HOLDER OR CONTRIBUTORS BE
* LIABLE FOR ANY DIRECT, INDIRECT, INCIDENTAL, SPECIAL, EXEMPLARY, OR
* CONSEQUENTIAL DAMAGES (INCLUDING, BUT NOT LIMITED TO, PROCUREMENT OF
* SUBSTITUTE GOODS OR SERVICES; LOSS OF USE, DATA, OR PROFITS; OR BUSINESS
* INTERRUPTION) HOWEVER CAUSED AND ON ANY THEORY OF LIABILITY, WHETHER IN
* CONTRACT, STRICT LIABILITY, OR TORT (INCLUDING NEGLIGENCE OR OTHERWISE)
* ARISING IN ANY WAY OUT OF THE USE OF THIS SOFTWARE, EVEN IF ADVISED OF THE
* POSSIBILITY OF SUCH DAMAGE.
*/
>>>>>>> f5427442

#ifndef __LZMA_DEC_H
#define __LZMA_DEC_H

#include "7zTypes.h"

EXTERN_C_BEGIN

/*!
 * \addtogroup LZMA_API
 * @brief
 * LZMA is a lossless compression algorithm that provides a high degree of compression.
 * Its compression ratios are lower than other LZ77 based methods for most inputs 
 * (in the range of 25-30 for Silesia dataset).
 * The lower compression ratio comes at the expense of lower compression speed. 
 * However, it provides good decompression speed (better than BZIP2, which can give
 * compression ratios close to LZMA).
 * 
 * The LZMA compression library provides in-memory compression and decompression functions.
 * Typical usage is as follows :
 * 1. Call aocl_setup_lzma_encode() and aocl_setup_lzma_decode() to choose optimization options.
 * 2. Call LzmaEncProps_Init() to initialize CLzmaEncProps object.
 * 3. Update _CLzmaEncProps, if any specific user settings are desired, such as compression level.
 * 4. To compress a file, load file to a source buffer and pass this and a destination buffer to LzmaEncode().
 * LzmaEncode() performs in-memory compression and writes the compressed data to the destination buffer.
 * 5. To decompress, call LzmaDecode() by passing compressed data as source and a destination buffer
 * to hold uncompressed bytes.
 *
 * @{
*/

/// @cond DOXYGEN_SHOULD_SKIP_THIS
/* #define _LZMA_PROB32 */
/** _LZMA_PROB32 can increase the speed on some CPUs,
   but memory usage for CLzmaDec::probs will be doubled in that case. */
    typedef
#ifdef _LZMA_PROB32
    UInt32
#else
    UInt16
#endif
    CLzmaProb;
/// @endcond /* DOXYGEN_SHOULD_SKIP_THIS */


/* ---------- LZMA Properties ---------- */

/// @cond DOXYGEN_SHOULD_SKIP_THIS
#define LZMA_PROPS_SIZE 5
/// @endcond /* DOXYGEN_SHOULD_SKIP_THIS */

typedef struct _CLzmaProps
{
    Byte lc; /**< number of high bits of the previous byte to use as a context for literal encoding (default 3). */
    Byte lp; /**< number of low bits of the dictionary position to include in literal posState (default 0). */
    Byte pb; /**< number of low bits of processedPos to include in posState (default 2). */
    Byte _pad_;
    UInt32 dicSize; /**< size of dictionary / search buffer to use to find matches */
} CLzmaProps;


/*!
 * @name Decode Functions
 * @{
 */

/* LzmaProps_Decode - decodes properties
Returns:
  SZ_OK
  SZ_ERROR_UNSUPPORTED - Unsupported properties
*/

/*! @brief decodes header bytes in `data` and sets properties in `p`.
*
* | Parameters | Direction   | Description |
* |:-----------|:-----------:|:------------|
* | \b p       | out         | Properties object to be set |
* | \b data    | in          | Header bytes from compressed stream |
* | \b size    | in          | Size of header in bytes |
*
* @return 
* | Result     | Description |
* |:-----------|:------------|
* | Success    |SZ_OK                                         |
* | Fail       |SZ_ERROR_UNSUPPORTED - Unsupported properties |
* 
*/
LZMALIB_API SRes LzmaProps_Decode(CLzmaProps* p, const Byte* data, unsigned size);

/**
 * @}
*/

/* ---------- LZMA Decoder state ---------- */

/// @cond DOXYGEN_SHOULD_SKIP_THIS
#define LZMA_REQUIRED_INPUT_MAX 20  /**< LZMA_REQUIRED_INPUT_MAX = number of required input bytes for worst case. \n
                                         Num bits = log2((2^11 / 31) ^ 22) + 26 < 134 + 26 = 160; */
/// @endcond /* DOXYGEN_SHOULD_SKIP_THIS */

typedef struct
{
    /* Don't change this structure. ASM code can use it. */
    CLzmaProps prop;       /**< properties read from header bytes in compressed data */
    CLzmaProb* probs;      /**< all context model probabilities */
    CLzmaProb* probs_1664; /**< all context model probabilities */
    Byte* dic;             /**< circular buffer of decompressed bytes. Used as reference to copy from for future matches */
    SizeT dicBufSize;      /**< dictionary size */
    SizeT dicPos;          /**< current position in dictionary */
    const Byte* buf;       /**< input stream of compressed bytes */
    UInt32 range;          /**< range coder: range size */
    UInt32 code;           /**< range coder: encoded point within range */
    UInt32 processedPos;   /**< indicator of bytes decompressed until now. Incremented by 1 or incremented by len based on type of decompress operation performed */
    UInt32 checkDicSize;   /**< indicator for situation where bytes to be processed is more than bytes that can fit in dest buffer */
    UInt32 reps[4];        /**< offsets for repeated matches rep0-3 */
    UInt32 state;          /**< current state in state machine */
    UInt32 remainLen;      /**< shows status of LZMA decoder: \n 
                                < kMatchSpecLenStart  : the number of bytes to be copied with (rep0) offset \n 
                                = kMatchSpecLenStart  : the LZMA stream was finished with end mark \n 
                                = kMatchSpecLenStart + 1  : need init range coder \n 
                                = kMatchSpecLenStart + 2  : need init range coder and state \n 
                                = kMatchSpecLen_Error_Fail                : Internal Code Failure \n 
                                = kMatchSpecLen_Error_Data + [0 ... 273]  : LZMA Data Error */

    UInt32 numProbs;       /**< number of items in probs table */
    unsigned tempBufSize;
    Byte tempBuf[LZMA_REQUIRED_INPUT_MAX];
} CLzmaDec;

/*! @brief First operation to call before setting up CLzmaDec
*
* | Parameters | Direction   | Description |
* |:-----------|:-----------:|:------------|
* | \b p       | out         | Decoder object to be initialized |
*/
#define LzmaDec_Construct(p) \
{ (p)->dic = NULL; (p)->probs = NULL; }

/*!
 * @name Decode Functions
 * @{
 */

/*! @brief Initialize LZMA decoder
*
* | Parameters | Direction   | Description |
* |:-----------|:-----------:|:------------|
* | \b p       | out         | Decoder object to be initialized |
*
* @return void
* 
*/
LZMALIB_API void LzmaDec_Init(CLzmaDec* p);

/**
 * @}
*/

/*! @brief 
   There are two types of LZMA streams:
     - Stream with end mark. That end mark adds about 6 bytes to compressed size.
     - Stream without end mark. You must know exact uncompressed size to decompress such stream.

   ELzmaFinishMode has meaning only if the decoding reaches output limit.

   @note 1. You must use `LZMA_FINISH_END`, when you know that current output buffer
   covers last bytes of block. In other cases you must use `LZMA_FINISH_ANY`. \n

   @note 2.  If LZMA decoder sees end marker before reaching output limit, it returns `SZ_OK`,
   and output value of destLen will be less than output buffer size limit. 
   You can check status result also. \n

   @note 3.  You can use multiple checks to test data integrity after full decompression: \n
      -  Check Result and "status" variable. \n
      -  Check that output(destLen) = uncompressedSize, if you know real uncompressedSize. \n
      -  Check that output(srcLen) = compressedSize, if you know real compressedSize. \n
        You must use correct finish mode in that case. */
typedef enum
{
    LZMA_FINISH_ANY,   /**< finish at any point */
    LZMA_FINISH_END    /**< block must be finished at the end */
} ELzmaFinishMode;

/*! @brief ELzmaStatus is used as output status of decode function call. */
typedef enum
{
    LZMA_STATUS_NOT_SPECIFIED,               /**< use main error code instead */
    LZMA_STATUS_FINISHED_WITH_MARK,          /**< stream was finished with end mark. */
    LZMA_STATUS_NOT_FINISHED,                /**< stream was not finished */
    LZMA_STATUS_NEEDS_MORE_INPUT,            /**< you must provide more input bytes */
    LZMA_STATUS_MAYBE_FINISHED_WITHOUT_MARK  /**< there is probability that stream was finished without end mark */
} ELzmaStatus;


/* ---------- Interfaces ---------- */

/* There are 3 levels of interfaces:
     1) Dictionary Interface
     2) Buffer Interface
     3) One Call Interface
   You can select any of these interfaces, but don't mix functions from different
   groups for same object. */


   /* There are two variants to allocate state for Dictionary Interface:
        1) LzmaDec_Allocate / LzmaDec_Free
        2) LzmaDec_AllocateProbs / LzmaDec_FreeProbs
      You can use variant 2, if you set dictionary buffer manually.
      For Buffer Interface you must always use variant 1.

   LzmaDec_Allocate* can return:
     SZ_OK
     SZ_ERROR_MEM         - Memory allocation error
     SZ_ERROR_UNSUPPORTED - Unsupported properties
   */

/*!
 * @name Decode Functions
 * @{
 */

/*! @brief Allocate probability tables in decoder object.
*          Sets properties in p by calling LzmaProps_Decode().
*
* | Parameters | Direction   | Description |
* |:-----------|:-----------:|:------------|
* | \b p         | out         | Decoder object that holds prob tables |
* | \b props     | in          | Header bytes from compressed stream |
* | \b propsSize | in          | Size of header in bytes |
* | \b alloc     | in          | Allocator object |
* 
* @return 
* | Result     | Description |
* |:-----------|:------------|
* | Success    |SZ_OK                                          |
* | Fail       |SZ_ERROR_MEM         - Memory allocation error |
<<<<<<< HEAD
=======
* | ^          |SZ_ERROR_PARAM       - Incorrect parameter     |
>>>>>>> f5427442
* | ^          |SZ_ERROR_UNSUPPORTED - Unsupported properties  |
* 
*/
LZMALIB_API SRes LzmaDec_AllocateProbs(CLzmaDec* p, const Byte* props, unsigned propsSize, ISzAllocPtr alloc);

/*! @brief Free probability tables in decoder object.
*
* | Parameters | Direction   | Description |
* |:-----------|:-----------:|:------------|
* | \b p        | out         | Decoder object that holds prob tables |
* | \b alloc    | in          | Allocator object |
*
* @return void
* 
*/
LZMALIB_API void LzmaDec_FreeProbs(CLzmaDec* p, ISzAllocPtr alloc);

/*! @brief Allocate probability tables in decoder object.
*          Sets properties in p by calling LzmaProps_Decode().
*          Allocate dictionary buffer.
*
* | Parameters | Direction   | Description |
* |:-----------|:-----------:|:------------|
* | \b p         | out         | Decoder object that holds prob tables and dictionary |
* | \b props     | in          | Header bytes from compressed stream |
* | \b propsSize | in          | Size of header in bytes |
* | \b alloc     | in          | Allocator object |
*
* @return 
* | Result     | Description |
* |:-----------|:------------|
* | Success    |SZ_OK                                          |
* | Fail       |SZ_ERROR_MEM         - Memory allocation error |
<<<<<<< HEAD
=======
* | ^          |SZ_ERROR_PARAM       - Incorrect parameter     |
>>>>>>> f5427442
* | ^          |SZ_ERROR_UNSUPPORTED - Unsupported properties  |
* 
*/
LZMALIB_API SRes LzmaDec_Allocate(CLzmaDec* p, const Byte* props, unsigned propsSize, ISzAllocPtr alloc);

/*! @brief Free probability tables and dictionary in decoder object.
*
* | Parameters | Direction   | Description |
* |:-----------|:-----------:|:------------|
* | \b p        | out         | Decoder object that holds prob tables and dictionary |
* | \b alloc    | in          | Allocator object |
*
* @return void
* 
*/
LZMALIB_API void LzmaDec_Free(CLzmaDec* p, ISzAllocPtr alloc);

/* ---------- Dictionary Interface ---------- */

/* You can use it, if you want to eliminate the overhead for data copying from
   dictionary to some other external buffer.
   You must work with CLzmaDec variables directly in this interface.

   STEPS:
     LzmaDec_Construct()
     LzmaDec_Allocate()
     for (each new stream)
     {
       LzmaDec_Init()
       while (it needs more decompression)
       {
         LzmaDec_DecodeToDic()
         use data from CLzmaDec::dic and update CLzmaDec::dicPos
       }
     }
     LzmaDec_Free()
*/

/* LzmaDec_DecodeToDic

   The decoding to internal dictionary buffer (CLzmaDec::dic).
   You must manually update CLzmaDec::dicPos, if it reaches CLzmaDec::dicBufSize !!!

finishMode:
  It has meaning only if the decoding reaches output limit (dicLimit).
  LZMA_FINISH_ANY - Decode just dicLimit bytes.
  LZMA_FINISH_END - Stream must be finished after dicLimit.

Returns:
  SZ_OK
    status:
      LZMA_STATUS_FINISHED_WITH_MARK
      LZMA_STATUS_NOT_FINISHED
      LZMA_STATUS_NEEDS_MORE_INPUT
      LZMA_STATUS_MAYBE_FINISHED_WITHOUT_MARK
  SZ_ERROR_DATA - Data error
  SZ_ERROR_FAIL - Some unexpected error: internal error of code, memory corruption or hardware failure
*/


/*! @brief Decode src and write decompressed data into internal dictionary buffer.
* You can use it, if you want to eliminate the overhead for data copying from
* dictionary to some other external buffer.
* You must work with CLzmaDec variables directly in this interface.
* 
* STEPS:
* ~~~~~~~~~~~~
     LzmaDec_Construct()
     LzmaDec_Allocate()
     for (each new stream)
     {
       LzmaDec_Init()
       while (it needs more decompression)
       {
         LzmaDec_DecodeToDic()
         use data from CLzmaDec::dic and update CLzmaDec::dicPos
       }
     }
     LzmaDec_Free()
* ~~~~~~~~~~~~
* 
*  When decoding to internal dictionary buffer (CLzmaDec::dic),
*  you must manually update CLzmaDec::dicPos, if it reaches CLzmaDec::dicBufSize !!!
*
* | Parameters | Direction   | Description |
* |:-----------|:-----------:|:------------|
* | \b p          | in,out      | Decoder object that contains properties and dictionary buffer |
* | \b dicLimit   | in          | Max number of bytes that can be decompressed and saved in dictionary |
* | \b src        | in          | Source buffer containing compressed data |
* | \b srcLen     | in,out      | Length of source buffer |
* | \b finishMode |             | It has meaning only if the decoding reaches output limit (dicLimit). |
* | ^             | ^           | - LZMA_FINISH_ANY - Decode just dicLimit bytes.                      |
* | ^             | ^           | - LZMA_FINISH_END - Stream must be finished after dicLimit.          |
* | \b status     | out         | Decompression status at the end of current operation |
*
* @return 
* | Result     | Description |
* |:-----------|:------------|
* | Success    |SZ_OK                      |
* | Fail       |SZ_ERROR_DATA - Data error |
<<<<<<< HEAD
=======
* | ^          |SZ_ERROR_PARAM       - Incorrect parameter |
>>>>>>> f5427442
* | ^          |SZ_ERROR_FAIL - Some unexpected error: internal error of code, memory corruption or hardware failure  |
* 
*/

LZMALIB_API SRes LzmaDec_DecodeToDic(CLzmaDec* p, SizeT dicLimit,
    const Byte* src, SizeT* srcLen, ELzmaFinishMode finishMode, ELzmaStatus* status);




/* ---------- Buffer Interface ---------- */

/* It's zlib-like interface.
   See LzmaDec_DecodeToDic description for information about STEPS and return results,
   but you must use LzmaDec_DecodeToBuf instead of LzmaDec_DecodeToDic and you don't need
   to work with CLzmaDec variables manually.

finishMode:
  It has meaning only if the decoding reaches output limit (*destLen).
  LZMA_FINISH_ANY - Decode just destLen bytes.
  LZMA_FINISH_END - Stream must be finished after (*destLen).
*/

/// @cond DOXYGEN_SHOULD_SKIP_THIS
LZMALIB_API SRes LzmaDec_DecodeToBuf(CLzmaDec* p, Byte* dest, SizeT* destLen,
    const Byte* src, SizeT* srcLen, ELzmaFinishMode finishMode, ELzmaStatus* status);
/// @endcond /* DOXYGEN_SHOULD_SKIP_THIS */

/**
 * @}
*/

/* ---------- One Call Interface ---------- */

/* LzmaDecode

finishMode:
  It has meaning only if the decoding reaches output limit (*destLen).
  LZMA_FINISH_ANY - Decode just destLen bytes.
  LZMA_FINISH_END - Stream must be finished after (*destLen).

Returns:
  SZ_OK
    status:
      LZMA_STATUS_FINISHED_WITH_MARK
      LZMA_STATUS_NOT_FINISHED
      LZMA_STATUS_MAYBE_FINISHED_WITHOUT_MARK
  SZ_ERROR_DATA - Data error
  SZ_ERROR_MEM  - Memory allocation error
  SZ_ERROR_UNSUPPORTED - Unsupported properties
  SZ_ERROR_INPUT_EOF - It needs more bytes in input buffer (src).
  SZ_ERROR_FAIL - Some unexpected error: internal error of code, memory corruption or hardware failure
<<<<<<< HEAD
*/

/*!
 * @name Decode One Call Interface
 * @{
 */

/*! @brief Decode compressed data in `src` and save result to `dest`
*
* | Parameters | Direction   | Description |
* |:-----------|:-----------:|:------------|
* | \b dest       | out         | Destination buffer to save decompressed data |
* | \b destLen    | out         | Size of decompressed data|
* | \b src        | in          | Source buffer containing compressed data |
* | \b srcLen     | in,out      | Length of source buffer |
* | \b propData   | in          | Header bytes in compressed source data |
* | \b propSize   | in          | Size of header |
* | \b finishMode |             | It has meaning only if the decoding reaches output limit (*destLen). |
* | ^             | ^           | - LZMA_FINISH_ANY - Decode just destLen bytes.                       |
* | ^             | ^           | - LZMA_FINISH_END - Stream must be finished after (*destLen).        |
* | \b status     | out         | Decompression status at the end of current operation |
* | \b alloc      | in          | Memory allocator object |
*
* @return 
* | Result     | Description |
* |:-----------|:------------|
* | Success    |SZ_OK                      |
* | Fail       |SZ_ERROR_DATA - Data error |
* | ^          |SZ_ERROR_MEM  - Memory allocation error  |
* | ^          |SZ_ERROR_UNSUPPORTED - Unsupported properties |
* | ^          |SZ_ERROR_INPUT_EOF - It needs more bytes in input buffer (src) |
* | ^          |SZ_ERROR_FAIL - Some unexpected error: internal error of code, memory corruption or hardware failure  |
* 
*/
LZMALIB_API SRes LzmaDecode(Byte* dest, SizeT* destLen, const Byte* src, SizeT* srcLen,
    const Byte* propData, unsigned propSize, ELzmaFinishMode finishMode,
    ELzmaStatus* status, ISzAllocPtr alloc);
    
/**
 * @}
*/

#ifdef AOCL_DYNAMIC_DISPATCHER
=======
*/

/*!
 * @name Decode One Call Interface
 * @{
 */

/*! @brief Decode compressed data in `src` and save result to `dest`
*
* | Parameters | Direction   | Description |
* |:-----------|:-----------:|:------------|
* | \b dest       | out         | Destination buffer to save decompressed data |
* | \b destLen    | out         | Size of decompressed data|
* | \b src        | in          | Source buffer containing compressed data |
* | \b srcLen     | in,out      | Length of source buffer |
* | \b propData   | in          | Header bytes in compressed source data |
* | \b propSize   | in          | Size of header |
* | \b finishMode |             | It has meaning only if the decoding reaches output limit (*destLen). |
* | ^             | ^           | - LZMA_FINISH_ANY - Decode just destLen bytes.                       |
* | ^             | ^           | - LZMA_FINISH_END - Stream must be finished after (*destLen).        |
* | \b status     | out         | Decompression status at the end of current operation |
* | \b alloc      | in          | Memory allocator object |
*
* @return 
* | Result     | Description |
* |:-----------|:------------|
* | Success    |SZ_OK                      |
* | Fail       |SZ_ERROR_DATA - Data error |
* | ^          |SZ_ERROR_MEM  - Memory allocation error  |
* | ^          |SZ_ERROR_PARAM       - Incorrect parameter |
* | ^          |SZ_ERROR_UNSUPPORTED - Unsupported properties |
* | ^          |SZ_ERROR_INPUT_EOF - It needs more bytes in input buffer (src) |
* | ^          |SZ_ERROR_FAIL - Some unexpected error: internal error of code, memory corruption or hardware failure  |
* 
*/
LZMALIB_API SRes LzmaDecode(Byte* dest, SizeT* destLen, const Byte* src, SizeT* srcLen,
    const Byte* propData, unsigned propSize, ELzmaFinishMode finishMode,
    ELzmaStatus* status, ISzAllocPtr alloc);
    
/**
 * @}
*/

>>>>>>> f5427442
/*! @brief AOCL-Compression defined setup function that configures with the right
 * AMD optimized lzma routines depending upon the detected CPU features.
 *
* | Parameters    | Description |
 * |:-------------|:------------|
 * | \b optOff    | Turn off all optimizations .                                                                  |
 * | \b optLevel  | Optimization level: 0 - C optimization, 1 - SSE2, 2 - AVX, 3 - AVX2, 4 - AVX512 .             |
 * | \b insize    | Input data length.                                                                            |
 * | \b level     | Requested compression level.                                                                  |
 * | \b windowLog | Largest match distance : larger == more compression, more memory needed during decompression. |
 *
 * @return \b NULL 
 */
LZMALIB_API void aocl_setup_lzma_decode(int optOff, int optLevel, size_t insize,
    size_t level, size_t windowLog);
<<<<<<< HEAD
#endif
=======

/**
 * @brief AOCL-Compression defined destroy function for lzma decode.
 */
LZMALIB_API void aocl_destroy_lzma_decode(void);
>>>>>>> f5427442

/**
 * @}
 */

EXTERN_C_END

<<<<<<< HEAD
#ifdef AOCL_LZMA_UNIT_TEST
=======
#ifdef AOCL_UNIT_TEST
>>>>>>> f5427442
/* Move these APIs within the scope of gtest once the framework is ready */
EXTERN_C_BEGIN
LZMALIB_API void Test_Rc_Get_Bit_2_Dec_Ref(const Byte* buf, UInt32* range, UInt32* code, CLzmaProb* prob, unsigned symbol);
LZMALIB_API void Test_Rc_Get_Bit_2_Dec_Opt(const Byte* buf, UInt32* range, UInt32* code, CLzmaProb* prob, unsigned symbol);
LZMALIB_API void Test_Rc_Rev_Bit_Dec_Ref(const Byte* buf, UInt32* range, UInt32* code, CLzmaProb* prob, unsigned symbol);
LZMALIB_API void Test_Rc_Rev_Bit_Dec_Opt(const Byte* buf, UInt32* range, UInt32* code, CLzmaProb* prob, unsigned symbol);
EXTERN_C_END
<<<<<<< HEAD
#endif
=======
#endif /* AOCL_UNIT_TEST */
>>>>>>> f5427442
#endif<|MERGE_RESOLUTION|>--- conflicted
+++ resolved
@@ -1,11 +1,6 @@
 /* LzmaDec.h -- LZMA Decoder
 2020-03-19 : Igor Pavlov : Public domain */
 
-<<<<<<< HEAD
-/*
- * Copyright (C) 2022-23, Advanced Micro Devices. All rights reserved.
- */
-=======
 /**
 * Copyright (C) 2022-23, Advanced Micro Devices. All rights reserved.
 *
@@ -33,7 +28,6 @@
 * ARISING IN ANY WAY OUT OF THE USE OF THIS SOFTWARE, EVEN IF ADVISED OF THE
 * POSSIBILITY OF SUCH DAMAGE.
 */
->>>>>>> f5427442
 
 #ifndef __LZMA_DEC_H
 #define __LZMA_DEC_H
@@ -270,10 +264,7 @@
 * |:-----------|:------------|
 * | Success    |SZ_OK                                          |
 * | Fail       |SZ_ERROR_MEM         - Memory allocation error |
-<<<<<<< HEAD
-=======
 * | ^          |SZ_ERROR_PARAM       - Incorrect parameter     |
->>>>>>> f5427442
 * | ^          |SZ_ERROR_UNSUPPORTED - Unsupported properties  |
 * 
 */
@@ -307,10 +298,7 @@
 * |:-----------|:------------|
 * | Success    |SZ_OK                                          |
 * | Fail       |SZ_ERROR_MEM         - Memory allocation error |
-<<<<<<< HEAD
-=======
 * | ^          |SZ_ERROR_PARAM       - Incorrect parameter     |
->>>>>>> f5427442
 * | ^          |SZ_ERROR_UNSUPPORTED - Unsupported properties  |
 * 
 */
@@ -411,10 +399,7 @@
 * |:-----------|:------------|
 * | Success    |SZ_OK                      |
 * | Fail       |SZ_ERROR_DATA - Data error |
-<<<<<<< HEAD
-=======
 * | ^          |SZ_ERROR_PARAM       - Incorrect parameter |
->>>>>>> f5427442
 * | ^          |SZ_ERROR_FAIL - Some unexpected error: internal error of code, memory corruption or hardware failure  |
 * 
 */
@@ -467,7 +452,6 @@
   SZ_ERROR_UNSUPPORTED - Unsupported properties
   SZ_ERROR_INPUT_EOF - It needs more bytes in input buffer (src).
   SZ_ERROR_FAIL - Some unexpected error: internal error of code, memory corruption or hardware failure
-<<<<<<< HEAD
 */
 
 /*!
@@ -497,6 +481,7 @@
 * | Success    |SZ_OK                      |
 * | Fail       |SZ_ERROR_DATA - Data error |
 * | ^          |SZ_ERROR_MEM  - Memory allocation error  |
+* | ^          |SZ_ERROR_PARAM       - Incorrect parameter |
 * | ^          |SZ_ERROR_UNSUPPORTED - Unsupported properties |
 * | ^          |SZ_ERROR_INPUT_EOF - It needs more bytes in input buffer (src) |
 * | ^          |SZ_ERROR_FAIL - Some unexpected error: internal error of code, memory corruption or hardware failure  |
@@ -510,52 +495,6 @@
  * @}
 */
 
-#ifdef AOCL_DYNAMIC_DISPATCHER
-=======
-*/
-
-/*!
- * @name Decode One Call Interface
- * @{
- */
-
-/*! @brief Decode compressed data in `src` and save result to `dest`
-*
-* | Parameters | Direction   | Description |
-* |:-----------|:-----------:|:------------|
-* | \b dest       | out         | Destination buffer to save decompressed data |
-* | \b destLen    | out         | Size of decompressed data|
-* | \b src        | in          | Source buffer containing compressed data |
-* | \b srcLen     | in,out      | Length of source buffer |
-* | \b propData   | in          | Header bytes in compressed source data |
-* | \b propSize   | in          | Size of header |
-* | \b finishMode |             | It has meaning only if the decoding reaches output limit (*destLen). |
-* | ^             | ^           | - LZMA_FINISH_ANY - Decode just destLen bytes.                       |
-* | ^             | ^           | - LZMA_FINISH_END - Stream must be finished after (*destLen).        |
-* | \b status     | out         | Decompression status at the end of current operation |
-* | \b alloc      | in          | Memory allocator object |
-*
-* @return 
-* | Result     | Description |
-* |:-----------|:------------|
-* | Success    |SZ_OK                      |
-* | Fail       |SZ_ERROR_DATA - Data error |
-* | ^          |SZ_ERROR_MEM  - Memory allocation error  |
-* | ^          |SZ_ERROR_PARAM       - Incorrect parameter |
-* | ^          |SZ_ERROR_UNSUPPORTED - Unsupported properties |
-* | ^          |SZ_ERROR_INPUT_EOF - It needs more bytes in input buffer (src) |
-* | ^          |SZ_ERROR_FAIL - Some unexpected error: internal error of code, memory corruption or hardware failure  |
-* 
-*/
-LZMALIB_API SRes LzmaDecode(Byte* dest, SizeT* destLen, const Byte* src, SizeT* srcLen,
-    const Byte* propData, unsigned propSize, ELzmaFinishMode finishMode,
-    ELzmaStatus* status, ISzAllocPtr alloc);
-    
-/**
- * @}
-*/
-
->>>>>>> f5427442
 /*! @brief AOCL-Compression defined setup function that configures with the right
  * AMD optimized lzma routines depending upon the detected CPU features.
  *
@@ -571,15 +510,11 @@
  */
 LZMALIB_API void aocl_setup_lzma_decode(int optOff, int optLevel, size_t insize,
     size_t level, size_t windowLog);
-<<<<<<< HEAD
-#endif
-=======
 
 /**
  * @brief AOCL-Compression defined destroy function for lzma decode.
  */
 LZMALIB_API void aocl_destroy_lzma_decode(void);
->>>>>>> f5427442
 
 /**
  * @}
@@ -587,11 +522,7 @@
 
 EXTERN_C_END
 
-<<<<<<< HEAD
-#ifdef AOCL_LZMA_UNIT_TEST
-=======
 #ifdef AOCL_UNIT_TEST
->>>>>>> f5427442
 /* Move these APIs within the scope of gtest once the framework is ready */
 EXTERN_C_BEGIN
 LZMALIB_API void Test_Rc_Get_Bit_2_Dec_Ref(const Byte* buf, UInt32* range, UInt32* code, CLzmaProb* prob, unsigned symbol);
@@ -599,9 +530,5 @@
 LZMALIB_API void Test_Rc_Rev_Bit_Dec_Ref(const Byte* buf, UInt32* range, UInt32* code, CLzmaProb* prob, unsigned symbol);
 LZMALIB_API void Test_Rc_Rev_Bit_Dec_Opt(const Byte* buf, UInt32* range, UInt32* code, CLzmaProb* prob, unsigned symbol);
 EXTERN_C_END
-<<<<<<< HEAD
-#endif
-=======
 #endif /* AOCL_UNIT_TEST */
->>>>>>> f5427442
 #endif