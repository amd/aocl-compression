--- conflicted
+++ resolved
@@ -57,10 +57,6 @@
 #include <intrin.h>
 #endif  // defined(_MSC_VER)
 
-<<<<<<< HEAD
-#define AOCL_SNAPPY_OPT 
-=======
->>>>>>> f5427442
 
 #ifndef __has_feature
 #define __has_feature(x) 0
@@ -180,10 +176,6 @@
  #ifdef AOCL_SNAPPY_OPT
   // Functions to do unaligned loads and stores in little-endian order.
     static inline uint16_t AOCL_Load16(const void *ptr) {
-<<<<<<< HEAD
-#ifdef AOCL_SNAPPY_OPT 
-=======
->>>>>>> f5427442
     uint16_t x;
     memcpy(&x, ptr, 2);
     return x;
@@ -201,56 +193,6 @@
     return x;
   }
 #endif /* AOCL_SNAPPY_OPT */
-
-  static inline uint16_t Load16(const void *ptr) {
-    const uint8_t* const buffer = reinterpret_cast<const uint8_t*>(ptr);
-
-    // Compiles to a single mov/str on recent clang and gcc.
-    return (static_cast<uint16_t>(buffer[0])) |
-            (static_cast<uint16_t>(buffer[1]) << 8);
-  }
-
-<<<<<<< HEAD
-  static inline uint32_t AOCL_Load32(const void *ptr) {
-#ifdef AOCL_SNAPPY_OPT 
-    uint32_t x;
-    memcpy(&x, ptr, 4);
-    return x;
-#else
-=======
-  static inline uint32_t Load32(const void *ptr) {
->>>>>>> f5427442
-    const uint8_t* const buffer = reinterpret_cast<const uint8_t*>(ptr);
-
-    // Compiles to a single mov/str on recent clang and gcc.
-    return (static_cast<uint32_t>(buffer[0])) |
-            (static_cast<uint32_t>(buffer[1]) << 8) |
-            (static_cast<uint32_t>(buffer[2]) << 16) |
-            (static_cast<uint32_t>(buffer[3]) << 24);
-  }
-
-<<<<<<< HEAD
-  static inline uint64_t AOCL_Load64(const void *ptr) {
-#ifdef AOCL_SNAPPY_OPT 
-    uint64_t x;
-    memcpy(&x, ptr, 8);
-    return x;
-#else
-=======
-  static inline uint64_t Load64(const void *ptr) {
->>>>>>> f5427442
-    const uint8_t* const buffer = reinterpret_cast<const uint8_t*>(ptr);
-
-    // Compiles to a single mov/str on recent clang and gcc.
-    return (static_cast<uint64_t>(buffer[0])) |
-            (static_cast<uint64_t>(buffer[1]) << 8) |
-            (static_cast<uint64_t>(buffer[2]) << 16) |
-            (static_cast<uint64_t>(buffer[3]) << 24) |
-            (static_cast<uint64_t>(buffer[4]) << 32) |
-            (static_cast<uint64_t>(buffer[5]) << 40) |
-            (static_cast<uint64_t>(buffer[6]) << 48) |
-            (static_cast<uint64_t>(buffer[7]) << 56);
-  }
 
   static inline uint16_t Load16(const void *ptr) {
     const uint8_t* const buffer = reinterpret_cast<const uint8_t*>(ptr);
