// Copyright 2005 Google Inc. All Rights Reserved.
// Copyright (C) 2022-2023, Advanced Micro Devices. All rights reserved.
//
// Redistribution and use in source and binary forms, with or without
// modification, are permitted provided that the following conditions are
// met:
//
//     * Redistributions of source code must retain the above copyright
// notice, this list of conditions and the following disclaimer.
//     * Redistributions in binary form must reproduce the above
// copyright notice, this list of conditions and the following disclaimer
// in the documentation and/or other materials provided with the
// distribution.
//     * Neither the name of Google Inc. nor the names of its
// contributors may be used to endorse or promote products derived from
// this software without specific prior written permission.
//
// THIS SOFTWARE IS PROVIDED BY THE COPYRIGHT HOLDERS AND CONTRIBUTORS
// "AS IS" AND ANY EXPRESS OR IMPLIED WARRANTIES, INCLUDING, BUT NOT
// LIMITED TO, THE IMPLIED WARRANTIES OF MERCHANTABILITY AND FITNESS FOR
// A PARTICULAR PURPOSE ARE DISCLAIMED. IN NO EVENT SHALL THE COPYRIGHT
// OWNER OR CONTRIBUTORS BE LIABLE FOR ANY DIRECT, INDIRECT, INCIDENTAL,
// SPECIAL, EXEMPLARY, OR CONSEQUENTIAL DAMAGES (INCLUDING, BUT NOT
// LIMITED TO, PROCUREMENT OF SUBSTITUTE GOODS OR SERVICES; LOSS OF USE,
// DATA, OR PROFITS; OR BUSINESS INTERRUPTION) HOWEVER CAUSED AND ON ANY
// THEORY OF LIABILITY, WHETHER IN CONTRACT, STRICT LIABILITY, OR TORT
// (INCLUDING NEGLIGENCE OR OTHERWISE) ARISING IN ANY WAY OUT OF THE USE
// OF THIS SOFTWARE, EVEN IF ADVISED OF THE POSSIBILITY OF SUCH DAMAGE.

#include "snappy.h"
#include "snappy-internal.h"
#include "snappy-sinksource.h"

#include "utils/utils.h"

#ifdef AOCL_SNAPPY_AVX_OPT
#include<immintrin.h>
#define AOCL_SNAPPY_TARGET_AVX __attribute__((__target__("avx")))
#else
#define AOCL_SNAPPY_TARGET_AVX
#endif /* AOCL_SNAPPY_AVX_OPT */

#if !defined(SNAPPY_HAVE_SSSE3)
// __SSSE3__ is defined by GCC and Clang. Visual Studio doesn't target SIMD
// support between SSE2 and AVX (so SSSE3 instructions require AVX support), and
// defines __AVX__ when AVX support is available.
#if defined(__SSSE3__) || defined(__AVX__)
#define SNAPPY_HAVE_SSSE3 1
#else
#define SNAPPY_HAVE_SSSE3 0
#endif
#endif  // !defined(SNAPPY_HAVE_SSSE3)

/*
* bmi2 support checks are handled in runtime. SNAPPY_HAVE_BMI2 is not used anymore.
* If avx2 support is available on the runtime machine, code paths that were under
* SNAPPY_HAVE_BMI2 flag are enabled.
*/
//#if !defined(SNAPPY_HAVE_BMI2)
//// __BMI2__ is defined by GCC and Clang. Visual Studio doesn't target BMI2
//// specifically, but it does define __AVX2__ when AVX2 support is available.
//// Fortunately, AVX2 was introduced in Haswell, just like BMI2.
////
//// BMI2 is not defined as a subset of AVX2 (unlike SSSE3 and AVX above). So,
//// GCC and Clang can build code with AVX2 enabled but BMI2 disabled, in which
//// case issuing BMI2 instructions results in a compiler error.
//#if defined(__BMI2__) || (defined(_MSC_VER) && defined(__AVX2__))
//#define SNAPPY_HAVE_BMI2 1
//#else
//#define SNAPPY_HAVE_BMI2 0
//#endif
//#endif  // !defined(SNAPPY_HAVE_BMI2)

#if SNAPPY_HAVE_SSSE3
// Please do not replace with <x86intrin.h>. or with headers that assume more
// advanced SSE versions without checking with all the OWNERS.
#include <tmmintrin.h>
#endif

#ifdef AOCL_SNAPPY_AVX2_OPT
//#if SNAPPY_HAVE_BMI2
// Please do not replace with <x86intrin.h>. or with headers that assume more
// advanced SSE versions without checking with all the OWNERS.
#include <immintrin.h>
//#endif
#endif

#include <algorithm>
#include <cstdio>
#include <cstring>
#include <string>
#include <vector>

#ifdef AOCL_ENABLE_THREADS
#include "threads/threads.h"
#endif

namespace snappy {

<<<<<<< HEAD
#ifdef AOCL_DYNAMIC_DISPATCHER
    //Forward declarations to allow default pointer initializations
    bool SAW_RawUncompress(const char* compressed, size_t compressed_length, char* uncompressed);

    static char* (*SNAPPY_compress_fragment_fp)(const char* input,
        size_t input_size, char* op,
        uint16_t* table, const int table_size) = internal::CompressFragment;

    // function pointer to variants of the RawUncompress function, used for integration
    // with the dynamic dispatcher. "SAW" stands for "SnappyArrayWriter" as that is the
    // class used for decompression of flat buffers to flat buffers in this library.
    static bool (*SNAPPY_SAW_raw_uncompress_fp)(const char* compressed,
        size_t compressed_length, char* uncompressed) = SAW_RawUncompress;
=======
#ifdef AOCL_SNAPPY_OPT
/* Dynamic dispatcher setup function for native APIs.
 * All native APIs that call aocl optimized functions within their call stack,
 * must call AOCL_SETUP_NATIVE() at the start of the function. This sets up 
 * appropriate code paths to take based on user defined environment variables,
 * as well as cpu instruction set supported by the runtime machine. */
static void aocl_setup_native(void);
#define AOCL_SETUP_NATIVE() aocl_setup_native()
#else
#define AOCL_SETUP_NATIVE()
#endif

static int setup_ok_snappy = 0; // flag to indicate status of dynamic dispatcher setup

//Forward declarations to allow default pointer initializations
bool SAW_RawUncompress(const char* compressed, size_t compressed_length, char* uncompressed);

#ifdef AOCL_ENABLE_THREADS
    bool SAW_RawUncompressDirect(const char* compressed, size_t compressed_length, char* uncompressed, AOCL_UINT32 uncompressed_len);
#endif

static char* (*SNAPPY_compress_fragment_fp)(const char* input,
    size_t input_size, char* op,
    uint16_t* table, const int table_size) = internal::CompressFragment;

// function pointer to variants of the RawUncompress function, used for integration
// with the dynamic dispatcher. "SAW" stands for "SnappyArrayWriter" as that is the
// class used for decompression of flat buffers to flat buffers in this library.
static bool (*SNAPPY_SAW_raw_uncompress_fp)(const char* compressed,
    size_t compressed_length, char* uncompressed) = SAW_RawUncompress;

#ifdef AOCL_ENABLE_THREADS
    static bool (*SNAPPY_SAW_raw_uncompress_direct_fp)(const char* compressed,
        size_t compressed_length, char* uncompressed, AOCL_UINT32 uncompressed_len) = SAW_RawUncompressDirect;
>>>>>>> f5427442
#endif

// The amount of slop bytes writers are using for unconditional copies.
constexpr int kSlopBytes = 64;

using internal::char_table;
using internal::COPY_1_BYTE_OFFSET;
using internal::COPY_2_BYTE_OFFSET;
using internal::COPY_4_BYTE_OFFSET;
using internal::kMaximumTagLength;
using internal::LITERAL;

// Any hash function will produce a valid compressed bitstream, but a good
// hash function reduces the number of collisions and thus yields better
// compression for compressible input, and more speed for incompressible
// input. Of course, it doesn't hurt if the hash function is reasonably fast
// either, as it gets called a lot.
#ifdef AOCL_SNAPPY_OPT 
inline uint32_t HashBytes(uint32_t bytes, int shift) {
#else
static inline uint32_t HashBytes(uint32_t bytes, int shift) {
#endif
  uint32_t kMul = 0x1e35a7bd;
  return (bytes * kMul) >> shift;
}

size_t MaxCompressedLength(size_t source_bytes) {
  // Compressed data can be defined as:
  //    compressed := item* literal*
  //    item       := literal* copy
  //
  // The trailing literal sequence has a space blowup of at most 62/60
  // since a literal of length 60 needs one tag byte + one extra byte
  // for length information.
  //
  // Item blowup is trickier to measure.  Suppose the "copy" op copies
  // 4 bytes of data.  Because of a special check in the encoding code,
  // we produce a 4-byte copy only if the offset is < 65536.  Therefore
  // the copy op takes 3 bytes to encode, and this type of item leads
  // to at most the 62/60 blowup for representing literals.
  //
  // Suppose the "copy" op copies 5 bytes of data.  If the offset is big
  // enough, it will take 5 bytes to encode the copy op.  Therefore the
  // worst case here is a one-byte literal followed by a five-byte copy.
  // I.e., 6 bytes of input turn into 7 bytes of "compressed" data.
  //
  // This last factor dominates the blowup, so the final estimate is:
  return 32 + source_bytes + source_bytes / 6;
}

namespace {

<<<<<<< HEAD
inline void FastMemcopy64Bytes(char* dst, char* src) {
=======
#ifdef AOCL_SNAPPY_AVX_OPT
AOCL_SNAPPY_TARGET_AVX
inline void FastMemcopy64Bytes(char* dst, char* src) {
  AOCL_SIMD_UNIT_TEST(DEBUG, logCtx, "Enter");
>>>>>>> f5427442
  // assume: kSlopBytes is 64
  // assume: there is always space to copy 64 bytes
  // assume: copy is always from a lower address to a higher address (op - offset) to (op)
  // assume: there is a likely overlap between the src and dst buffers
  //
  // The way to do this using the standard library is to use memmove.
  // In this case however, the aim is to copy exactly 64 bytes from the
  // buffer pointed to by src to the buffer pointed to by dst. To do this
  // we can utilize vector intrinsics to simply load 64 bytes from src,
  // and then copy them over to dst.
  //
  // Data is copied first and then written, which means that before we
  // write anything to the dst buffer, we copy all the data that we need
  // into registers. This way, even in cases of overlapping src and dst
  // buffers, the data is safely copied first and then safely written.
  __m256i* dst1 = (__m256i*)dst;
  __m256i* src1 = (__m256i*)src;

  // take snapshot of 64 bytes from src
  __m256i s1 = _mm256_lddqu_si256(src1);
  __m256i s2 = _mm256_lddqu_si256(src1 + 1);

  // paste the 64 byte snapshot at destination
  _mm256_storeu_si256(dst1, s1);
  _mm256_storeu_si256(dst1 + 1, s2);
}
<<<<<<< HEAD
=======
#endif /* AOCL_SNAPPY_AVX_OPT */
>>>>>>> f5427442

void UnalignedCopy64(const void* src, void* dst) {
  char tmp[8];
  std::memcpy(tmp, src, 8);
  std::memcpy(dst, tmp, 8);
}

void UnalignedCopy128(const void* src, void* dst) {
  // std::memcpy() gets vectorized when the appropriate compiler options are
  // used. For example, x86 compilers targeting SSE2+ will optimize to an SSE2
  // load and store.
  char tmp[16];
  std::memcpy(tmp, src, 16);
  std::memcpy(dst, tmp, 16);
}

// Copy [src, src+(op_limit-op)) to [op, (op_limit-op)) a byte at a time. Used
// for handling COPY operations where the input and output regions may overlap.
// For example, suppose:
//    src       == "ab"
//    op        == src + 2
//    op_limit  == op + 20
// After IncrementalCopySlow(src, op, op_limit), the result will have eleven
// copies of "ab"
//    ababababababababababab
// Note that this does not match the semantics of either std::memcpy() or
// std::memmove().
inline char* IncrementalCopySlow(const char* src, char* op,
                                 char* const op_limit) {
  // TODO: Remove pragma when LLVM is aware this
  // function is only called in cold regions and when cold regions don't get
  // vectorized or unrolled.
#ifdef __clang__
#pragma clang loop unroll(disable)
#endif
  while (op < op_limit) {
    *op++ = *src++;
  }
  return op_limit;
}

#if SNAPPY_HAVE_SSSE3

// This is a table of shuffle control masks that can be used as the source
// operand for PSHUFB to permute the contents of the destination XMM register
// into a repeating byte pattern.
alignas(16) const char pshufb_fill_patterns[7][16] = {
  {0, 0, 0, 0, 0, 0, 0, 0, 0, 0, 0, 0, 0, 0, 0, 0},
  {0, 1, 0, 1, 0, 1, 0, 1, 0, 1, 0, 1, 0, 1, 0, 1},
  {0, 1, 2, 0, 1, 2, 0, 1, 2, 0, 1, 2, 0, 1, 2, 0},
  {0, 1, 2, 3, 0, 1, 2, 3, 0, 1, 2, 3, 0, 1, 2, 3},
  {0, 1, 2, 3, 4, 0, 1, 2, 3, 4, 0, 1, 2, 3, 4, 0},
  {0, 1, 2, 3, 4, 5, 0, 1, 2, 3, 4, 5, 0, 1, 2, 3},
  {0, 1, 2, 3, 4, 5, 6, 0, 1, 2, 3, 4, 5, 6, 0, 1},
};

// j * (16 / j) for all j from 0 to 7. 0 is not actually used.
const uint8_t pattern_size_table[8] = {0, 16, 16, 15, 16, 15, 12, 14};

#endif  // SNAPPY_HAVE_SSSE3

// Copy [src, src+(op_limit-op)) to [op, (op_limit-op)) but faster than
// IncrementalCopySlow. buf_limit is the address past the end of the writable
// region of the buffer.
inline char* IncrementalCopy(const char* src, char* op, char* const op_limit,
                             char* const buf_limit) {
  // Terminology:
  //
  // slop = buf_limit - op
  // pat  = op - src
  // len  = limit - op
  assert(src < op);
  assert(op <= op_limit);
  assert(op_limit <= buf_limit);
  // NOTE: The copy tags use 3 or 6 bits to store the copy length, so len <= 64.
  assert(op_limit - op <= 64);
  // NOTE: In practice the compressor always emits len >= 4, so it is ok to
  // assume that to optimize this function, but this is not guaranteed by the
  // compression format, so we have to also handle len < 4 in case the input
  // does not satisfy these conditions.

  size_t pattern_size = op - src;
  // The cases are split into different branches to allow the branch predictor,
  // FDO, and static prediction hints to work better. For each input we list the
  // ratio of invocations that match each condition.
  //
  // input        slop < 16   pat < 8  len > 16
  // ------------------------------------------
  // html|html4|cp   0%         1.01%    27.73%
  // urls            0%         0.88%    14.79%
  // jpg             0%        64.29%     7.14%
  // pdf             0%         2.56%    58.06%
  // txt[1-4]        0%         0.23%     0.97%
  // pb              0%         0.96%    13.88%
  // bin             0.01%     22.27%    41.17%
  //
  // It is very rare that we don't have enough slop for doing block copies. It
  // is also rare that we need to expand a pattern. Small patterns are common
  // for incompressible formats and for those we are plenty fast already.
  // Lengths are normally not greater than 16 but they vary depending on the
  // input. In general if we always predict len <= 16 it would be an ok
  // prediction.
  //
  // In order to be fast we want a pattern >= 8 bytes and an unrolled loop
  // copying 2x 8 bytes at a time.

  // Handle the uncommon case where pattern is less than 8 bytes.
  if (SNAPPY_PREDICT_FALSE(pattern_size < 8)) {
#if SNAPPY_HAVE_SSSE3
    // Load the first eight bytes into an 128-bit XMM register, then use PSHUFB
    // to permute the register's contents in-place into a repeating sequence of
    // the first "pattern_size" bytes.
    // For example, suppose:
    //    src       == "abc"
    //    op        == op + 3
    // After _mm_shuffle_epi8(), "pattern" will have five copies of "abc"
    // followed by one byte of slop: abcabcabcabcabca.
    //
    // The non-SSE fallback implementation suffers from store-forwarding stalls
    // because its loads and stores partly overlap. By expanding the pattern
    // in-place, we avoid the penalty.
    if (SNAPPY_PREDICT_TRUE(op <= buf_limit - 16)) {
      const __m128i shuffle_mask = _mm_load_si128(
          reinterpret_cast<const __m128i*>(pshufb_fill_patterns)
          + pattern_size - 1);
      const __m128i pattern = _mm_shuffle_epi8(
          _mm_loadl_epi64(reinterpret_cast<const __m128i*>(src)), shuffle_mask);
      // Uninitialized bytes are masked out by the shuffle mask.
      // TODO: remove annotation and macro defs once MSan is fixed.
      SNAPPY_ANNOTATE_MEMORY_IS_INITIALIZED(&pattern, sizeof(pattern));
      pattern_size = pattern_size_table[pattern_size];
      char* op_end = std::min(op_limit, buf_limit - 15);
      while (op < op_end) {
        _mm_storeu_si128(reinterpret_cast<__m128i*>(op), pattern);
        op += pattern_size;
      }
      if (SNAPPY_PREDICT_TRUE(op >= op_limit)) return op_limit;
    }
    return IncrementalCopySlow(src, op, op_limit);
#else  // !SNAPPY_HAVE_SSSE3
    // If plenty of buffer space remains, expand the pattern to at least 8
    // bytes. The way the following loop is written, we need 8 bytes of buffer
    // space if pattern_size >= 4, 11 bytes if pattern_size is 1 or 3, and 10
    // bytes if pattern_size is 2.  Precisely encoding that is probably not
    // worthwhile; instead, invoke the slow path if we cannot write 11 bytes
    // (because 11 are required in the worst case).
    if (SNAPPY_PREDICT_TRUE(op <= buf_limit - 11)) {
      while (pattern_size < 8) {
        UnalignedCopy64(src, op);
        op += pattern_size;
        pattern_size *= 2;
      }
      if (SNAPPY_PREDICT_TRUE(op >= op_limit)) return op_limit;
    } else {
      return IncrementalCopySlow(src, op, op_limit);
    }
#endif  // SNAPPY_HAVE_SSSE3
  }
  assert(pattern_size >= 8);

  // Copy 2x 8 bytes at a time. Because op - src can be < 16, a single
  // UnalignedCopy128 might overwrite data in op. UnalignedCopy64 is safe
  // because expanding the pattern to at least 8 bytes guarantees that
  // op - src >= 8.
  //
  // Typically, the op_limit is the gating factor so try to simplify the loop
  // based on that.
  if (SNAPPY_PREDICT_TRUE(op_limit <= buf_limit - 16)) {
    // There is at least one, and at most four 16-byte blocks. Writing four
    // conditionals instead of a loop allows FDO to layout the code with respect
    // to the actual probabilities of each length.
    // TODO: Replace with loop with trip count hint.
    UnalignedCopy64(src, op);
    UnalignedCopy64(src + 8, op + 8);

    if (op + 16 < op_limit) {
      UnalignedCopy64(src + 16, op + 16);
      UnalignedCopy64(src + 24, op + 24);
    }
    if (op + 32 < op_limit) {
      UnalignedCopy64(src + 32, op + 32);
      UnalignedCopy64(src + 40, op + 40);
    }
    if (op + 48 < op_limit) {
      UnalignedCopy64(src + 48, op + 48);
      UnalignedCopy64(src + 56, op + 56);
    }
    return op_limit;
  }

  // Fall back to doing as much as we can with the available slop in the
  // buffer. This code path is relatively cold however so we save code size by
  // avoiding unrolling and vectorizing.
  //
  // TODO: Remove pragma when when cold regions don't get vectorized
  // or unrolled.
#ifdef __clang__
#pragma clang loop unroll(disable)
#endif
  for (char *op_end = buf_limit - 16; op < op_end; op += 16, src += 16) {
    UnalignedCopy64(src, op);
    UnalignedCopy64(src + 8, op + 8);
  }
  if (op >= op_limit)
    return op_limit;

  // We only take this branch if we didn't have enough slop and we can do a
  // single 8 byte copy.
  if (SNAPPY_PREDICT_FALSE(op <= buf_limit - 8)) {
    UnalignedCopy64(src, op);
    src += 8;
    op += 8;
  }
  return IncrementalCopySlow(src, op, op_limit);
}

}  // namespace

template <bool allow_fast_path>
static inline char* EmitLiteral(char* op,
                                const char* literal,
                                int len) {
  // The vast majority of copies are below 16 bytes, for which a
  // call to std::memcpy() is overkill. This fast path can sometimes
  // copy up to 15 bytes too much, but that is okay in the
  // main loop, since we have a bit to go on for both sides:
  //
  //   - The input will always have kInputMarginBytes = 15 extra
  //     available bytes, as long as we're in the main loop, and
  //     if not, allow_fast_path = false.
  //   - The output will always have 32 spare bytes (see
  //     MaxCompressedLength).
  assert(len > 0);      // Zero-length literals are disallowed
  int n = len - 1;
  if (allow_fast_path && len <= 16) {
    // Fits in tag byte
    *op++ = LITERAL | (n << 2);

    UnalignedCopy128(literal, op);
    return op + len;
  }

  if (n < 60) {
    // Fits in tag byte
    *op++ = LITERAL | (n << 2);
  } else {
    int count = (Bits::Log2Floor(n) >> 3) + 1;
    assert(count >= 1);
    assert(count <= 4);
    *op++ = LITERAL | ((59 + count) << 2);
    // Encode in upcoming bytes.
    // Write 4 bytes, though we may care about only 1 of them. The output buffer
    // is guaranteed to have at least 3 more spaces left as 'len >= 61' holds
    // here and there is a std::memcpy() of size 'len' below.
    LittleEndian::Store32(op, n);
    op += count;
  }
  std::memcpy(op, literal, len);
  return op + len;
}

template <bool len_less_than_12>
static inline char* EmitCopyAtMost64(char* op, size_t offset, size_t len) {
  assert(len <= 64);
  assert(len >= 4);
  assert(offset < 65536);
  assert(len_less_than_12 == (len < 12));

  if (len_less_than_12) {
    uint32_t u = (len << 2) + (offset << 8);
    uint32_t copy1 = COPY_1_BYTE_OFFSET - (4 << 2) + ((offset >> 3) & 0xe0);
    uint32_t copy2 = COPY_2_BYTE_OFFSET - (1 << 2);
    // It turns out that offset < 2048 is a difficult to predict branch.
    // `perf record` shows this is the highest percentage of branch misses in
    // benchmarks. This code produces branch free code, the data dependency
    // chain that bottlenecks the throughput is so long that a few extra
    // instructions are completely free (IPC << 6 because of data deps).
    u += offset < 2048 ? copy1 : copy2;
    LittleEndian::Store32(op, u);
    op += offset < 2048 ? 2 : 3;
  } else {
    // Write 4 bytes, though we only care about 3 of them.  The output buffer
    // is required to have some slack, so the extra byte won't overrun it.
    uint32_t u = COPY_2_BYTE_OFFSET + ((len - 1) << 2) + (offset << 8);
    LittleEndian::Store32(op, u);
    op += 3;
  }
  return op;
}

template <bool len_less_than_12>
static inline char* EmitCopy(char* op, size_t offset, size_t len) {
  assert(len_less_than_12 == (len < 12));
  if (len_less_than_12) {
    return EmitCopyAtMost64</*len_less_than_12=*/true>(op, offset, len);
  } else {
    // A special case for len <= 64 might help, but so far measurements suggest
    // it's in the noise.

    // Emit 64 byte copies but make sure to keep at least four bytes reserved.
<<<<<<< HEAD
    while (SNAPPY_PREDICT_FALSE(len >= 68)) {
      op = EmitCopyAtMost64</*len_less_than_12=*/false>(op, offset, 64);
      len -= 64;
    }

    // One or two copies will now finish the job.
    if (len > 64) {
      op = EmitCopyAtMost64</*len_less_than_12=*/false>(op, offset, 60);
      len -= 60;
    }

    // Emit remainder.
    if (len < 12) {
      op = EmitCopyAtMost64</*len_less_than_12=*/true>(op, offset, len);
    } else {
      op = EmitCopyAtMost64</*len_less_than_12=*/false>(op, offset, len);
    }
    return op;
  }
}

template <bool len_less_than_12>
static inline char* AOCL_EmitCopy(char* op, size_t offset, size_t len) {
  assert(len_less_than_12 == (len < 12));
  if (len_less_than_12) {
    return EmitCopyAtMost64</*len_less_than_12=*/true>(op, offset, len);
  } else {
    // A special case for len <= 64 might help, but so far measurements suggest
    // it's in the noise.

    // Emit 64 byte copies but make sure to keep at least four bytes reserved.
#ifdef AOCL_SNAPPY_OPT 
    while (len >= 68) {
#else
=======
>>>>>>> f5427442
    while (SNAPPY_PREDICT_FALSE(len >= 68)) {
      op = EmitCopyAtMost64</*len_less_than_12=*/false>(op, offset, 64);
      len -= 64;
    }

    // One or two copies will now finish the job.
    if (len > 64) {
      op = EmitCopyAtMost64</*len_less_than_12=*/false>(op, offset, 60);
      len -= 60;
    }

    // Emit remainder.
    if (len < 12) {
      op = EmitCopyAtMost64</*len_less_than_12=*/true>(op, offset, len);
    } else {
      op = EmitCopyAtMost64</*len_less_than_12=*/false>(op, offset, len);
    }
    return op;
  }
}

#ifdef AOCL_SNAPPY_OPT
template <bool len_less_than_12>
static inline char* AOCL_EmitCopy(char* op, size_t offset, size_t len) {
  assert(len_less_than_12 == (len < 12));
  if (len_less_than_12) {
    return EmitCopyAtMost64</*len_less_than_12=*/true>(op, offset, len);
  } else {
    // A special case for len <= 64 might help, but so far measurements suggest
    // it's in the noise.

    // Emit 64 byte copies but make sure to keep at least four bytes reserved.
    while (len >= 68) {
      op = EmitCopyAtMost64</*len_less_than_12=*/false>(op, offset, 64);
      len -= 64;
    }

    // One or two copies will now finish the job.
    if (len > 64) {
      op = EmitCopyAtMost64</*len_less_than_12=*/false>(op, offset, 60);
      len -= 60;
    }

    // Emit remainder.
    if (len < 12) {
      op = EmitCopyAtMost64</*len_less_than_12=*/true>(op, offset, len);
    } else {
      op = EmitCopyAtMost64</*len_less_than_12=*/false>(op, offset, len);
    }
    return op;
  }
}
#endif /* AOCL_SNAPPY_OPT */

bool GetUncompressedLength(const char* start, size_t n, size_t* result) {
  if (start == NULL || result == NULL) return false;
  uint32_t v = 0;
  const char* limit = start + n;
  if (Varint::Parse32WithLimit(start, limit, &v) != NULL) {
    *result = v;
    return true;
  } else {
    return false;
  }
}

#ifdef AOCL_ENABLE_THREADS
// By default, the snappy API doesn't return the length of the uncompressed
// file. To get that information, the caller has to make a call to
// 'GetUncompressedLength'. Files compressed using the AOCL multithreaded
// compressor have a RAP frame header with its RAP metadata which is absent in
// files compressed using the single threaded compressors. This causes a
// difference in the location of the encoded uncompressed length varint in the
// stream; where for the single theaded compressor's output it is located in the
// first few bytes of the stream and for the the multithreaded compressor's
// output it is located in the bytes immediately after the RAP frame header.
// Currently, the only way to get the width of the RAP frame header is to make a
// call to 'aocl_setup_parallel_decompress_mt' and so we need to make a call to
// this function to figure out the offset for the location of the varint.
bool GetUncompressedLengthFromMTCompressedBuffer(const char* start, size_t n, size_t* result) {
  if (start == NULL || result == NULL) return false;
  aocl_thread_group_t thread_group_handle;
  AOCL_INT32 offset = aocl_setup_parallel_decompress_mt(&thread_group_handle, 
                                                  (char *)start,
                                                  NULL, /* 'outbuf', safe, since the setup function does not do any operation on it */
                                                  n,
                                                  0 /* maxDecompressedSize (not required by snappy, hence 0) */, 
                                                  1 /* use_ST_decompressor (get only the RAP metadata length, no allocations done) */);
  const char* start_of_stream = start + offset;
  size_t size_of_stream = n - offset;
  uint32_t v = 0;
  const char* limit = start_of_stream + size_of_stream;
  if (Varint::Parse32WithLimit(start_of_stream, limit, &v) != NULL) {
    *result = v;
    return true;
  } else {
    return false;
  }
}
#endif

namespace {
uint32_t CalculateTableSize(uint32_t input_size) {
  static_assert(
      kMaxHashTableSize >= kMinHashTableSize,
      "kMaxHashTableSize should be greater or equal to kMinHashTableSize.");
  if (input_size > kMaxHashTableSize) {
    return kMaxHashTableSize;
  }
  if (input_size < kMinHashTableSize) {
    return kMinHashTableSize;
  }
  // This is equivalent to Log2Ceiling(input_size), assuming input_size > 1.
  // 2 << Log2Floor(x - 1) is equivalent to 1 << (1 + Log2Floor(x - 1)).
  return 2u << Bits::Log2Floor(input_size - 1);
}
}  // namespace

namespace internal {
WorkingMemory::WorkingMemory(size_t input_size) {
  const size_t max_fragment_size = std::min(input_size, kBlockSize);
  const size_t table_size = CalculateTableSize(max_fragment_size);
  size_ = table_size * sizeof(*table_) + max_fragment_size +
          MaxCompressedLength(max_fragment_size);
  mem_ = std::allocator<char>().allocate(size_);
  table_ = reinterpret_cast<uint16_t*>(mem_);
  input_ = mem_ + table_size * sizeof(*table_);
  output_ = input_ + max_fragment_size;
}

WorkingMemory::~WorkingMemory() {
  std::allocator<char>().deallocate(mem_, size_);
}

uint16_t* WorkingMemory::GetHashTable(size_t fragment_size,
                                    int* table_size) const {
  const size_t htsize = CalculateTableSize(fragment_size);
  memset(table_, 0, htsize * sizeof(*table_));
  *table_size = htsize;
  return table_;
}
}  // end namespace internal

// Flat array compression that does not emit the "uncompressed length"
// prefix. Compresses "input" string to the "*op" buffer.
//
// REQUIRES: "input" is at most "kBlockSize" bytes long.
// REQUIRES: "op" points to an array of memory that is at least
// "MaxCompressedLength(input.size())" in size.
// REQUIRES: All elements in "table[0..table_size-1]" are initialized to zero.
// REQUIRES: "table_size" is a power of two
//
// Returns an "end" pointer into "op" buffer.
// "end - op" is the compressed size of "input".
namespace internal {
char* CompressFragment(const char* input,
                       size_t input_size,
                       char* op,
                       uint16_t* table,
                       const int table_size) {
  // "ip" is the input pointer, and "op" is the output pointer.
  const char* ip = input;
  assert(input_size <= kBlockSize);
  assert((table_size & (table_size - 1)) == 0);  // table must be power of two
  const int shift = 32 - Bits::Log2Floor(table_size);
  assert(static_cast<int>(kuint32max >> shift) == table_size - 1);
  const char* ip_end = input + input_size;
  const char* base_ip = ip;

  const size_t kInputMarginBytes = 15;
<<<<<<< HEAD
  if (SNAPPY_PREDICT_TRUE(input_size >= kInputMarginBytes)) {
    const char* ip_limit = input + input_size - kInputMarginBytes;

    for (uint32_t preload = LittleEndian::Load32(ip + 1);;) {
      // Bytes in [next_emit, ip) will be emitted as literal bytes.  Or
      // [next_emit, ip_end) after the main loop.
      const char* next_emit = ip++;
      uint64_t data = LittleEndian::Load64(ip);
      // The body of this loop calls EmitLiteral once and then EmitCopy one or
      // more times.  (The exception is that when we're close to exhausting
      // the input we goto emit_remainder.)
      //
      // In the first iteration of this loop we're just starting, so
      // there's nothing to copy, so calling EmitLiteral once is
      // necessary.  And we only start a new iteration when the
      // current iteration has determined that a call to EmitLiteral will
      // precede the next call to EmitCopy (if any).
      //
      // Step 1: Scan forward in the input looking for a 4-byte-long match.
      // If we get close to exhausting the input then goto emit_remainder.
      //
      // Heuristic match skipping: If 32 bytes are scanned with no matches
      // found, start looking only at every other byte. If 32 more bytes are
      // scanned (or skipped), look at every third byte, etc.. When a match is
      // found, immediately go back to looking at every byte. This is a small
      // loss (~5% performance, ~0.1% density) for compressible data due to more
      // bookkeeping, but for non-compressible data (such as JPEG) it's a huge
      // win since the compressor quickly "realizes" the data is incompressible
      // and doesn't bother looking for matches everywhere.
      //
      // The "skip" variable keeps track of how many bytes there are since the
      // last match; dividing it by 32 (ie. right-shifting by five) gives the
      // number of bytes to move ahead for each iteration.
      uint32_t skip = 32;

      const char* candidate;
      if (ip_limit - ip >= 16) {
        auto delta = ip - base_ip;
        for (int j = 0; j < 4; ++j) {
          for (int k = 0; k < 4; ++k) {
            int i = 4 * j + k;
            // These for-loops are meant to be unrolled. So we can freely
            // special case the first iteration to use the value already
            // loaded in preload.
            uint32_t dword = i == 0 ? preload : static_cast<uint32_t>(data);
            assert(dword == LittleEndian::Load32(ip + i));
            uint32_t hash = HashBytes(dword, shift);
            candidate = base_ip + table[hash];
            assert(candidate >= base_ip);
            assert(candidate < ip + i);
            table[hash] = delta + i;
            if (SNAPPY_PREDICT_FALSE(LittleEndian::Load32(candidate) == dword)) {
              *op = LITERAL | (i << 2);
              UnalignedCopy128(next_emit, op + 1);
              ip += i;
              op = op + i + 2;
              goto emit_match;
            }
            data >>= 8;
          }
          data = LittleEndian::Load64(ip + 4 * j + 4);
        }
        ip += 16;
        skip += 16;
      }
      while (true) {
        assert(static_cast<uint32_t>(data) == LittleEndian::Load32(ip));
        uint32_t hash = HashBytes(data, shift);
        uint32_t bytes_between_hash_lookups = skip >> 5;
        skip += bytes_between_hash_lookups;
        const char* next_ip = ip + bytes_between_hash_lookups;
        if (SNAPPY_PREDICT_FALSE(next_ip > ip_limit)) {
          ip = next_emit;
          goto emit_remainder;
        }
        candidate = base_ip + table[hash];
        assert(candidate >= base_ip);
        assert(candidate < ip);

        table[hash] = ip - base_ip;
        if (SNAPPY_PREDICT_FALSE(static_cast<uint32_t>(data) ==
                                LittleEndian::Load32(candidate))) {
          break;
        }
        data = LittleEndian::Load32(next_ip);
        ip = next_ip;
      }

      // Step 2: A 4-byte match has been found.  We'll later see if more
      // than 4 bytes match.  But, prior to the match, input
      // bytes [next_emit, ip) are unmatched.  Emit them as "literal bytes."
      assert(next_emit + 16 <= ip_end);
      op = EmitLiteral</*allow_fast_path=*/true>(op, next_emit, ip - next_emit);

      // Step 3: Call EmitCopy, and then see if another EmitCopy could
      // be our next move.  Repeat until we find no match for the
      // input immediately after what was consumed by the last EmitCopy call.
      //
      // If we exit this loop normally then we need to call EmitLiteral next,
      // though we don't yet know how big the literal will be.  We handle that
      // by proceeding to the next iteration of the main loop.  We also can exit
      // this loop via goto if we get close to exhausting the input.
    emit_match:
      do {
        // We have a 4-byte match at ip, and no need to emit any
        // "literal bytes" prior to ip.
        const char* base = ip;
        std::pair<size_t, bool> p =
            FindMatchLength(candidate + 4, ip + 4, ip_end, &data);
        size_t matched = 4 + p.first;
        ip += matched;
        size_t offset = base - candidate;
        assert(0 == memcmp(base, candidate, matched));
        if (p.second) {
          op = EmitCopy</*len_less_than_12=*/true>(op, offset, matched);
        } else {
          op = EmitCopy</*len_less_than_12=*/false>(op, offset, matched);
        }
        if (SNAPPY_PREDICT_FALSE(ip >= ip_limit)) {
          goto emit_remainder;
        }
        // Expect 5 bytes to match
        assert((data & 0xFFFFFFFFFF) ==
               (LittleEndian::Load64(ip) & 0xFFFFFFFFFF));
        // We are now looking for a 4-byte match again.  We read
        // table[Hash(ip, shift)] for that.  To improve compression,
        // we also update table[Hash(ip - 1, shift)] and table[Hash(ip, shift)].
        table[HashBytes(LittleEndian::Load32(ip - 1), shift)] =
            ip - base_ip - 1;
        uint32_t hash = HashBytes(data, shift);
        candidate = base_ip + table[hash];
        table[hash] = ip - base_ip;
        // Measurements on the benchmarks have shown the following probabilities
        // for the loop to exit (ie. avg. number of iterations is reciprocal).
        // BM_Flat/6  txt1    p = 0.3-0.4
        // BM_Flat/7  txt2    p = 0.35
        // BM_Flat/8  txt3    p = 0.3-0.4
        // BM_Flat/9  txt3    p = 0.34-0.4
        // BM_Flat/10 pb      p = 0.4
        // BM_Flat/11 gaviota p = 0.1
        // BM_Flat/12 cp      p = 0.5
        // BM_Flat/13 c       p = 0.3
      } while (static_cast<uint32_t>(data) == LittleEndian::Load32(candidate));
      // Because the least significant 5 bytes matched, we can utilize data
      // for the next iteration.
      preload = data >> 8;
    }
  }

 emit_remainder:
  // Emit the remaining bytes as a literal
  if (ip < ip_end) {
    op = EmitLiteral</*allow_fast_path=*/false>(op, ip, ip_end - ip);
  }

  return op;
}

char* AOCL_CompressFragment(const char* input,
                       size_t input_size,
                       char* op,
                       uint16_t* table,
                       const int table_size) {
  // "ip" is the input pointer, and "op" is the output pointer.
  const char* ip = input;
  assert(input_size <= kBlockSize);
  assert((table_size & (table_size - 1)) == 0);  // table must be power of two
  const int shift = 32 - Bits::Log2Floor(table_size);
  assert(static_cast<int>(kuint32max >> shift) == table_size - 1);
  const char* ip_end = input + input_size;
  const char* base_ip = ip;

  const size_t kInputMarginBytes = 15;
#ifdef AOCL_SNAPPY_OPT 
  if (input_size >= kInputMarginBytes) {
#else
=======
>>>>>>> f5427442
  if (SNAPPY_PREDICT_TRUE(input_size >= kInputMarginBytes)) {
    const char* ip_limit = input + input_size - kInputMarginBytes;

#ifdef AOCL_SNAPPY_MATCH_SKIP_OPT
    uint32_t bbhl_prev = 0; //baseline bytes_between_hash_lookups to use
#endif
    for (uint32_t preload = LittleEndian::AOCL_Load32(ip + 1);;) {
      // Bytes in [next_emit, ip) will be emitted as literal bytes.  Or
      // [next_emit, ip_end) after the main loop.
      const char* next_emit = ip++;
      uint64_t data = LittleEndian::AOCL_Load64(ip);
      // The body of this loop calls EmitLiteral once and then EmitCopy one or
      // more times.  (The exception is that when we're close to exhausting
      // the input we goto emit_remainder.)
      //
      // In the first iteration of this loop we're just starting, so
      // there's nothing to copy, so calling EmitLiteral once is
      // necessary.  And we only start a new iteration when the
      // current iteration has determined that a call to EmitLiteral will
      // precede the next call to EmitCopy (if any).
      //
      // Step 1: Scan forward in the input looking for a 4-byte-long match.
      // If we get close to exhausting the input then goto emit_remainder.
      //
      // Heuristic match skipping: If 32 bytes are scanned with no matches
      // found, start looking only at every other byte. If 32 more bytes are
      // scanned (or skipped), look at every third byte, etc.. When a match is
      // found, immediately go back to looking at every byte. This is a small
      // loss (~5% performance, ~0.1% density) for compressible data due to more
      // bookkeeping, but for non-compressible data (such as JPEG) it's a huge
      // win since the compressor quickly "realizes" the data is incompressible
      // and doesn't bother looking for matches everywhere.
      //
      // The "skip" variable keeps track of how many bytes there are since the
      // last match; dividing it by 32 (ie. right-shifting by five) gives the
      // number of bytes to move ahead for each iteration.
      uint32_t skip = 32;

      const char* candidate;
      if (ip_limit - ip >= 16) {
        auto delta = ip - base_ip;
        for (int j = 0; j < 4; ++j) {
          for (int k = 0; k < 4; ++k) {
            int i = 4 * j + k;
            // These for-loops are meant to be unrolled. So we can freely
            // special case the first iteration to use the value already
            // loaded in preload.
            uint32_t dword = i == 0 ? preload : static_cast<uint32_t>(data);
            assert(dword == LittleEndian::AOCL_Load32(ip + i));
            uint32_t hash = HashBytes(dword, shift);
            candidate = base_ip + table[hash];
            assert(candidate >= base_ip);
            assert(candidate < ip + i);
            table[hash] = delta + i;
<<<<<<< HEAD
#ifdef AOCL_SNAPPY_OPT 
            if (LittleEndian::AOCL_Load32(candidate) == dword) {
#else
            if (SNAPPY_PREDICT_FALSE(LittleEndian::AOCL_Load32(candidate) == dword)) {
#endif
=======
            if (SNAPPY_PREDICT_FALSE(LittleEndian::Load32(candidate) == dword)) {
>>>>>>> f5427442
              *op = LITERAL | (i << 2);
              UnalignedCopy128(next_emit, op + 1);
              ip += i;
              op = op + i + 2;
              goto emit_match;
            }
            data >>= 8;
          }
          data = LittleEndian::AOCL_Load64(ip + 4 * j + 4);
        }
        ip += 16;
        skip += 16;
      }
      while (true) {
        assert(static_cast<uint32_t>(data) == LittleEndian::AOCL_Load32(ip));
        uint32_t hash = HashBytes(data, shift);
<<<<<<< HEAD

#ifdef AOCL_SNAPPY_MATCH_SKIP_OPT
        uint32_t bytes_between_hash_lookups = bbhl_prev + ((skip >> 5) << 1);
        skip += (skip >> 5);
#else
=======
>>>>>>> f5427442
        uint32_t bytes_between_hash_lookups = skip >> 5;
        skip += bytes_between_hash_lookups;
        const char* next_ip = ip + bytes_between_hash_lookups;
<<<<<<< HEAD
#ifdef AOCL_SNAPPY_OPT 
        if (next_ip > ip_limit) {
#else
=======
>>>>>>> f5427442
        if (SNAPPY_PREDICT_FALSE(next_ip > ip_limit)) {
          ip = next_emit;
          goto emit_remainder;
        }
        candidate = base_ip + table[hash];
        assert(candidate >= base_ip);
        assert(candidate < ip);

        table[hash] = ip - base_ip;
<<<<<<< HEAD
#ifdef AOCL_SNAPPY_OPT 
        if (static_cast<uint32_t>(data) ==
                                LittleEndian::AOCL_Load32(candidate)) {
#else
        if (SNAPPY_PREDICT_FALSE(static_cast<uint32_t>(data) ==
                                LittleEndian::AOCL_Load32(candidate))) {
#endif
#ifdef AOCL_SNAPPY_MATCH_SKIP_OPT
            //set offset to 0 or 1/2 of current value depending on how large 
            //bytes_between_hash_lookups(bbhl) is.
            //For files that compress well, bbhl tends to be small,
            //and no additonal offset is required (bbhl_prev=0).
            //For files that do not compress well, finding matches once bbhl
            //is fairly large is unreliable. Hence, instead of starting to match with bbhl=1
            //in the next iteration, we start with an offset of bbhl/2.
            //This gives significant speed up for files that do not compress well, at the
            //expense of slight ratio degradation.
            bbhl_prev = bytes_between_hash_lookups > AOCL_SNAPPY_MATCH_SKIPPING_THRESHOLD ? (bytes_between_hash_lookups >> 1) : 0;
#endif
=======
        if (SNAPPY_PREDICT_FALSE(static_cast<uint32_t>(data) ==
                                LittleEndian::Load32(candidate))) {
>>>>>>> f5427442
          break;
        }
        data = LittleEndian::AOCL_Load32(next_ip);
        ip = next_ip;
      }

      // Step 2: A 4-byte match has been found.  We'll later see if more
      // than 4 bytes match.  But, prior to the match, input
      // bytes [next_emit, ip) are unmatched.  Emit them as "literal bytes."
      assert(next_emit + 16 <= ip_end);
      op = EmitLiteral</*allow_fast_path=*/true>(op, next_emit, ip - next_emit);

      // Step 3: Call EmitCopy, and then see if another EmitCopy could
      // be our next move.  Repeat until we find no match for the
      // input immediately after what was consumed by the last EmitCopy call.
      //
      // If we exit this loop normally then we need to call EmitLiteral next,
      // though we don't yet know how big the literal will be.  We handle that
      // by proceeding to the next iteration of the main loop.  We also can exit
      // this loop via goto if we get close to exhausting the input.
    emit_match:
<<<<<<< HEAD
#ifdef AOCL_SNAPPY_OPT 
      uint32_t candidate_data;
#endif
=======
>>>>>>> f5427442
      do {
        // We have a 4-byte match at ip, and no need to emit any
        // "literal bytes" prior to ip.
        const char* base = ip;
        std::pair<size_t, bool> p =
            AOCL_FindMatchLength(candidate + 4, ip + 4, ip_end, &data);
        size_t matched = 4 + p.first;
        ip += matched;
        size_t offset = base - candidate;
        assert(0 == memcmp(base, candidate, matched));
        if (p.second) {
          op = AOCL_EmitCopy</*len_less_than_12=*/true>(op, offset, matched);
        } else {
          op = AOCL_EmitCopy</*len_less_than_12=*/false>(op, offset, matched);
        }
<<<<<<< HEAD
#ifdef AOCL_SNAPPY_OPT 
        if (ip >= ip_limit) {
#else
=======
>>>>>>> f5427442
        if (SNAPPY_PREDICT_FALSE(ip >= ip_limit)) {
          goto emit_remainder;
        }
        // Expect 5 bytes to match
        assert((data & 0xFFFFFFFFFF) ==
               (LittleEndian::AOCL_Load64(ip) & 0xFFFFFFFFFF));
        // We are now looking for a 4-byte match again.  We read
        // table[Hash(ip, shift)] for that.  To improve compression,
        // we also update table[Hash(ip - 1, shift)] and table[Hash(ip, shift)].
        table[HashBytes(LittleEndian::AOCL_Load32(ip - 1), shift)] =
            ip - base_ip - 1;
        uint32_t hash = HashBytes(data, shift);
        candidate = base_ip + table[hash];
<<<<<<< HEAD
#ifdef AOCL_SNAPPY_OPT 
        candidate_data = LittleEndian::AOCL_Load32(candidate);
#endif
=======
>>>>>>> f5427442
        table[hash] = ip - base_ip;
        // Measurements on the benchmarks have shown the following probabilities
        // for the loop to exit (ie. avg. number of iterations is reciprocal).
        // BM_Flat/6  txt1    p = 0.3-0.4
        // BM_Flat/7  txt2    p = 0.35
        // BM_Flat/8  txt3    p = 0.3-0.4
        // BM_Flat/9  txt3    p = 0.34-0.4
        // BM_Flat/10 pb      p = 0.4
        // BM_Flat/11 gaviota p = 0.1
        // BM_Flat/12 cp      p = 0.5
        // BM_Flat/13 c       p = 0.3
<<<<<<< HEAD
#ifdef AOCL_SNAPPY_OPT 
      } while (static_cast<uint32_t>(data) == candidate_data);
#else
      } while (static_cast<uint32_t>(data) == LittleEndian::AOCL_Load32(candidate));
#endif
=======
      } while (static_cast<uint32_t>(data) == LittleEndian::Load32(candidate));
>>>>>>> f5427442
      // Because the least significant 5 bytes matched, we can utilize data
      // for the next iteration.
      preload = data >> 8;
    }
  }

 emit_remainder:
  // Emit the remaining bytes as a literal
  if (ip < ip_end) {
    op = EmitLiteral</*allow_fast_path=*/false>(op, ip, ip_end - ip);
  }

  return op;
}

#ifdef AOCL_SNAPPY_OPT
char* AOCL_CompressFragment(const char* input,
                       size_t input_size,
                       char* op,
                       uint16_t* table,
                       const int table_size) {
  // "ip" is the input pointer, and "op" is the output pointer.
  const char* ip = input;
  assert(input_size <= kBlockSize);
  assert((table_size & (table_size - 1)) == 0);  // table must be power of two
  const int shift = 32 - Bits::Log2Floor(table_size);
  assert(static_cast<int>(kuint32max >> shift) == table_size - 1);
  const char* ip_end = input + input_size;
  const char* base_ip = ip;

  const size_t kInputMarginBytes = 15;
  if (input_size >= kInputMarginBytes) {
    const char* ip_limit = input + input_size - kInputMarginBytes;

#ifdef AOCL_SNAPPY_MATCH_SKIP_OPT
    uint32_t bbhl_prev = 0; //baseline bytes_between_hash_lookups to use
#endif
    for (uint32_t preload = LittleEndian::AOCL_Load32(ip + 1);;) {
      // Bytes in [next_emit, ip) will be emitted as literal bytes.  Or
      // [next_emit, ip_end) after the main loop.
      const char* next_emit = ip++;
      uint64_t data = LittleEndian::AOCL_Load64(ip);
      // The body of this loop calls EmitLiteral once and then EmitCopy one or
      // more times.  (The exception is that when we're close to exhausting
      // the input we goto emit_remainder.)
      //
      // In the first iteration of this loop we're just starting, so
      // there's nothing to copy, so calling EmitLiteral once is
      // necessary.  And we only start a new iteration when the
      // current iteration has determined that a call to EmitLiteral will
      // precede the next call to EmitCopy (if any).
      //
      // Step 1: Scan forward in the input looking for a 4-byte-long match.
      // If we get close to exhausting the input then goto emit_remainder.
      //
      // Heuristic match skipping: If 32 bytes are scanned with no matches
      // found, start looking only at every other byte. If 32 more bytes are
      // scanned (or skipped), look at every third byte, etc.. When a match is
      // found, immediately go back to looking at every byte. This is a small
      // loss (~5% performance, ~0.1% density) for compressible data due to more
      // bookkeeping, but for non-compressible data (such as JPEG) it's a huge
      // win since the compressor quickly "realizes" the data is incompressible
      // and doesn't bother looking for matches everywhere.
      //
      // The "skip" variable keeps track of how many bytes there are since the
      // last match; dividing it by 32 (ie. right-shifting by five) gives the
      // number of bytes to move ahead for each iteration.
      //
      // If AOCL match skipping optimization is enabled, the number of bytes
      // skipped while checking for a match is double that as compared to regular
      // skipping. This way, every 32 unmatched bytes, instead of skipping by
      // (skip / 32) we skip by (skip / 32) * 2

      uint32_t skip = 32;

      const char* candidate;
      if (ip_limit - ip >= 16) {
        auto delta = ip - base_ip;
        for (int j = 0; j < 4; ++j) {
          for (int k = 0; k < 4; ++k) {
            int i = 4 * j + k;
            // These for-loops are meant to be unrolled. So we can freely
            // special case the first iteration to use the value already
            // loaded in preload.
            uint32_t dword = i == 0 ? preload : static_cast<uint32_t>(data);
            assert(dword == LittleEndian::AOCL_Load32(ip + i));
            uint32_t hash = HashBytes(dword, shift);
            candidate = base_ip + table[hash];
            assert(candidate >= base_ip);
            assert(candidate < ip + i);
            table[hash] = delta + i;
            if (LittleEndian::AOCL_Load32(candidate) == dword) {
              *op = LITERAL | (i << 2);
              UnalignedCopy128(next_emit, op + 1);
              ip += i;
              op = op + i + 2;
              goto emit_match;
            }
            data >>= 8;
          }
          data = LittleEndian::AOCL_Load64(ip + 4 * j + 4);
        }
        ip += 16;
        skip += 16;
      }
      while (true) {
        assert(static_cast<uint32_t>(data) == LittleEndian::AOCL_Load32(ip));
        uint32_t hash = HashBytes(data, shift);

#ifdef AOCL_SNAPPY_MATCH_SKIP_OPT
        uint32_t bytes_between_hash_lookups = bbhl_prev + ((skip >> 5) << 1);
        skip += (skip >> 5);
#else
        uint32_t bytes_between_hash_lookups = skip >> 5;
        skip += bytes_between_hash_lookups;
#endif
        const char* next_ip = ip + bytes_between_hash_lookups;
        if (next_ip > ip_limit) {
          ip = next_emit;
          goto emit_remainder;
        }
        candidate = base_ip + table[hash];
        assert(candidate >= base_ip);
        assert(candidate < ip);

        table[hash] = ip - base_ip;
        if (static_cast<uint32_t>(data) ==
                                LittleEndian::AOCL_Load32(candidate)) {
#ifdef AOCL_SNAPPY_MATCH_SKIP_OPT
            //set offset to 0 or 1/2 of current value depending on how large 
            //bytes_between_hash_lookups(bbhl) is.
            //For files that compress well, bbhl tends to be small,
            //and no additonal offset is required (bbhl_prev=0).
            //For files that do not compress well, finding matches once bbhl
            //is fairly large is unreliable. Hence, instead of starting to match with bbhl=1
            //in the next iteration, we start with an offset of bbhl/2.
            //This gives significant speed up for files that do not compress well, at the
            //expense of slight ratio degradation.
            bbhl_prev = bytes_between_hash_lookups > AOCL_SNAPPY_MATCH_SKIPPING_THRESHOLD ? (bytes_between_hash_lookups >> 1) : 0;
#endif
          break;
        }
        data = LittleEndian::AOCL_Load32(next_ip);
        ip = next_ip;
      }

      // Step 2: A 4-byte match has been found.  We'll later see if more
      // than 4 bytes match.  But, prior to the match, input
      // bytes [next_emit, ip) are unmatched.  Emit them as "literal bytes."
      assert(next_emit + 16 <= ip_end);
      op = EmitLiteral</*allow_fast_path=*/true>(op, next_emit, ip - next_emit);

      // Step 3: Call EmitCopy, and then see if another EmitCopy could
      // be our next move.  Repeat until we find no match for the
      // input immediately after what was consumed by the last EmitCopy call.
      //
      // If we exit this loop normally then we need to call EmitLiteral next,
      // though we don't yet know how big the literal will be.  We handle that
      // by proceeding to the next iteration of the main loop.  We also can exit
      // this loop via goto if we get close to exhausting the input.
    emit_match:
      uint32_t candidate_data;
      do {
        // We have a 4-byte match at ip, and no need to emit any
        // "literal bytes" prior to ip.
        const char* base = ip;
        std::pair<size_t, bool> p =
            AOCL_FindMatchLength(candidate + 4, ip + 4, ip_end, &data);
        size_t matched = 4 + p.first;
        ip += matched;
        size_t offset = base - candidate;
        assert(0 == memcmp(base, candidate, matched));
        if (p.second) {
          op = AOCL_EmitCopy</*len_less_than_12=*/true>(op, offset, matched);
        } else {
          op = AOCL_EmitCopy</*len_less_than_12=*/false>(op, offset, matched);
        }
        if (ip >= ip_limit) {
          goto emit_remainder;
        }
        // Expect 5 bytes to match
        assert((data & 0xFFFFFFFFFF) ==
               (LittleEndian::AOCL_Load64(ip) & 0xFFFFFFFFFF));
        // We are now looking for a 4-byte match again.  We read
        // table[Hash(ip, shift)] for that.  To improve compression,
        // we also update table[Hash(ip - 1, shift)] and table[Hash(ip, shift)].
        table[HashBytes(LittleEndian::AOCL_Load32(ip - 1), shift)] =
            ip - base_ip - 1;
        uint32_t hash = HashBytes(data, shift);
        candidate = base_ip + table[hash];
        candidate_data = LittleEndian::AOCL_Load32(candidate);
        table[hash] = ip - base_ip;
        // Measurements on the benchmarks have shown the following probabilities
        // for the loop to exit (ie. avg. number of iterations is reciprocal).
        // BM_Flat/6  txt1    p = 0.3-0.4
        // BM_Flat/7  txt2    p = 0.35
        // BM_Flat/8  txt3    p = 0.3-0.4
        // BM_Flat/9  txt3    p = 0.34-0.4
        // BM_Flat/10 pb      p = 0.4
        // BM_Flat/11 gaviota p = 0.1
        // BM_Flat/12 cp      p = 0.5
        // BM_Flat/13 c       p = 0.3
      } while (static_cast<uint32_t>(data) == candidate_data);
      // Because the least significant 5 bytes matched, we can utilize data
      // for the next iteration.
      preload = data >> 8;
    }
  }

 emit_remainder:
  // Emit the remaining bytes as a literal
  if (ip < ip_end) {
    op = EmitLiteral</*allow_fast_path=*/false>(op, ip, ip_end - ip);
  }

  return op;
}
#endif /* AOCL_SNAPPY_OPT */
}  // end namespace internal

// Called back at avery compression call to trace parameters and sizes.
static inline void Report(const char *algorithm, size_t compressed_size,
                          size_t uncompressed_size) {
  // TODO: Switch to [[maybe_unused]] when we can assume C++17.
  (void)algorithm;
  (void)compressed_size;
  (void)uncompressed_size;
}

// Signature of output types needed by decompression code.
// The decompression code is templatized on a type that obeys this
// signature so that we do not pay virtual function call overhead in
// the middle of a tight decompression loop.
//
// class DecompressionWriter {
//  public:
//   // Called before decompression
//   void SetExpectedLength(size_t length);
//
//   // For performance a writer may choose to donate the cursor variable to the
//   // decompression function. The decompression will inject it in all its
//   // function calls to the writer. Keeping the important output cursor as a
//   // function local stack variable allows the compiler to keep it in
//   // register, which greatly aids performance by avoiding loads and stores of
//   // this variable in the fast path loop iterations.
//   T GetOutputPtr() const;
//
//   // At end of decompression the loop donates the ownership of the cursor
//   // variable back to the writer by calling this function.
//   void SetOutputPtr(T op);
//
//   // Called after decompression
//   bool CheckLength() const;
//
//   // Called repeatedly during decompression
//   // Each function get a pointer to the op (output pointer), that the writer
//   // can use and update. Note it's important that these functions get fully
//   // inlined so that no actual address of the local variable needs to be
//   // taken.
//   bool Append(const char* ip, size_t length, T* op);
//   bool AppendFromSelf(uint32_t offset, size_t length, T* op);
//
//   // The rules for how TryFastAppend differs from Append are somewhat
//   // convoluted:
//   //
//   //  - TryFastAppend is allowed to decline (return false) at any
//   //    time, for any reason -- just "return false" would be
//   //    a perfectly legal implementation of TryFastAppend.
//   //    The intention is for TryFastAppend to allow a fast path
//   //    in the common case of a small append.
//   //  - TryFastAppend is allowed to read up to <available> bytes
//   //    from the input buffer, whereas Append is allowed to read
//   //    <length>. However, if it returns true, it must leave
//   //    at least five (kMaximumTagLength) bytes in the input buffer
//   //    afterwards, so that there is always enough space to read the
//   //    next tag without checking for a refill.
//   //  - TryFastAppend must always return decline (return false)
//   //    if <length> is 61 or more, as in this case the literal length is not
//   //    decoded fully. In practice, this should not be a big problem,
//   //    as it is unlikely that one would implement a fast path accepting
//   //    this much data.
//   //
//   bool TryFastAppend(const char* ip, size_t available, size_t length, T* op);
// };

class with_bmi_avx {};
class with_avx {};
class with_c {};

/* ExtractLowBytes from reference code is split into 2 functions:
* ExtractLowBytes_bmi uses bmi instructions
* ExtractLowBytes_no_bmi does not use bmi instructions
* Selection is done by dynamic dispatcher in runtime */
static inline uint32_t ExtractLowBytes_no_bmi(uint32_t v, int n) {
  assert(n >= 0);
  assert(n <= 4);
  // This needs to be wider than uint32_t otherwise `mask << 32` will be
  // undefined.
  uint64_t mask = 0xffffffff;
  return v & ~(mask << (8 * n));
}

#ifdef AOCL_SNAPPY_AVX2_OPT
//#if SNAPPY_HAVE_BMI2
__attribute__((__target__("bmi2,avx2")))
static inline uint32_t ExtractLowBytes_bmi(uint32_t v, int n) {
    AOCL_SIMD_UNIT_TEST(DEBUG, logCtx, "Enter");
    assert(n >= 0);
    assert(n <= 4);
    return _bzhi_u32(v, 8 * n);
}
//#endif
#endif

static inline bool LeftShiftOverflows(uint8_t value, uint32_t shift) {
  assert(shift < 32);
  static const uint8_t masks[] = {
      0x00, 0x00, 0x00, 0x00, 0x00, 0x00, 0x00, 0x00,  //
      0x00, 0x00, 0x00, 0x00, 0x00, 0x00, 0x00, 0x00,  //
      0x00, 0x00, 0x00, 0x00, 0x00, 0x00, 0x00, 0x00,  //
      0x00, 0x80, 0xc0, 0xe0, 0xf0, 0xf8, 0xfc, 0xfe};
  return (value & masks[shift]) != 0;
}

// Helper class for decompression
template<typename T>
class SnappyDecompressor {
 private:
  Source*       reader_;         // Underlying source of bytes to decompress
  const char*   ip_;             // Points to next buffered byte
  const char*   ip_limit_;       // Points just past buffered bytes
  // If ip < ip_limit_min_maxtaglen_ it's safe to read kMaxTagLength from
  // buffer.
  const char* ip_limit_min_maxtaglen_;
  uint32_t      peeked_;         // Bytes peeked from reader (need to skip)
  bool          eof_;            // Hit end of input without an error?
  char          scratch_[kMaximumTagLength];  // See RefillTag().

  // Ensure that all of the tag metadata for the next tag is available
  // in [ip_..ip_limit_-1].  Also ensures that [ip,ip+4] is readable even
  // if (ip_limit_ - ip_ < 5).
  //
  // Returns true on success, false on error or end of input.
  bool RefillTag();

  void ResetLimit(const char* ip) {
    ip_limit_min_maxtaglen_ =
        ip_limit_ - std::min<ptrdiff_t>(ip_limit_ - ip, kMaximumTagLength - 1);
  }

 public:
  explicit SnappyDecompressor(Source* reader)
      : reader_(reader),
        ip_(NULL),
        ip_limit_(NULL),
        peeked_(0),
        eof_(false) {
  }

  ~SnappyDecompressor() {
    // Advance past any bytes we peeked at from the reader
    reader_->Skip(peeked_);
  }

  // Returns true iff we have hit the end of the input without an error.
  bool eof() const {
    return eof_;
  }

  // Read the uncompressed length stored at the start of the compressed data.
  // On success, stores the length in *result and returns true.
  // On failure, returns false.
  bool ReadUncompressedLength(uint32_t* result) {
    assert(ip_ == NULL);       // Must not have read anything yet
    // Length is encoded in 1..5 bytes
    *result = 0;
    uint32_t shift = 0;
    while (true) {
      if (shift >= 32) return false;
      size_t n;
      const char* ip = reader_->Peek(&n);
      if (n == 0) return false;
      const unsigned char c = *(reinterpret_cast<const unsigned char*>(ip));
      reader_->Skip(1);
      uint32_t val = c & 0x7f;
      if (LeftShiftOverflows(static_cast<uint8_t>(val), shift)) return false;
      *result |= val << shift;
      if (c < 128) {
        break;
      }
      shift += 7;
    }
    return true;
  }

/* Same as DecompressAllTags, but calls ExtractLowBytes_bmi and is built with
* target attribute bmi2 and avx. Attribute 'target' multiversioned functions do not support
* function templates in clang yet, hence DecompressAllTags_bmi and DecompressAllTags
* have to be maintained separately. */
#ifdef AOCL_SNAPPY_AVX2_OPT
    template <class Writer>
#if defined(__GNUC__) && defined(__x86_64__)
  __attribute__((aligned(32)))
#endif
__attribute__((__target__("bmi2,avx2")))
AOCL_SNAPPY_TARGET_AVX
  void DecompressAllTags_bmi(Writer* writer) {
    AOCL_SIMD_UNIT_TEST(DEBUG, logCtx, "Enter");
    const char* ip = ip_;
    ResetLimit(ip);
    auto op = writer->GetOutputPtr();
    // We could have put this refill fragment only at the beginning of the loop.
    // However, duplicating it at the end of each branch gives the compiler more
    // scope to optimize the <ip_limit_ - ip> expression based on the local
    // context, which overall increases speed.
#define MAYBE_REFILL()                                      \
  if (SNAPPY_PREDICT_FALSE(ip >= ip_limit_min_maxtaglen_)) { \
    ip_ = ip;                                               \
    if (SNAPPY_PREDICT_FALSE(!RefillTag())) goto exit;       \
    ip = ip_;                                               \
    ResetLimit(ip);                                         \
  }                                                         \
  preload = static_cast<uint8_t>(*ip)

    // At the start of the for loop below the least significant byte of preload
    // contains the tag.
    uint32_t preload;
    MAYBE_REFILL();
    for ( ;; ) {
      const uint8_t c = static_cast<uint8_t>(preload);
      ip++;

      // Ratio of iterations that have LITERAL vs non-LITERAL for different
      // inputs.
      //
      // input          LITERAL  NON_LITERAL
      // -----------------------------------
      // html|html4|cp   23%        77%
      // urls            36%        64%
      // jpg             47%        53%
      // pdf             19%        81%
      // txt[1-4]        25%        75%
      // pb              24%        76%
      // bin             24%        76%
      if (SNAPPY_PREDICT_FALSE((c & 0x3) == LITERAL)) {
        size_t literal_length = (c >> 2) + 1u;
        if (writer->TryFastAppend(ip, ip_limit_ - ip, literal_length, &op)) {
          assert(literal_length < 61);
          ip += literal_length;
          // NOTE: There is no MAYBE_REFILL() here, as TryFastAppend()
          // will not return true unless there's already at least five spare
          // bytes in addition to the literal.
          preload = static_cast<uint8_t>(*ip);
          continue;
        }
        if (SNAPPY_PREDICT_FALSE(literal_length >= 61)) {
          // Long literal.
          const size_t literal_length_length = literal_length - 60;
          literal_length =
              ExtractLowBytes_bmi(LittleEndian::Load32(ip), literal_length_length) +
              1;
          ip += literal_length_length;
        }

        size_t avail = ip_limit_ - ip;
        while (avail < literal_length) {
          if (!writer->Append(ip, avail, &op)) goto exit;
          literal_length -= avail;
          reader_->Skip(peeked_);
          size_t n;
          ip = reader_->Peek(&n);
          avail = n;
          peeked_ = avail;
          if (avail == 0) goto exit;
          ip_limit_ = ip + avail;
          ResetLimit(ip);
        }
        if (!writer->Append(ip, literal_length, &op)) goto exit;
        ip += literal_length;
        MAYBE_REFILL();
      } else {
        if (SNAPPY_PREDICT_FALSE((c & 3) == COPY_4_BYTE_OFFSET)) {
          const size_t copy_offset = LittleEndian::Load32(ip);
          const size_t length = (c >> 2) + 1;
          ip += 4;

          if (!writer->AppendFromSelf(copy_offset, length, &op)) goto exit;
        } else {
          const uint32_t entry = char_table[c];
          preload = LittleEndian::Load32(ip);
          const uint32_t trailer = ExtractLowBytes_bmi(preload, c & 3);
          const uint32_t length = entry & 0xff;

          // copy_offset/256 is encoded in bits 8..10.  By just fetching
          // those bits, we get copy_offset (since the bit-field starts at
          // bit 8).
          const uint32_t copy_offset = (entry & 0x700) + trailer;
          if (!writer->AppendFromSelf(copy_offset, length, &op)) goto exit;

          ip += (c & 3);
          // By using the result of the previous load we reduce the critical
          // dependency chain of ip to 4 cycles.
          preload >>= (c & 3) * 8;
          if (ip < ip_limit_min_maxtaglen_) continue;
        }
        MAYBE_REFILL();
      }
    }
#undef MAYBE_REFILL
  exit:
    writer->SetOutputPtr(op);
  }
#endif

/* Same as DecompressAllTags, but is built with target attribute avx. 
* Attribute 'target' multiversioned functions do not support
* function templates in clang yet, hence DecompressAllTags_avx and DecompressAllTags
* have to be maintained separately. */
  template <class Writer>
#if defined(__GNUC__) && defined(__x86_64__)
  __attribute__((aligned(32)))
#endif
AOCL_SNAPPY_TARGET_AVX
  void DecompressAllTags_avx(Writer* writer) {
    AOCL_SIMD_UNIT_TEST(DEBUG, logCtx, "Enter");
    const char* ip = ip_;
    ResetLimit(ip);
    auto op = writer->GetOutputPtr();
    // We could have put this refill fragment only at the beginning of the loop.
    // However, duplicating it at the end of each branch gives the compiler more
    // scope to optimize the <ip_limit_ - ip> expression based on the local
    // context, which overall increases speed.
#define MAYBE_REFILL()                                      \
  if (SNAPPY_PREDICT_FALSE(ip >= ip_limit_min_maxtaglen_)) { \
    ip_ = ip;                                               \
    if (SNAPPY_PREDICT_FALSE(!RefillTag())) goto exit;       \
    ip = ip_;                                               \
    ResetLimit(ip);                                         \
  }                                                         \
  preload = static_cast<uint8_t>(*ip)

    // At the start of the for loop below the least significant byte of preload
    // contains the tag.
    uint32_t preload;
    MAYBE_REFILL();
    for ( ;; ) {
      const uint8_t c = static_cast<uint8_t>(preload);
      ip++;

      // Ratio of iterations that have LITERAL vs non-LITERAL for different
      // inputs.
      //
      // input          LITERAL  NON_LITERAL
      // -----------------------------------
      // html|html4|cp   23%        77%
      // urls            36%        64%
      // jpg             47%        53%
      // pdf             19%        81%
      // txt[1-4]        25%        75%
      // pb              24%        76%
      // bin             24%        76%
      if (SNAPPY_PREDICT_FALSE((c & 0x3) == LITERAL)) {
        size_t literal_length = (c >> 2) + 1u;
        if (writer->TryFastAppend(ip, ip_limit_ - ip, literal_length, &op)) {
          assert(literal_length < 61);
          ip += literal_length;
          // NOTE: There is no MAYBE_REFILL() here, as TryFastAppend()
          // will not return true unless there's already at least five spare
          // bytes in addition to the literal.
          preload = static_cast<uint8_t>(*ip);
          continue;
        }
        if (SNAPPY_PREDICT_FALSE(literal_length >= 61)) {
          // Long literal.
          const size_t literal_length_length = literal_length - 60;
          literal_length =
              ExtractLowBytes_no_bmi(LittleEndian::Load32(ip), literal_length_length) +
              1;
          ip += literal_length_length;
        }

        size_t avail = ip_limit_ - ip;
        while (avail < literal_length) {
          if (!writer->Append(ip, avail, &op)) goto exit;
          literal_length -= avail;
          reader_->Skip(peeked_);
          size_t n;
          ip = reader_->Peek(&n);
          avail = n;
          peeked_ = avail;
          if (avail == 0) goto exit;
          ip_limit_ = ip + avail;
          ResetLimit(ip);
        }
        if (!writer->Append(ip, literal_length, &op)) goto exit;
        ip += literal_length;
        MAYBE_REFILL();
      } else {
        if (SNAPPY_PREDICT_FALSE((c & 3) == COPY_4_BYTE_OFFSET)) {
          const size_t copy_offset = LittleEndian::Load32(ip);
          const size_t length = (c >> 2) + 1;
          ip += 4;

          if (!writer->AppendFromSelf(copy_offset, length, &op)) goto exit;
        } else {
          const uint32_t entry = char_table[c];
          preload = LittleEndian::Load32(ip);
          const uint32_t trailer = ExtractLowBytes_no_bmi(preload, c & 3);
          const uint32_t length = entry & 0xff;

          // copy_offset/256 is encoded in bits 8..10.  By just fetching
          // those bits, we get copy_offset (since the bit-field starts at
          // bit 8).
          const uint32_t copy_offset = (entry & 0x700) + trailer;
          if (!writer->AppendFromSelf(copy_offset, length, &op)) goto exit;

          ip += (c & 3);
          // By using the result of the previous load we reduce the critical
          // dependency chain of ip to 4 cycles.
          preload >>= (c & 3) * 8;
          if (ip < ip_limit_min_maxtaglen_) continue;
        }
        MAYBE_REFILL();
      }
    }
#undef MAYBE_REFILL
  exit:
    writer->SetOutputPtr(op);
  }

  // Process the next item found in the input.
  // Returns true if successful, false on error or end of input.
  template <class Writer>
#if defined(__GNUC__) && defined(__x86_64__)
  __attribute__((aligned(32)))
#endif
  void DecompressAllTags(Writer* writer) {
    const char* ip = ip_;
    ResetLimit(ip);
    auto op = writer->GetOutputPtr();
    // We could have put this refill fragment only at the beginning of the loop.
    // However, duplicating it at the end of each branch gives the compiler more
    // scope to optimize the <ip_limit_ - ip> expression based on the local
    // context, which overall increases speed.
#define MAYBE_REFILL()                                      \
  if (SNAPPY_PREDICT_FALSE(ip >= ip_limit_min_maxtaglen_)) { \
    ip_ = ip;                                               \
    if (SNAPPY_PREDICT_FALSE(!RefillTag())) goto exit;       \
    ip = ip_;                                               \
    ResetLimit(ip);                                         \
  }                                                         \
  preload = static_cast<uint8_t>(*ip)

    // At the start of the for loop below the least significant byte of preload
    // contains the tag.
    uint32_t preload;
    MAYBE_REFILL();
    for ( ;; ) {
      const uint8_t c = static_cast<uint8_t>(preload);
      ip++;

      // Ratio of iterations that have LITERAL vs non-LITERAL for different
      // inputs.
      //
      // input          LITERAL  NON_LITERAL
      // -----------------------------------
      // html|html4|cp   23%        77%
      // urls            36%        64%
      // jpg             47%        53%
      // pdf             19%        81%
      // txt[1-4]        25%        75%
      // pb              24%        76%
      // bin             24%        76%
      if (SNAPPY_PREDICT_FALSE((c & 0x3) == LITERAL)) {
        size_t literal_length = (c >> 2) + 1u;
        if (writer->TryFastAppend(ip, ip_limit_ - ip, literal_length, &op)) {
          assert(literal_length < 61);
          ip += literal_length;
          // NOTE: There is no MAYBE_REFILL() here, as TryFastAppend()
          // will not return true unless there's already at least five spare
          // bytes in addition to the literal.
          preload = static_cast<uint8_t>(*ip);
          continue;
        }
        if (SNAPPY_PREDICT_FALSE(literal_length >= 61)) {
          // Long literal.
          const size_t literal_length_length = literal_length - 60;
          literal_length =
              ExtractLowBytes_no_bmi(LittleEndian::Load32(ip), literal_length_length) +
              1;
          ip += literal_length_length;
        }

        size_t avail = ip_limit_ - ip;
        while (avail < literal_length) {
          if (!writer->Append(ip, avail, &op)) goto exit;
          literal_length -= avail;
          reader_->Skip(peeked_);
          size_t n;
          ip = reader_->Peek(&n);
          avail = n;
          peeked_ = avail;
          if (avail == 0) goto exit;
          ip_limit_ = ip + avail;
          ResetLimit(ip);
        }
        if (!writer->Append(ip, literal_length, &op)) goto exit;
        ip += literal_length;
        MAYBE_REFILL();
      } else {
        if (SNAPPY_PREDICT_FALSE((c & 3) == COPY_4_BYTE_OFFSET)) {
          const size_t copy_offset = LittleEndian::Load32(ip);
          const size_t length = (c >> 2) + 1;
          ip += 4;

          if (!writer->AppendFromSelf(copy_offset, length, &op)) goto exit;
        } else {
          const uint32_t entry = char_table[c];
          preload = LittleEndian::Load32(ip);
          const uint32_t trailer = ExtractLowBytes_no_bmi(preload, c & 3);
          const uint32_t length = entry & 0xff;

          // copy_offset/256 is encoded in bits 8..10.  By just fetching
          // those bits, we get copy_offset (since the bit-field starts at
          // bit 8).
          const uint32_t copy_offset = (entry & 0x700) + trailer;
          if (!writer->AppendFromSelf(copy_offset, length, &op)) goto exit;

          ip += (c & 3);
          // By using the result of the previous load we reduce the critical
          // dependency chain of ip to 4 cycles.
          preload >>= (c & 3) * 8;
          if (ip < ip_limit_min_maxtaglen_) continue;
        }
        MAYBE_REFILL();
      }
    }
#undef MAYBE_REFILL
  exit:
    writer->SetOutputPtr(op);
  }
};

#ifdef AOCL_SNAPPY_AVX2_OPT
template<>
template <class Writer>
#if defined(__GNUC__) && defined(__x86_64__)
  __attribute__((aligned(32)))
#endif
AOCL_SNAPPY_TARGET_AVX
void SnappyDecompressor<with_bmi_avx>::DecompressAllTags(Writer* writer) {
      DecompressAllTags_bmi(writer);
}
#endif

#ifdef AOCL_SNAPPY_AVX_OPT
template<>
template <class Writer>
#if defined(__GNUC__) && defined(__x86_64__)
  __attribute__((aligned(32)))
#endif
AOCL_SNAPPY_TARGET_AVX
void SnappyDecompressor<with_avx>::DecompressAllTags(Writer* writer) {
      DecompressAllTags_avx(writer);
}
#endif

template<typename T>
bool SnappyDecompressor<T>::RefillTag() {
  const char* ip = ip_;
  if (ip == ip_limit_) {
    // Fetch a new fragment from the reader
    reader_->Skip(peeked_);   // All peeked bytes are used up
    size_t n;
    ip = reader_->Peek(&n);
    peeked_ = n;
    eof_ = (n == 0);
    if (eof_) return false;
    ip_limit_ = ip + n;
  }

  // Read the tag character
  assert(ip < ip_limit_);
  const unsigned char c = *(reinterpret_cast<const unsigned char*>(ip));
  const uint32_t entry = char_table[c];
  const uint32_t needed = (entry >> 11) + 1;  // +1 byte for 'c'
  assert(needed <= sizeof(scratch_));

  // Read more bytes from reader if needed
  uint32_t nbuf = ip_limit_ - ip;
  if (nbuf < needed) {
    // Stitch together bytes from ip and reader to form the word
    // contents.  We store the needed bytes in "scratch_".  They
    // will be consumed immediately by the caller since we do not
    // read more than we need.
    std::memmove(scratch_, ip, nbuf);
    reader_->Skip(peeked_);  // All peeked bytes are used up
    peeked_ = 0;
    while (nbuf < needed) {
      size_t length;
      const char* src = reader_->Peek(&length);
      if (length == 0) return false;
      uint32_t to_add = std::min<uint32_t>(needed - nbuf, length);
      std::memcpy(scratch_ + nbuf, src, to_add);
      nbuf += to_add;
      reader_->Skip(to_add);
    }
    assert(nbuf == needed);
    ip_ = scratch_;
    ip_limit_ = scratch_ + needed;
  } else if (nbuf < kMaximumTagLength) {
    // Have enough bytes, but move into scratch_ so that we do not
    // read past end of input
    std::memmove(scratch_, ip, nbuf);
    reader_->Skip(peeked_);  // All peeked bytes are used up
    peeked_ = 0;
    ip_ = scratch_;
    ip_limit_ = scratch_ + nbuf;
  } else {
    // Pass pointer to buffer returned by reader_.
    ip_ = ip;
  }
  return true;
}

template <typename Writer, typename T>
static bool InternalUncompress(Source* r, Writer* writer) {
  // Read the uncompressed length from the front of the compressed input
  SnappyDecompressor<T> decompressor(r);
  uint32_t uncompressed_len = 0;
  if (!decompressor.ReadUncompressedLength(&uncompressed_len)) return false;

  return InternalUncompressAllTags(&decompressor, writer, r->Available(),
                                   uncompressed_len);
}

/* Same as InternalUncompress, but is built with target attribute avx. */
template <typename Writer, typename T>
AOCL_SNAPPY_TARGET_AVX
static bool InternalUncompress_avx(Source* r, Writer* writer) {
  AOCL_SIMD_UNIT_TEST(DEBUG, logCtx, "Enter");
  // Read the uncompressed length from the front of the compressed input
  SnappyDecompressor<T> decompressor(r);
  uint32_t uncompressed_len = 0;
  if (!decompressor.ReadUncompressedLength(&uncompressed_len)) return false;

  return InternalUncompressAllTags_avx(&decompressor, writer, r->Available(),
                                   uncompressed_len);
}

#ifdef AOCL_ENABLE_THREADS
// since multithreaded decompression happens using externally available uncompressed
// lengths rather than reading the lengths from the stream, we need a decompression
// function that takes the uncompressed length as a parameter and which does not read
// or modify the stream pointer for the computation of the uncompressed length
template <typename Writer, typename T>
static bool InternalUncompressDirect(Source* r, Writer* writer, AOCL_UINT32 uncompressed_len) {
  SnappyDecompressor<T> decompressor(r);
  return InternalUncompressAllTags(&decompressor, writer, r->Available(),
                                   uncompressed_len);
}

/* Same as InternalUncompressDirect, but is built with target attribute avx. */
template <typename Writer, typename T>
AOCL_SNAPPY_TARGET_AVX
static bool InternalUncompressDirect_avx(Source* r, Writer* writer, AOCL_UINT32 uncompressed_len) {
  AOCL_SIMD_UNIT_TEST(DEBUG, logCtx, "Enter");
  SnappyDecompressor<T> decompressor(r);
  return InternalUncompressAllTags_avx(&decompressor, writer, r->Available(),
                                   uncompressed_len);
}
#endif

template <typename Writer, typename T>
static bool InternalUncompressAllTags(SnappyDecompressor<T>* decompressor,
                                      Writer* writer,
                                      uint32_t compressed_len,
                                      uint32_t uncompressed_len) {
  Report("snappy_uncompress", compressed_len, uncompressed_len);

  writer->SetExpectedLength(uncompressed_len);

  // Process the entire input
  decompressor->DecompressAllTags(writer);
  writer->Flush();
  return (decompressor->eof() && writer->CheckLength());
}

/* Same as InternalUncompressAllTags, but is built with target attribute avx. */
template <typename Writer, typename T>
AOCL_SNAPPY_TARGET_AVX
static bool InternalUncompressAllTags_avx(SnappyDecompressor<T>* decompressor,
                                      Writer* writer,
                                      uint32_t compressed_len,
                                      uint32_t uncompressed_len) {
  AOCL_SIMD_UNIT_TEST(DEBUG, logCtx, "Enter");
  Report("snappy_uncompress", compressed_len, uncompressed_len);

  writer->SetExpectedLength(uncompressed_len);

  // Process the entire input
  decompressor->DecompressAllTags(writer);
  writer->Flush();
  return (decompressor->eof() && writer->CheckLength());
}

template <typename T>
bool InternalGetUncompressedLength(Source* source, uint32_t* result) {
    if (source == NULL || result == NULL) return false;
    SnappyDecompressor<T> decompressor(source);
    return decompressor.ReadUncompressedLength(result);
}

static bool (*GetUncompressedLengthInternal_fp)(Source* source, uint32_t* result) = InternalGetUncompressedLength<with_avx>;
bool GetUncompressedLength(Source* source, uint32_t* result) {
<<<<<<< HEAD
  if (source == NULL || result == NULL) return false;
  SnappyDecompressor decompressor(source);
  return decompressor.ReadUncompressedLength(result);
}

size_t Compress(Source* reader, Sink* writer) {
=======
  AOCL_SETUP_NATIVE();
  return GetUncompressedLengthInternal_fp(source, result);
}

size_t Compress(Source* reader, Sink* writer) {
  AOCL_SETUP_NATIVE();
>>>>>>> f5427442
  if (reader == NULL || writer == NULL) return 0;
  size_t written = 0;
  size_t N = reader->Available();
  const size_t uncompressed_size = N;
  char ulength[Varint::kMax32];
  char* p = Varint::Encode32(ulength, N);
  writer->Append(ulength, p-ulength);
  written += (p - ulength);

  internal::WorkingMemory wmem(N);

  while (N > 0) {
    // Get next block to compress (without copying if possible)
    size_t fragment_size;
    const char* fragment = reader->Peek(&fragment_size);
    assert(fragment_size != 0);  // premature end of input
    const size_t num_to_read = std::min(N, kBlockSize);
    size_t bytes_read = fragment_size;

    size_t pending_advance = 0;
    if (bytes_read >= num_to_read) {
      // Buffer returned by reader is large enough
      pending_advance = num_to_read;
      fragment_size = num_to_read;
    } else {
      char* scratch = wmem.GetScratchInput();
      std::memcpy(scratch, fragment, bytes_read);
      reader->Skip(bytes_read);

      while (bytes_read < num_to_read) {
        fragment = reader->Peek(&fragment_size);
        size_t n = std::min<size_t>(fragment_size, num_to_read - bytes_read);
        std::memcpy(scratch + bytes_read, fragment, n);
        bytes_read += n;
        reader->Skip(n);
      }
      assert(bytes_read == num_to_read);
      fragment = scratch;
      fragment_size = num_to_read;
    }
    assert(fragment_size == num_to_read);

    // Get encoding table for compression
    int table_size;
    uint16_t* table = wmem.GetHashTable(num_to_read, &table_size);

    // Compress input_fragment and append to dest
    const int max_output = MaxCompressedLength(num_to_read);

    // Need a scratch buffer for the output, in case the byte sink doesn't
    // have room for us directly.

    // Since we encode kBlockSize regions followed by a region
    // which is <= kBlockSize in length, a previously allocated
    // scratch_output[] region is big enough for this iteration.
    char* dest = writer->GetAppendBuffer(max_output, wmem.GetScratchOutput());

#ifdef AOCL_SNAPPY_OPT 
<<<<<<< HEAD
#ifdef AOCL_DYNAMIC_DISPATCHER
    char* end = SNAPPY_compress_fragment_fp(fragment, fragment_size, dest, table, table_size);
#else
    char* end = internal::AOCL_CompressFragment(fragment, fragment_size, dest, table, table_size);
#endif
#else
=======
    char* end = SNAPPY_compress_fragment_fp(fragment, fragment_size, dest, table, table_size);
#else
>>>>>>> f5427442
    char* end = internal::CompressFragment(fragment, fragment_size, dest, table, table_size);
#endif
    writer->Append(dest, end - dest);
    written += (end - dest);

    N -= num_to_read;
    reader->Skip(pending_advance);
  }

  Report("snappy_compress", written, uncompressed_size);

  return written;
}

// -----------------------------------------------------------------------
// IOVec interfaces
// -----------------------------------------------------------------------

// A type that writes to an iovec.
// Note that this is not a "ByteSink", but a type that matches the
// Writer template argument to SnappyDecompressor::DecompressAllTags().
class SnappyIOVecWriter {
 private:
  // output_iov_end_ is set to iov + count and used to determine when
  // the end of the iovs is reached.
  const struct iovec* output_iov_end_;

#if !defined(NDEBUG)
  const struct iovec* output_iov_;
#endif  // !defined(NDEBUG)

  // Current iov that is being written into.
  const struct iovec* curr_iov_;

  // Pointer to current iov's write location.
  char* curr_iov_output_;

  // Remaining bytes to write into curr_iov_output.
  size_t curr_iov_remaining_;

  // Total bytes decompressed into output_iov_ so far.
  size_t total_written_;

  // Maximum number of bytes that will be decompressed into output_iov_.
  size_t output_limit_;

  static inline char* GetIOVecPointer(const struct iovec* iov, size_t offset) {
    return reinterpret_cast<char*>(iov->iov_base) + offset;
  }

 public:
  // Does not take ownership of iov. iov must be valid during the
  // entire lifetime of the SnappyIOVecWriter.
  inline SnappyIOVecWriter(const struct iovec* iov, size_t iov_count)
      : output_iov_end_(iov + iov_count),
#if !defined(NDEBUG)
        output_iov_(iov),
#endif  // !defined(NDEBUG)
        curr_iov_(iov),
        curr_iov_output_(iov_count ? reinterpret_cast<char*>(iov->iov_base)
                                   : nullptr),
        curr_iov_remaining_(iov_count ? iov->iov_len : 0),
        total_written_(0),
        output_limit_(-1) {}

  inline void SetExpectedLength(size_t len) {
    output_limit_ = len;
  }

  inline bool CheckLength() const {
    return total_written_ == output_limit_;
  }

  inline bool Append(const char* ip, size_t len, char**) {
    if (total_written_ + len > output_limit_) {
      return false;
    }

    return AppendNoCheck(ip, len);
  }

  char* GetOutputPtr() { return nullptr; }
  void SetOutputPtr(char* op) {
    // TODO: Switch to [[maybe_unused]] when we can assume C++17.
    (void)op;
  }

  inline bool AppendNoCheck(const char* ip, size_t len) {
    while (len > 0) {
      if (curr_iov_remaining_ == 0) {
        // This iovec is full. Go to the next one.
        if (curr_iov_ + 1 >= output_iov_end_) {
          return false;
        }
        ++curr_iov_;
        curr_iov_output_ = reinterpret_cast<char*>(curr_iov_->iov_base);
        curr_iov_remaining_ = curr_iov_->iov_len;
      }

      const size_t to_write = std::min(len, curr_iov_remaining_);
      std::memcpy(curr_iov_output_, ip, to_write);
      curr_iov_output_ += to_write;
      curr_iov_remaining_ -= to_write;
      total_written_ += to_write;
      ip += to_write;
      len -= to_write;
    }

    return true;
  }

  inline bool TryFastAppend(const char* ip, size_t available, size_t len,
                            char**) {
    const size_t space_left = output_limit_ - total_written_;
    if (len <= 16 && available >= 16 + kMaximumTagLength && space_left >= 16 &&
        curr_iov_remaining_ >= 16) {
      // Fast path, used for the majority (about 95%) of invocations.
      UnalignedCopy128(ip, curr_iov_output_);
      curr_iov_output_ += len;
      curr_iov_remaining_ -= len;
      total_written_ += len;
      return true;
    }

    return false;
  }

  inline bool AppendFromSelf(size_t offset, size_t len, char**) {
    // See SnappyArrayWriter::AppendFromSelf for an explanation of
    // the "offset - 1u" trick.
    if (offset - 1u >= total_written_) {
      return false;
    }
    const size_t space_left = output_limit_ - total_written_;
    if (len > space_left) {
      return false;
    }

    // Locate the iovec from which we need to start the copy.
    const iovec* from_iov = curr_iov_;
    size_t from_iov_offset = curr_iov_->iov_len - curr_iov_remaining_;
    while (offset > 0) {
      if (from_iov_offset >= offset) {
        from_iov_offset -= offset;
        break;
      }

      offset -= from_iov_offset;
      --from_iov;
#if !defined(NDEBUG)
      assert(from_iov >= output_iov_);
#endif  // !defined(NDEBUG)
      from_iov_offset = from_iov->iov_len;
    }

    // Copy <len> bytes starting from the iovec pointed to by from_iov_index to
    // the current iovec.
    while (len > 0) {
      assert(from_iov <= curr_iov_);
      if (from_iov != curr_iov_) {
        const size_t to_copy =
            std::min(from_iov->iov_len - from_iov_offset, len);
        AppendNoCheck(GetIOVecPointer(from_iov, from_iov_offset), to_copy);
        len -= to_copy;
        if (len > 0) {
          ++from_iov;
          from_iov_offset = 0;
        }
      } else {
        size_t to_copy = curr_iov_remaining_;
        if (to_copy == 0) {
          // This iovec is full. Go to the next one.
          if (curr_iov_ + 1 >= output_iov_end_) {
            return false;
          }
          ++curr_iov_;
          curr_iov_output_ = reinterpret_cast<char*>(curr_iov_->iov_base);
          curr_iov_remaining_ = curr_iov_->iov_len;
          continue;
        }
        if (to_copy > len) {
          to_copy = len;
        }

        IncrementalCopy(GetIOVecPointer(from_iov, from_iov_offset),
                        curr_iov_output_, curr_iov_output_ + to_copy,
                        curr_iov_output_ + curr_iov_remaining_);
        curr_iov_output_ += to_copy;
        curr_iov_remaining_ -= to_copy;
        from_iov_offset += to_copy;
        total_written_ += to_copy;
        len -= to_copy;
      }
    }

    return true;
  }

  inline void Flush() {}
};

bool RawUncompressToIOVec(const char* compressed, size_t compressed_length,
                          const struct iovec* iov, size_t iov_cnt) {
  AOCL_SETUP_NATIVE();
  if (compressed == NULL || iov == NULL) return false;
  ByteArraySource reader(compressed, compressed_length);
  return RawUncompressToIOVec(&reader, iov, iov_cnt);
}

bool (*InternalUncompressIOVec_fp)(Source* r, SnappyIOVecWriter* writer) = InternalUncompress<SnappyIOVecWriter, with_avx>;
bool RawUncompressToIOVec(Source* compressed, const struct iovec* iov,
                          size_t iov_cnt) {
  AOCL_SETUP_NATIVE();
  if (compressed == NULL || iov == NULL) return false;
  SnappyIOVecWriter output(iov, iov_cnt);
  return InternalUncompressIOVec_fp(compressed, &output);
}

// -----------------------------------------------------------------------
// Optimized Flat array interfaces
// -----------------------------------------------------------------------

// A type that writes to a flat array.
// Note that this is not a "ByteSink", but a type that matches the
// Writer template argument to SnappyDecompressor::DecompressAllTags().
#ifdef AOCL_SNAPPY_AVX_OPT
class AOCL_SnappyArrayWriter_AVX {
 private:
  char* base_;
  char* op_;
  char* op_limit_;
  // If op < op_limit_min_slop_ then it's safe to unconditionally write
  // kSlopBytes starting at op.
  char* op_limit_min_slop_;

 public:
  inline explicit AOCL_SnappyArrayWriter_AVX(char* dst)
      : base_(dst),
        op_(dst),
        op_limit_(dst),
        op_limit_min_slop_(dst) {
  AOCL_SIMD_UNIT_TEST(DEBUG, logCtx, "Enter");
  }  // Safe default see invariant.

  inline void SetExpectedLength(size_t len) {
    op_limit_ = op_ + len;
    // Prevent pointer from being past the buffer.
    op_limit_min_slop_ = op_limit_ - std::min<size_t>(kSlopBytes - 1, len);
  }

  inline bool CheckLength() const {
    return op_ == op_limit_;
  }

  char* GetOutputPtr() { return op_; }
  void SetOutputPtr(char* op) { op_ = op; }

  inline bool Append(const char* ip, size_t len, char** op_p) {
    char* op = *op_p;
    const size_t space_left = op_limit_ - op;
    if (space_left < len) return false;
    std::memcpy(op, ip, len);
    *op_p = op + len;
    return true;
  }

  inline bool TryFastAppend(const char* ip, size_t available, size_t len,
                            char** op_p) {
    char* op = *op_p;
    const size_t space_left = op_limit_ - op;
    if (len <= 16 && available >= 16 + kMaximumTagLength && space_left >= 16) {
      // Fast path, used for the majority (about 95%) of invocations.
      UnalignedCopy128(ip, op);
      *op_p = op + len;
      return true;
    } else {
      return false;
    }
  }

  AOCL_SNAPPY_TARGET_AVX
  SNAPPY_ATTRIBUTE_ALWAYS_INLINE
  inline bool AppendFromSelf(size_t offset, size_t len, char** op_p) {
    char* const op = *op_p;
    assert(op >= base_);
    char* const op_end = op + len;

#ifdef __clang__
    __builtin_prefetch(op - offset);
#endif

    // Check if we try to append from before the start of the buffer.
    if (SNAPPY_PREDICT_FALSE(static_cast<size_t>(op - base_) < offset))
      return false;

    if (SNAPPY_PREDICT_FALSE((kSlopBytes < 64 && len > kSlopBytes) || op >= op_limit_min_slop_ || offset < len)) {
      if (op_end > op_limit_ || offset == 0) return false;
      *op_p = IncrementalCopy(op - offset, op, op_end, op_limit_);
      return true;
    }
    FastMemcopy64Bytes(op, op - offset);
    *op_p = op_end;
    return true;
  }

  inline size_t Produced() const {
    assert(op_ >= base_);
    return op_ - base_;
  }
  inline void Flush() {}
};
<<<<<<< HEAD

bool RawUncompressToIOVec(const char* compressed, size_t compressed_length,
                          const struct iovec* iov, size_t iov_cnt) {
  if (compressed == NULL || iov == NULL) return false;
  ByteArraySource reader(compressed, compressed_length);
  return RawUncompressToIOVec(&reader, iov, iov_cnt);
}

bool RawUncompressToIOVec(Source* compressed, const struct iovec* iov,
                          size_t iov_cnt) {
  if (compressed == NULL || iov == NULL) return false;
  SnappyIOVecWriter output(iov, iov_cnt);
  return InternalUncompress(compressed, &output);
}
=======
#endif /* AOCL_SNAPPY_AVX_OPT */
>>>>>>> f5427442

// -----------------------------------------------------------------------
// Optimized Flat array interfaces
// -----------------------------------------------------------------------

// A type that writes to a flat array.
// Note that this is not a "ByteSink", but a type that matches the
// Writer template argument to SnappyDecompressor::DecompressAllTags().
class AOCL_SnappyArrayWriter {
 private:
  char* base_;
  char* op_;
  char* op_limit_;
  // If op < op_limit_min_slop_ then it's safe to unconditionally write
  // kSlopBytes starting at op.
  char* op_limit_min_slop_;

 public:
  inline explicit AOCL_SnappyArrayWriter(char* dst)
      : base_(dst),
        op_(dst),
        op_limit_(dst),
        op_limit_min_slop_(dst) {}  // Safe default see invariant.

  inline void SetExpectedLength(size_t len) {
    op_limit_ = op_ + len;
    // Prevent pointer from being past the buffer.
    op_limit_min_slop_ = op_limit_ - std::min<size_t>(kSlopBytes - 1, len);
  }

  inline bool CheckLength() const {
    return op_ == op_limit_;
  }

  char* GetOutputPtr() { return op_; }
  void SetOutputPtr(char* op) { op_ = op; }

  inline bool Append(const char* ip, size_t len, char** op_p) {
    char* op = *op_p;
    const size_t space_left = op_limit_ - op;
    if (space_left < len) return false;
    std::memcpy(op, ip, len);
    *op_p = op + len;
    return true;
  }

  inline bool TryFastAppend(const char* ip, size_t available, size_t len,
                            char** op_p) {
    char* op = *op_p;
    const size_t space_left = op_limit_ - op;
    if (len <= 16 && available >= 16 + kMaximumTagLength && space_left >= 16) {
      // Fast path, used for the majority (about 95%) of invocations.
      UnalignedCopy128(ip, op);
      *op_p = op + len;
      return true;
    } else {
      return false;
    }
  }

  SNAPPY_ATTRIBUTE_ALWAYS_INLINE
  inline bool AppendFromSelf(size_t offset, size_t len, char** op_p) {
    char* const op = *op_p;
    assert(op >= base_);
    char* const op_end = op + len;

#ifdef __clang__
    __builtin_prefetch(op - offset);
#endif

    // Check if we try to append from before the start of the buffer.
    if (SNAPPY_PREDICT_FALSE(static_cast<size_t>(op - base_) < offset))
      return false;

    if (SNAPPY_PREDICT_FALSE((kSlopBytes < 64 && len > kSlopBytes) || op >= op_limit_min_slop_ || offset < len)) {
      if (op_end > op_limit_ || offset == 0) return false;
      *op_p = IncrementalCopy(op - offset, op, op_end, op_limit_);
      return true;
    }

    FastMemcopy64Bytes(op, op - offset);
    *op_p = op_end;
    return true;
  }

  inline size_t Produced() const {
    assert(op_ >= base_);
    return op_ - base_;
  }
  inline void Flush() {}
};

// -----------------------------------------------------------------------
// Flat array interfaces
// -----------------------------------------------------------------------

// A type that writes to a flat array.
// Note that this is not a "ByteSink", but a type that matches the
// Writer template argument to SnappyDecompressor::DecompressAllTags().
class SnappyArrayWriter {
 private:
  char* base_;
  char* op_;
  char* op_limit_;
  // If op < op_limit_min_slop_ then it's safe to unconditionally write
  // kSlopBytes starting at op.
  char* op_limit_min_slop_;

 public:
  inline explicit SnappyArrayWriter(char* dst)
      : base_(dst),
        op_(dst),
        op_limit_(dst),
        op_limit_min_slop_(dst) {}  // Safe default see invariant.

  inline void SetExpectedLength(size_t len) {
    op_limit_ = op_ + len;
    // Prevent pointer from being past the buffer.
    op_limit_min_slop_ = op_limit_ - std::min<size_t>(kSlopBytes - 1, len);
  }

  inline bool CheckLength() const {
    return op_ == op_limit_;
  }

  char* GetOutputPtr() { return op_; }
  void SetOutputPtr(char* op) { op_ = op; }

  inline bool Append(const char* ip, size_t len, char** op_p) {
    char* op = *op_p;
    const size_t space_left = op_limit_ - op;
    if (space_left < len) return false;
    std::memcpy(op, ip, len);
    *op_p = op + len;
    return true;
  }

  inline bool TryFastAppend(const char* ip, size_t available, size_t len,
                            char** op_p) {
    char* op = *op_p;
    const size_t space_left = op_limit_ - op;
    if (len <= 16 && available >= 16 + kMaximumTagLength && space_left >= 16) {
      // Fast path, used for the majority (about 95%) of invocations.
      UnalignedCopy128(ip, op);
      *op_p = op + len;
      return true;
    } else {
      return false;
    }
  }

  SNAPPY_ATTRIBUTE_ALWAYS_INLINE
  inline bool AppendFromSelf(size_t offset, size_t len, char** op_p) {
    char* const op = *op_p;
    assert(op >= base_);
    char* const op_end = op + len;

    // Check if we try to append from before the start of the buffer.
    if (SNAPPY_PREDICT_FALSE(static_cast<size_t>(op - base_) < offset))
      return false;

    if (SNAPPY_PREDICT_FALSE((kSlopBytes < 64 && len > kSlopBytes) ||
                            op >= op_limit_min_slop_ || offset < len)) {
      if (op_end > op_limit_ || offset == 0) return false;
      *op_p = IncrementalCopy(op - offset, op, op_end, op_limit_);
      return true;
    }
    std::memmove(op, op - offset, kSlopBytes);
    *op_p = op_end;
    return true;
  }

  inline size_t Produced() const {
    assert(op_ >= base_);
    return op_ - base_;
  }
  inline void Flush() {}
};

<<<<<<< HEAD
bool SAW_RawUncompress(const char* compressed, size_t compressed_length, char* uncompressed) {
=======
bool (*InternalUncompressArray_fp)(Source* r, SnappyArrayWriter* writer) = InternalUncompress<SnappyArrayWriter, with_avx>;
bool SAW_RawUncompress(const char* compressed, size_t compressed_length, char* uncompressed) {
  ByteArraySource reader(compressed, compressed_length);
  SnappyArrayWriter output(uncompressed);
  return InternalUncompressArray_fp(&reader, &output);
}

#ifdef AOCL_SNAPPY_AVX_OPT
bool (*InternalUncompressAOCLArray_fp)(Source* r, AOCL_SnappyArrayWriter_AVX* writer) = InternalUncompress<AOCL_SnappyArrayWriter_AVX, with_avx>;
AOCL_SNAPPY_TARGET_AVX
bool AOCL_SAW_RawUncompress_AVX(const char* compressed, size_t compressed_length, char* uncompressed) {
  AOCL_SIMD_UNIT_TEST(DEBUG, logCtx, "Enter");
  ByteArraySource reader(compressed, compressed_length);
  AOCL_SnappyArrayWriter_AVX output(uncompressed);
  return InternalUncompressAOCLArray_fp(&reader, &output);
}
#endif /* AOCL_SNAPPY_AVX_OPT */

#ifdef AOCL_ENABLE_THREADS // Threaded
bool (*InternalUncompressDirectArray_fp)(Source* r, SnappyArrayWriter* writer, AOCL_UINT32 uncompressed_len) = InternalUncompressDirect< SnappyArrayWriter, with_avx>;
// for multithreaded decompression, where the uncompressed length is not available
// on the stream but rather is stored externally, we need to have a decompression
// function that takes the uncompressed length as a parameter. The following functions
// are top level functions that facilitate said behavior
bool SAW_RawUncompressDirect(const char* compressed, size_t compressed_length, char* uncompressed, AOCL_UINT32 uncompressed_len) {
>>>>>>> f5427442
  ByteArraySource reader(compressed, compressed_length);
  SnappyArrayWriter output(uncompressed);
  return InternalUncompressDirectArray_fp(&reader, &output, uncompressed_len);
}

#ifdef AOCL_SNAPPY_AVX_OPT
bool (*InternalUncompressDirectAOCLArray_fp)(Source* r, AOCL_SnappyArrayWriter_AVX* writer, AOCL_UINT32 uncompressed_len) = InternalUncompressDirect< AOCL_SnappyArrayWriter_AVX, with_avx>;
bool AOCL_SAW_RawUncompressDirect(const char* compressed, size_t compressed_length, char* uncompressed, AOCL_UINT32 uncompressed_len) {
  ByteArraySource reader(compressed, compressed_length);
  AOCL_SnappyArrayWriter_AVX output(uncompressed);
  return InternalUncompressDirectAOCLArray_fp(&reader, &output, uncompressed_len);
}
#endif

// similar to GetUncompressedLength; difference being that in addition to setting the 
// value encoded within the varint in `result`, it returns a non-zero value signifying
// the number of bytes occupied by the varint in the stream. In case of errors during
// parsing of the varint, the function returns 0.
AOCL_INT32 AOCL_GetUncompressedLengthAndVarintByteWidth(const char* start, size_t n, AOCL_UINT32* result) {
  if (start == NULL || result == NULL) return 0;
  *result = 0;
  AOCL_UINT32 v = 0;
  const char* limit = start + n;
  const char* end_of_varint = Varint::Parse32WithLimit(start, limit, &v);
  if (end_of_varint != NULL) {
    *result = v;
    return (AOCL_INT32)(end_of_varint - start);
  } else {
    return 0;
  }
}
#endif // AOCL_ENABLE_THREADS


#ifdef AOCL_SNAPPY_OPT
bool RawUncompress(const char* compressed, size_t compressed_length, char* uncompressed) {
  LOG_UNFORMATTED(TRACE, logCtx, "Enter");
  AOCL_SETUP_NATIVE();
#ifdef AOCL_ENABLE_THREADS // Threaded
  aocl_thread_group_t thread_group_handle;
  aocl_thread_info_t cur_thread_info;
  AOCL_INT32 ret_status = -1;

  // check 'compressed' here, since passing a null pointer to the setup function
  // will lead to a segmentation fault
  if (compressed != NULL) {
    ret_status = aocl_setup_parallel_decompress_mt(&thread_group_handle, 
                                                  (char *)compressed, uncompressed,
                                                  compressed_length, 
                                                  0 /* maxDecompressedSize (not required by snappy, hence 0) */, 
                                                  0 /* use_ST_decompressor (not required here, hence 0) */);
    if (ret_status < 0)
      return false;
  }
  else {
    // if 'compressed' is a null pointer, we can set 'ret_status' to 0 and pass
    // over the control flow to the single threaded compressor. This way we can
    // guarantee that the behavior for this special case remains the same,
    // whether we use the multithreaded compressor or the single threaded one.
    ret_status = 0;
  }

  if (ret_status == 0 /* for when compressed is NULL*/ || thread_group_handle.num_threads == 1) {
    size_t ulength;
    const char *start_compressed = compressed + ret_status;
    size_t compressed_length_actual = compressed_length - ret_status;

    if (!GetUncompressedLength(start_compressed, compressed_length_actual, &ulength))
      return false;
    if (ulength != 0 && uncompressed == NULL)
      return false;

    return SNAPPY_SAW_raw_uncompress_fp(start_compressed, compressed_length_actual, uncompressed);
  }
  else {
#ifdef AOCL_THREADS_LOG
        printf("Decompress Thread [id: %d] : Before parallel region\n", omp_get_thread_num());
#endif

#pragma omp parallel private(cur_thread_info) shared(thread_group_handle) num_threads(thread_group_handle.num_threads)
    {
#ifdef AOCL_THREADS_LOG
      printf("Decompress Thread [id: %d] : Inside parallel region\n", omp_get_thread_num());
#endif
      AOCL_UINT32 is_error = 1;
      AOCL_UINT32 thread_id = omp_get_thread_num();
      bool local_result = false;
      AOCL_INT32 thread_parallel_res = 0;

      thread_parallel_res = aocl_do_partition_decompress_mt(&thread_group_handle, &cur_thread_info, 0 /*cmpr_bound_pad*/, thread_id);
      if (thread_parallel_res == 0)
      {
        local_result = SNAPPY_SAW_raw_uncompress_direct_fp(cur_thread_info.partition_src, cur_thread_info.partition_src_size, cur_thread_info.dst_trap, cur_thread_info.dst_trap_size);
        is_error = local_result ? 0 : 1;
      } // aocl_do_partition_decompress_mt
      else if (thread_parallel_res == 1)
      {
        local_result = 0;
        is_error = 0;
      }

      thread_group_handle.threads_info_list[thread_id].partition_src = cur_thread_info.partition_src;
      thread_group_handle.threads_info_list[thread_id].dst_trap = cur_thread_info.dst_trap;
      thread_group_handle.threads_info_list[thread_id].dst_trap_size = cur_thread_info.dst_trap_size;
      thread_group_handle.threads_info_list[thread_id].partition_src_size = cur_thread_info.partition_src_size;
      thread_group_handle.threads_info_list[thread_id].is_error = is_error;
      thread_group_handle.threads_info_list[thread_id].num_child_threads = 0;
    } // #pragma omp parallel

#ifdef AOCL_THREADS_LOG
    printf("Decompress Thread [id: %d] : After parallel region\n", omp_get_thread_num());
#endif

    AOCL_UINT32 thread_cnt = 0;
    // For all the threads: Write to a single output buffer in single threaded mode
    for (thread_cnt = 0; thread_cnt < thread_group_handle.num_threads; thread_cnt++)
    {
      cur_thread_info = thread_group_handle.threads_info_list[thread_cnt];
      // In case of any thread partitioning or alloc errors, exit the compression process with error
      if (cur_thread_info.is_error)
      {
        aocl_destroy_parallel_decompress_mt(&thread_group_handle);
#ifdef AOCL_THREADS_LOG
        printf("Decompress Thread [id: %d] : Encountered ERROR\n", thread_cnt);
#endif
        return false;
      }
      // Copy this thread's chunk to the output final buffer
      memcpy(thread_group_handle.dst, cur_thread_info.dst_trap, cur_thread_info.dst_trap_size);
      thread_group_handle.dst += cur_thread_info.dst_trap_size;
    }
    // free the memory allocated for the the thread_info_list and/or for each thread's dst_trap
    aocl_destroy_parallel_decompress_mt(&thread_group_handle);
    return true;
  }
#else // Non-threaded
  // sanity checks ------------------------------------------------------------
     size_t ulength;
     if (!GetUncompressedLength(compressed, compressed_length, &ulength))
     {
        LOG_UNFORMATTED(INFO, logCtx, "Exit");
        return false;
     }
     if (ulength != 0 && uncompressed == NULL)
     {
        LOG_UNFORMATTED(INFO, logCtx, "Exit");
        return false;
     }
  // sanity checks ------------------------------------------------------------
  bool ret = false;
  ret = SNAPPY_SAW_raw_uncompress_fp(compressed, compressed_length, uncompressed);
  LOG_UNFORMATTED(INFO, logCtx, "Exit");
  return ret;
#endif
}

bool AOCL_SAW_RawUncompress(const char* compressed, size_t compressed_length, char* uncompressed) {
  ByteArraySource reader(compressed, compressed_length);
  AOCL_SnappyArrayWriter output(uncompressed);
  return InternalUncompress(&reader, &output);
}

#ifdef AOCL_SNAPPY_OPT 
bool RawUncompress(const char* compressed, size_t compressed_length, char* uncompressed) {
  // sanity checks ------------------------------------------------------------
     size_t ulength;
     if (!GetUncompressedLength(compressed, compressed_length, &ulength)) return false;
     if (ulength != 0 && uncompressed == NULL) return false;
  // sanity checks ------------------------------------------------------------

  #ifdef AOCL_DYNAMIC_DISPATCHER
    return SNAPPY_SAW_raw_uncompress_fp(compressed, compressed_length, uncompressed);
  #else
    return AOCL_SAW_RawUncompress(compressed, compressed_length, uncompressed);
  #endif
}

bool RawUncompress(Source* compressed, char* uncompressed) {
  // sanity checks ------------------------------------------------------------
     size_t _readable_length, ulength;
     const char* _compressed_buffer;
     if (compressed == NULL) return false;
     _compressed_buffer = compressed->Peek(&_readable_length);
     if (!GetUncompressedLength(_compressed_buffer, _readable_length, &ulength)) return false;
     if (ulength != 0 && uncompressed == NULL) return false;
  // sanity checks ------------------------------------------------------------

  AOCL_SnappyArrayWriter output(uncompressed);
  return InternalUncompress(compressed, &output);
}
#else
bool RawUncompress(const char* compressed, size_t compressed_length,
                   char* uncompressed) {
  LOG_UNFORMATTED(TRACE, logCtx, "Enter");
  ByteArraySource reader(compressed, compressed_length);

  bool ret = RawUncompress(&reader, uncompressed);

  LOG_UNFORMATTED(INFO, logCtx, "Exit");
  return ret;
}
#endif

bool RawUncompress(Source* compressed, char* uncompressed) {
<<<<<<< HEAD
  // sanity checks ------------------------------------------------------------
     size_t _readable_length, ulength;
     const char* _compressed_buffer;
     if (compressed == NULL) return false;
     _compressed_buffer = compressed->Peek(&_readable_length);
     if (!GetUncompressedLength(_compressed_buffer, _readable_length, &ulength)) return false;
     if (ulength != 0 && uncompressed == NULL) return false;
  // sanity checks ------------------------------------------------------------

  SnappyArrayWriter output(uncompressed);
  return InternalUncompress(compressed, &output);
=======
    // sanity checks ------------------------------------------------------------
    size_t _readable_length, ulength;
    const char* _compressed_buffer;
    if (compressed == NULL) return false;
    _compressed_buffer = compressed->Peek(&_readable_length);
    if (!GetUncompressedLength(_compressed_buffer, _readable_length, &ulength)) return false;
    if (ulength != 0 && uncompressed == NULL) return false;
    // sanity checks ------------------------------------------------------------

    SnappyArrayWriter output(uncompressed);
    return InternalUncompressArray_fp(compressed, &output);
>>>>>>> f5427442
}

bool Uncompress(const char* compressed, size_t compressed_length,
                std::string* uncompressed) {
  AOCL_SETUP_NATIVE();
  size_t ulength;
  if (!GetUncompressedLength(compressed, compressed_length, &ulength)) {
    return false;
  }
  // On 32-bit builds: max_size() < kuint32max.  Check for that instead
  // of crashing (e.g., consider externally specified compressed data).
  if (uncompressed == NULL || ulength > uncompressed->max_size()) {
    return false;
  }
  STLStringResizeUninitialized(uncompressed, ulength);
  return RawUncompress(compressed, compressed_length,
                       string_as_array(uncompressed));
}

// A Writer that drops everything on the floor and just does validation
class SnappyDecompressionValidator {
 private:
  size_t expected_;
  size_t produced_;

 public:
  inline SnappyDecompressionValidator() : expected_(0), produced_(0) { }
  inline void SetExpectedLength(size_t len) {
    expected_ = len;
  }
  size_t GetOutputPtr() { return produced_; }
  void SetOutputPtr(size_t op) { produced_ = op; }
  inline bool CheckLength() const {
    return expected_ == produced_;
  }
  inline bool Append(const char* ip, size_t len, size_t* produced) {
    // TODO: Switch to [[maybe_unused]] when we can assume C++17.
    (void)ip;

    *produced += len;
    return *produced <= expected_;
  }
  inline bool TryFastAppend(const char* ip, size_t available, size_t length,
                            size_t* produced) {
    // TODO: Switch to [[maybe_unused]] when we can assume C++17.
    (void)ip;
    (void)available;
    (void)length;
    (void)produced;

    return false;
  }
  inline bool AppendFromSelf(size_t offset, size_t len, size_t* produced) {
    // See SnappyArrayWriter::AppendFromSelf for an explanation of
    // the "offset - 1u" trick.
    if (*produced <= offset - 1u) return false;
    *produced += len;
    return *produced <= expected_;
  }
  inline void Flush() {}
};

bool (*InternalUncompressDecompression_fp)(Source* r, SnappyDecompressionValidator* writer) = InternalUncompress<SnappyDecompressionValidator, with_avx>;
bool IsValidCompressedBuffer(const char* compressed, size_t compressed_length) {
<<<<<<< HEAD
=======
  AOCL_SETUP_NATIVE();
>>>>>>> f5427442
  if (compressed == NULL) return false;
  ByteArraySource reader(compressed, compressed_length);
  SnappyDecompressionValidator writer;
  return InternalUncompressDecompression_fp(&reader, &writer);
}

bool IsValidCompressed(Source* compressed) {
<<<<<<< HEAD
=======
  AOCL_SETUP_NATIVE();
>>>>>>> f5427442
  if (compressed == NULL) return false;
  SnappyDecompressionValidator writer;
  return InternalUncompressDecompression_fp(compressed, &writer);
}

void RawCompress(const char* input,
                 size_t input_length,
                 char* compressed,
                 size_t* compressed_length) {
<<<<<<< HEAD
  if (input == NULL || compressed == NULL || compressed_length == NULL) return;
=======
  LOG_UNFORMATTED(TRACE, logCtx, "Enter");
  if (input == NULL || compressed == NULL || compressed_length == NULL)
  {
    LOG_UNFORMATTED(INFO, logCtx, "Exit");
    return;
  }
  AOCL_SETUP_NATIVE();

#if defined(AOCL_ENABLE_THREADS) && defined(AOCL_SNAPPY_OPT) // Threaded
  aocl_thread_group_t thread_group_handle;
  aocl_thread_info_t cur_thread_info;
  AOCL_INT32 ret_status = -1;
  AOCL_INT32 maxCompressedLength = (AOCL_INT32)MaxCompressedLength(input_length);

  ret_status = aocl_setup_parallel_compress_mt(&thread_group_handle, (char *)input, compressed,
                                              (AOCL_INT32)input_length, maxCompressedLength,
                                              (AOCL_INT32)kBlockSize, WINDOW_FACTOR);
  if (ret_status < 0)
    return;

  if (thread_group_handle.num_threads == 1) {
    ByteArraySource reader(input, input_length);
    UncheckedByteArraySink writer(compressed);
    Compress(&reader, &writer);

    // Compute how many bytes were added
    *compressed_length = (writer.CurrentDestination() - compressed);
    LOG_UNFORMATTED(INFO, logCtx, "Exit");
    return;
  }
  else {
#ifdef AOCL_THREADS_LOG
      printf("Compress Thread [id: %d] : Before parallel region\n", omp_get_thread_num());
#endif

#pragma omp parallel private(cur_thread_info) shared(thread_group_handle) num_threads(thread_group_handle.num_threads)
    {
#ifdef AOCL_THREADS_LOG
      printf("Compress Thread [id: %d] : Inside parallel region\n", omp_get_thread_num());
#endif
      AOCL_INT32 thread_max_src_size = thread_group_handle.common_part_src_size + thread_group_handle.leftover_part_src_bytes;
      AOCL_UINT32 cmpr_bound_pad = (AOCL_INT32)MaxCompressedLength(thread_max_src_size) - thread_max_src_size;
      AOCL_UINT32 is_error = 1;
      AOCL_UINT32 thread_id = omp_get_thread_num();
      AOCL_INT32 partition_compressed_length = 0;

      if (aocl_do_partition_compress_mt(&thread_group_handle, &cur_thread_info, cmpr_bound_pad, thread_id) == 0)
      {
        ByteArraySource reader(cur_thread_info.partition_src, cur_thread_info.partition_src_size);
        UncheckedByteArraySink writer(cur_thread_info.dst_trap);
        Compress(&reader, &writer);

        // Compute how many bytes were added
        partition_compressed_length = (writer.CurrentDestination() - cur_thread_info.dst_trap);
        is_error = 0;
      } // aocl_do_partition_compress_mt

      thread_group_handle.threads_info_list[thread_id].partition_src = cur_thread_info.partition_src;
      thread_group_handle.threads_info_list[thread_id].dst_trap = cur_thread_info.dst_trap;
      thread_group_handle.threads_info_list[thread_id].dst_trap_size = partition_compressed_length;
      thread_group_handle.threads_info_list[thread_id].partition_src_size = cur_thread_info.partition_src_size;
      thread_group_handle.threads_info_list[thread_id].is_error = is_error;
      thread_group_handle.threads_info_list[thread_id].num_child_threads = 0;

    } // #pragma omp parallel
#ifdef AOCL_THREADS_LOG
    printf("Compress Thread [id: %d] : After parallel region\n", omp_get_thread_num());
#endif
    
    // set pointers to the desired locations in their respective buffers
    AOCL_CHAR* dst_org = thread_group_handle.dst;
    AOCL_CHAR* dst_ptr = dst_org;
    thread_group_handle.dst += ret_status /* on success, ret_status stores the RAP metadata length */;
    dst_ptr += RAP_START_OF_PARTITIONS;

    AOCL_UINT32 thread_cnt = 0;
    aocl_thread_info_t *thread_info_iter;
    AOCL_UINT32 combined_uncompressed_length = 0;

    // compute the sum of all uncompressed lengths and check for errors
    for (; thread_cnt < thread_group_handle.num_threads; ++thread_cnt) {
      thread_info_iter = &thread_group_handle.threads_info_list[thread_cnt];

      // check if this thread encountered any errors during compression
      if (thread_info_iter->is_error) {
        aocl_destroy_parallel_compress_mt(&thread_group_handle);

#ifdef AOCL_THREADS_LOG
        printf("Compress Thread [id: %d] : Encountered ERROR\n", thread_cnt);
#endif
        return;
      }

      // read the uncompressed length from the snappy stream produced
      AOCL_UINT32 uncompressed_length_from_stream;
      AOCL_INT32 data_start_offset = AOCL_GetUncompressedLengthAndVarintByteWidth(thread_info_iter->dst_trap,
                                                                             thread_info_iter->dst_trap_size,
                                                                             &uncompressed_length_from_stream);

      // check if the uncompressed length matches the source partition's size
      if (data_start_offset == 0 || uncompressed_length_from_stream != thread_info_iter->partition_src_size) {
        aocl_destroy_parallel_compress_mt(&thread_group_handle);

#ifdef AOCL_THREADS_LOG
        printf("Compress Thread [id: %d] : Encountered ERROR\n", thread_cnt);
#endif
        return;
      }

      // add the uncompressed length to a length accumulator
      combined_uncompressed_length += uncompressed_length_from_stream;

      // store data start location (byte immediately after the varint) for later
      thread_info_iter->additional_state_info = (AOCL_VOID*)(thread_info_iter->dst_trap + data_start_offset);

      // modify the thread's buffer length to adjust for the varint
      thread_info_iter->dst_trap_size -= data_start_offset;
    }

    // encode length accumulator's value as a varint and write to destination buffer
    char* after_varint = Varint::Encode32(thread_group_handle.dst, combined_uncompressed_length);
    *compressed_length = (size_t)(after_varint - dst_org);
    thread_group_handle.dst = after_varint;

    thread_cnt = 0;
    // since at this point, 'compressed_length' stores the number of bytes
    // between the start of the buffer and the byte immediately after the
    // encoded varint, it also stores the offset for the starting location of
    // the data of the first compressed buffer
    AOCL_UINT32 thread_dst_offset = (AOCL_UINT32)(*compressed_length);
    for (; thread_cnt < thread_group_handle.num_threads; ++thread_cnt) {
      thread_info_iter = &thread_group_handle.threads_info_list[thread_cnt];

      // copy compressed data of the current thread to the destination buffer.
      // (the dst_trap_size for each thread has already been modified to take
      // into account the varint at beginning and additional_state_info has the
      // location in the dst_trap buffer that is just past the varint's bytes)
      memcpy(thread_group_handle.dst, (AOCL_CHAR*)thread_info_iter->additional_state_info, thread_info_iter->dst_trap_size);

      // push the dst buffer pointer ahead by the number of bytes copied
      thread_group_handle.dst += thread_info_iter->dst_trap_size;

      // generate RAP data and write to corresponding location in destination buffer
      *(AOCL_UINT32*)dst_ptr = thread_dst_offset;
      dst_ptr += RAP_OFFSET_BYTES;
      thread_dst_offset += thread_info_iter->dst_trap_size;
      *(AOCL_INT32*)dst_ptr = thread_info_iter->dst_trap_size;
      dst_ptr += RAP_LEN_BYTES;
      *(AOCL_INT32*)dst_ptr = thread_info_iter->partition_src_size;
      dst_ptr += DECOMP_LEN_BYTES;

      // update the compressed_length to include the current thread's compressed length
      *compressed_length += thread_info_iter->dst_trap_size;
    }

    // free the memory allocated for the the thread_info_list and/or for each thread's dst_trap
    aocl_destroy_parallel_compress_mt(&thread_group_handle);
  }
#else /* !(defined(AOCL_ENABLE_THREADS) && defined(AOCL_SNAPPY_OPT)) */ // Non-threaded
>>>>>>> f5427442
  ByteArraySource reader(input, input_length);
  UncheckedByteArraySink writer(compressed);
  Compress(&reader, &writer);

  // Compute how many bytes were added
  *compressed_length = (writer.CurrentDestination() - compressed);
#endif /* defined(AOCL_ENABLE_THREADS) && defined(AOCL_SNAPPY_OPT) */

  LOG_UNFORMATTED(INFO, logCtx, "Exit");
}

size_t Compress(const char* input, size_t input_length,
                std::string* compressed) {
<<<<<<< HEAD
=======
  AOCL_SETUP_NATIVE();
>>>>>>> f5427442
  if (input == NULL || compressed == NULL) return 0;
  // Pre-grow the buffer to the max length of the compressed output
  STLStringResizeUninitialized(compressed, MaxCompressedLength(input_length));

  size_t compressed_length = 0;
  RawCompress(input, input_length, string_as_array(compressed),
              &compressed_length);
  compressed->resize(compressed_length);
  return compressed_length;
}

<<<<<<< HEAD
#ifdef AOCL_DYNAMIC_DISPATCHER
static void aocl_register_snappy_fmv(int optOff, int optLevel) {
    if (optOff)
    {
        //C version
        SNAPPY_compress_fragment_fp = internal::CompressFragment;
        SNAPPY_SAW_raw_uncompress_fp = SAW_RawUncompress;
    }
    else
    {
        switch (optLevel)
        {
        case 0://C version
        case 1://SSE version
            SNAPPY_compress_fragment_fp = internal::CompressFragment;
            SNAPPY_SAW_raw_uncompress_fp = SAW_RawUncompress;
            break;
        case 2://AVX version
        case 3://AVX2 version
        default://AVX512 and other versions
            SNAPPY_compress_fragment_fp = internal::AOCL_CompressFragment;
            SNAPPY_SAW_raw_uncompress_fp = AOCL_SAW_RawUncompress;
            break;
        }
    }
}

char* aocl_setup_snappy(int optOff, int optLevel, size_t insize,
    size_t level, size_t windowLog) {
    aocl_register_snappy_fmv(optOff, optLevel);
    return NULL;
}
#endif

=======
>>>>>>> f5427442
// -----------------------------------------------------------------------
// Sink interface
// -----------------------------------------------------------------------

// A type that decompresses into a Sink. The template parameter
// Allocator must export one method "char* Allocate(int size);", which
// allocates a buffer of "size" and appends that to the destination.
template <typename Allocator>
class SnappyScatteredWriter {
  Allocator allocator_;

  // We need random access into the data generated so far.  Therefore
  // we keep track of all of the generated data as an array of blocks.
  // All of the blocks except the last have length kBlockSize.
  std::vector<char*> blocks_;
  size_t expected_;

  // Total size of all fully generated blocks so far
  size_t full_size_;

  // Pointer into current output block
  char* op_base_;       // Base of output block
  char* op_ptr_;        // Pointer to next unfilled byte in block
  char* op_limit_;      // Pointer just past block
  // If op < op_limit_min_slop_ then it's safe to unconditionally write
  // kSlopBytes starting at op.
  char* op_limit_min_slop_;

  inline size_t Size() const {
    return full_size_ + (op_ptr_ - op_base_);
  }

  bool SlowAppend(const char* ip, size_t len);
  bool SlowAppendFromSelf(size_t offset, size_t len);

 public:
  inline explicit SnappyScatteredWriter(const Allocator& allocator)
      : allocator_(allocator),
        full_size_(0),
        op_base_(NULL),
        op_ptr_(NULL),
        op_limit_(NULL),
        op_limit_min_slop_(NULL) {
  }
  char* GetOutputPtr() { return op_ptr_; }
  void SetOutputPtr(char* op) { op_ptr_ = op; }

  inline void SetExpectedLength(size_t len) {
    assert(blocks_.empty());
    expected_ = len;
  }

  inline bool CheckLength() const {
    return Size() == expected_;
  }

  // Return the number of bytes actually uncompressed so far
  inline size_t Produced() const {
    return Size();
  }

  inline bool Append(const char* ip, size_t len, char** op_p) {
    char* op = *op_p;
    size_t avail = op_limit_ - op;
    if (len <= avail) {
      // Fast path
      std::memcpy(op, ip, len);
      *op_p = op + len;
      return true;
    } else {
      op_ptr_ = op;
      bool res = SlowAppend(ip, len);
      *op_p = op_ptr_;
      return res;
    }
  }

  inline bool TryFastAppend(const char* ip, size_t available, size_t length,
                            char** op_p) {
    char* op = *op_p;
    const int space_left = op_limit_ - op;
    if (length <= 16 && available >= 16 + kMaximumTagLength &&
        space_left >= 16) {
      // Fast path, used for the majority (about 95%) of invocations.
      UnalignedCopy128(ip, op);
      *op_p = op + length;
      return true;
    } else {
      return false;
    }
  }

  inline bool AppendFromSelf(size_t offset, size_t len, char** op_p) {
    char* op = *op_p;
    assert(op >= op_base_);
    // Check if we try to append from before the start of the buffer.
    if (SNAPPY_PREDICT_FALSE((kSlopBytes < 64 && len > kSlopBytes) ||
                             static_cast<size_t>(op - op_base_) < offset ||
                             op >= op_limit_min_slop_ || offset < len)) {
      if (offset == 0) return false;
      char* const op_end = op + len;
      if (SNAPPY_PREDICT_FALSE(static_cast<size_t>(op - op_base_) < offset ||
                               op_end > op_limit_)) {
        op_ptr_ = op;
        bool res = SlowAppendFromSelf(offset, len);
        *op_p = op_ptr_;
        return res;
      }
      *op_p = IncrementalCopy(op - offset, op, op_end, op_limit_);
      return true;
    }
    // Fast path
    char* const op_end = op + len;
    std::memmove(op, op - offset, kSlopBytes);
    *op_p = op_end;
    return true;
  }

  // Called at the end of the decompress. We ask the allocator
  // write all blocks to the sink.
  inline void Flush() { allocator_.Flush(Produced()); }
};

template<typename Allocator>
bool SnappyScatteredWriter<Allocator>::SlowAppend(const char* ip, size_t len) {
  size_t avail = op_limit_ - op_ptr_;
  while (len > avail) {
    // Completely fill this block
    std::memcpy(op_ptr_, ip, avail);
    op_ptr_ += avail;
    assert(op_limit_ - op_ptr_ == 0);
    full_size_ += (op_ptr_ - op_base_);
    len -= avail;
    ip += avail;

    // Bounds check
    if (full_size_ + len > expected_) return false;

    // Make new block
    size_t bsize = std::min<size_t>(kBlockSize, expected_ - full_size_);
    op_base_ = allocator_.Allocate(bsize);
    op_ptr_ = op_base_;
    op_limit_ = op_base_ + bsize;
    op_limit_min_slop_ = op_limit_ - std::min<size_t>(kSlopBytes - 1, bsize);

    blocks_.push_back(op_base_);
    avail = bsize;
  }

  std::memcpy(op_ptr_, ip, len);
  op_ptr_ += len;
  return true;
}

template<typename Allocator>
bool SnappyScatteredWriter<Allocator>::SlowAppendFromSelf(size_t offset,
                                                         size_t len) {
  // Overflow check
  // See SnappyArrayWriter::AppendFromSelf for an explanation of
  // the "offset - 1u" trick.
  const size_t cur = Size();
  if (offset - 1u >= cur) return false;
  if (expected_ - cur < len) return false;

  // Currently we shouldn't ever hit this path because Compress() chops the
  // input into blocks and does not create cross-block copies. However, it is
  // nice if we do not rely on that, since we can get better compression if we
  // allow cross-block copies and thus might want to change the compressor in
  // the future.
  // TODO Replace this with a properly optimized path. This is not
  // triggered right now. But this is so super slow, that it would regress
  // performance unacceptably if triggered.
  size_t src = cur - offset;
  char* op = op_ptr_;
  while (len-- > 0) {
    char c = blocks_[src >> kBlockLog][src & (kBlockSize-1)];
    if (!Append(&c, 1, &op)) {
      op_ptr_ = op;
      return false;
    }
    src++;
  }
  op_ptr_ = op;
  return true;
}

class SnappySinkAllocator {
 public:
  explicit SnappySinkAllocator(Sink* dest): dest_(dest) {}
  ~SnappySinkAllocator() {}

  char* Allocate(int size) {
    Datablock block(new char[size], size);
    blocks_.push_back(block);
    return block.data;
  }

  // We flush only at the end, because the writer wants
  // random access to the blocks and once we hand the
  // block over to the sink, we can't access it anymore.
  // Also we don't write more than has been actually written
  // to the blocks.
  void Flush(size_t size) {
    size_t size_written = 0;
    for (Datablock& block : blocks_) {
      size_t block_size = std::min<size_t>(block.size, size - size_written);
      dest_->AppendAndTakeOwnership(block.data, block_size,
                                    &SnappySinkAllocator::Deleter, NULL);
      size_written += block_size;
    }
    blocks_.clear();
  }

 private:
  struct Datablock {
    char* data;
    size_t size;
    Datablock(char* p, size_t s) : data(p), size(s) {}
  };

  static void Deleter(void* arg, const char* bytes, size_t size) {
    // TODO: Switch to [[maybe_unused]] when we can assume C++17.
    (void)arg;
    (void)size;

    delete[] bytes;
  }

  Sink* dest_;
  std::vector<Datablock> blocks_;

  // Note: copying this object is allowed
};

bool (*InternalUncompressScattered_fp)(Source* r, SnappyScatteredWriter<SnappySinkAllocator>* writer) = InternalUncompress<SnappyScatteredWriter<SnappySinkAllocator>, with_avx>;
size_t UncompressAsMuchAsPossible(Source* compressed, Sink* uncompressed) {
<<<<<<< HEAD
=======
  AOCL_SETUP_NATIVE();
>>>>>>> f5427442
  if (compressed == NULL || uncompressed == NULL) return 0;
  SnappySinkAllocator allocator(uncompressed);
  SnappyScatteredWriter<SnappySinkAllocator> writer(allocator);
  InternalUncompressScattered_fp(compressed, &writer);
  return writer.Produced();
}

<<<<<<< HEAD
bool Uncompress(Source* compressed, Sink* uncompressed) {
=======
bool InternalUncompress(Source* compressed, Sink* uncompressed) {
>>>>>>> f5427442
  if (compressed == NULL || uncompressed == NULL) return false;
  // Read the uncompressed length from the front of the compressed input
  SnappyDecompressor<with_c> decompressor(compressed);
  uint32_t uncompressed_len = 0;
  if (!decompressor.ReadUncompressedLength(&uncompressed_len)) {
    return false;
  }

  char c;
  size_t allocated_size;
  char* buf = uncompressed->GetAppendBufferVariable(
      1, uncompressed_len, &c, 1, &allocated_size);

  const size_t compressed_len = compressed->Available();
  // If we can get a flat buffer, then use it, otherwise do block by block
  // uncompression
  if (allocated_size >= uncompressed_len) {
    SnappyArrayWriter writer(buf);
    bool result = InternalUncompressAllTags(&decompressor, &writer,
                                            compressed_len, uncompressed_len);
    uncompressed->Append(buf, writer.Produced());
    return result;
  } else {
    SnappySinkAllocator allocator(uncompressed);
    SnappyScatteredWriter<SnappySinkAllocator> writer(allocator);
    return InternalUncompressAllTags(&decompressor, &writer, compressed_len,
                                     uncompressed_len);
  }
}

<<<<<<< HEAD
=======
/* Same as InternalUncompress but creates SnappyDecompressor<T>
* and calls InternalUncompressAllTags_avx */
template <typename T>
bool InternalUncompress_avx(Source* compressed, Sink* uncompressed) {
  if (compressed == NULL || uncompressed == NULL) return false;
  // Read the uncompressed length from the front of the compressed input
  SnappyDecompressor<T> decompressor(compressed);
  uint32_t uncompressed_len = 0;
  if (!decompressor.ReadUncompressedLength(&uncompressed_len)) {
    return false;
  }

  char c;
  size_t allocated_size;
  char* buf = uncompressed->GetAppendBufferVariable(
      1, uncompressed_len, &c, 1, &allocated_size);

  const size_t compressed_len = compressed->Available();
  // If we can get a flat buffer, then use it, otherwise do block by block
  // uncompression
  if (allocated_size >= uncompressed_len) {
    SnappyArrayWriter writer(buf);
    bool result = InternalUncompressAllTags_avx(&decompressor, &writer,
                                            compressed_len, uncompressed_len);
    uncompressed->Append(buf, writer.Produced());
    return result;
  } else {
    SnappySinkAllocator allocator(uncompressed);
    SnappyScatteredWriter<SnappySinkAllocator> writer(allocator);
    return InternalUncompressAllTags_avx(&decompressor, &writer, compressed_len,
                                     uncompressed_len);
  }
}

bool (*UncompressInternal_fp)(Source* compressed, Sink* uncompressed) = InternalUncompress;
bool Uncompress(Source* compressed, Sink* uncompressed) {
    AOCL_SETUP_NATIVE();
    return UncompressInternal_fp(compressed, uncompressed);
}

>>>>>>> f5427442
// This method is used by snappy_test.cc for creating an instance of
// ByteArraySource class, the constructor of this class can't be
// accessed by snappy_test.cc.
Source * SNAPPY_Gtest_Util::ByteArraySource_ext(const char *p, size_t n)
{
  return new ByteArraySource(p,n);
}

// This method is used by snappy_test.cc for creating an instance of
// UncheckedByteArraySink class, the constructor of this class can't be
// accessed by snappy_test.cc.
Sink * SNAPPY_Gtest_Util::UncheckedByteArraySink_ext(char *dest)
{
  return new UncheckedByteArraySink(dest);
}

// For making Varint::Append32 available for snappy_test.cc.
void SNAPPY_Gtest_Util::Append32(std::string* s, uint32_t value)
{
  return Varint::Append32(s,value);
}

<<<<<<< HEAD
=======
#define SET_FP_TO_WITH_C \
InternalUncompressIOVec_fp           = InternalUncompress<SnappyIOVecWriter, with_c>;\
InternalUncompressArray_fp           = InternalUncompress<SnappyArrayWriter, with_c>;\
InternalUncompressDecompression_fp   = InternalUncompress<SnappyDecompressionValidator, with_c>;\
InternalUncompressScattered_fp       = InternalUncompress<SnappyScatteredWriter<SnappySinkAllocator>, with_c>;\
UncompressInternal_fp                = InternalUncompress;\
GetUncompressedLengthInternal_fp     = InternalGetUncompressedLength<with_c>;

#define SET_FP_TO_WITH_AVX \
InternalUncompressIOVec_fp           = InternalUncompress<SnappyIOVecWriter, with_avx>;\
InternalUncompressArray_fp           = InternalUncompress<SnappyArrayWriter, with_avx>;\
InternalUncompressDecompression_fp   = InternalUncompress<SnappyDecompressionValidator, with_avx>;\
InternalUncompressScattered_fp       = InternalUncompress<SnappyScatteredWriter<SnappySinkAllocator>, with_avx>;\
UncompressInternal_fp                = InternalUncompress_avx<with_avx>;\
GetUncompressedLengthInternal_fp     = InternalGetUncompressedLength<with_avx>;

#define SET_FP_TO_WITH_BMI_AVX \
InternalUncompressIOVec_fp           = InternalUncompress<SnappyIOVecWriter, with_bmi_avx>;\
InternalUncompressArray_fp           = InternalUncompress<SnappyArrayWriter, with_bmi_avx>;\
InternalUncompressDecompression_fp   = InternalUncompress<SnappyDecompressionValidator, with_bmi_avx>;\
InternalUncompressScattered_fp       = InternalUncompress<SnappyScatteredWriter<SnappySinkAllocator>, with_bmi_avx>;\
UncompressInternal_fp                = InternalUncompress_avx<with_bmi_avx>;\
GetUncompressedLengthInternal_fp     = InternalGetUncompressedLength<with_bmi_avx>;

static void aocl_register_snappy_fmv(int optOff, int optLevel) {
    if (optOff)
    {
        //C version
        SNAPPY_compress_fragment_fp    = internal::CompressFragment;
        SNAPPY_SAW_raw_uncompress_fp   = SAW_RawUncompress;
#ifdef AOCL_ENABLE_THREADS
        SNAPPY_SAW_raw_uncompress_direct_fp = SAW_RawUncompressDirect;
#endif
        /* bmi2 optimizations are part of reference code.
        * optLevel is used even when optOff=1 to choose
        * between bmi2 code or otherwise based on dynamic dispatcher */
        switch (optLevel)
        {
        case 0://C version
        case 1://SSE version
            SET_FP_TO_WITH_C
                break;
        case 2://AVX version
            SET_FP_TO_WITH_AVX
            break;
        case -1:// undecided. use defaults based on compiler flags
        case 3://AVX2 version
        default://AVX512 and other versions
#ifdef AOCL_SNAPPY_AVX2_OPT
            SET_FP_TO_WITH_BMI_AVX
#elif defined(AOCL_SNAPPY_AVX_OPT)
            SET_FP_TO_WITH_AVX
#else
            SET_FP_TO_WITH_C
#endif
            break;
        }
    }
    else
    {
        switch (optLevel)
        {
        case 0://C version
        case 1://SSE version
#ifdef AOCL_SNAPPY_OPT
            SNAPPY_compress_fragment_fp    = internal::AOCL_CompressFragment;
#else
            SNAPPY_compress_fragment_fp    = internal::CompressFragment;
#endif
            SNAPPY_SAW_raw_uncompress_fp   = SAW_RawUncompress;
#ifdef AOCL_ENABLE_THREADS
            SNAPPY_SAW_raw_uncompress_direct_fp = SAW_RawUncompressDirect;
            InternalUncompressDirectArray_fp = InternalUncompressDirect<SnappyArrayWriter, with_c>;
#endif
            SET_FP_TO_WITH_C
            break;
        case 2://AVX version
#ifdef AOCL_SNAPPY_AVX_OPT
            SNAPPY_compress_fragment_fp = internal::AOCL_CompressFragment;
            SNAPPY_SAW_raw_uncompress_fp = AOCL_SAW_RawUncompress_AVX;
#ifdef AOCL_ENABLE_THREADS
            SNAPPY_SAW_raw_uncompress_direct_fp = AOCL_SAW_RawUncompressDirect;
            InternalUncompressDirectAOCLArray_fp = InternalUncompressDirect<AOCL_SnappyArrayWriter_AVX, with_avx>;
            InternalUncompressDirectArray_fp = InternalUncompressDirect<SnappyArrayWriter, with_avx>;
#endif
            SET_FP_TO_WITH_AVX
            InternalUncompressAOCLArray_fp = InternalUncompress<AOCL_SnappyArrayWriter_AVX, with_avx>;
#else /* !AOCL_SNAPPY_AVX_OPT */
            SNAPPY_compress_fragment_fp = internal::CompressFragment;
            SNAPPY_SAW_raw_uncompress_fp = SAW_RawUncompress;
#ifdef AOCL_ENABLE_THREADS
            SNAPPY_SAW_raw_uncompress_direct_fp = SAW_RawUncompressDirect;
            InternalUncompressDirectArray_fp = InternalUncompressDirect<SnappyArrayWriter, with_c>;
#endif
            SET_FP_TO_WITH_C
#endif
            break;
        case -1:// undecided. use defaults based on compiler flags
        case 3://AVX2 version
        default://AVX512 and other versions
#ifdef AOCL_SNAPPY_AVX_OPT
            SNAPPY_compress_fragment_fp    = internal::AOCL_CompressFragment;
            SNAPPY_SAW_raw_uncompress_fp   = AOCL_SAW_RawUncompress_AVX;
#ifdef AOCL_SNAPPY_AVX2_OPT
#ifdef AOCL_ENABLE_THREADS
            SNAPPY_SAW_raw_uncompress_direct_fp = AOCL_SAW_RawUncompressDirect;
            InternalUncompressDirectAOCLArray_fp = InternalUncompressDirect<AOCL_SnappyArrayWriter_AVX, with_bmi_avx>;
            InternalUncompressDirectArray_fp = InternalUncompressDirect<SnappyArrayWriter, with_bmi_avx>;
#endif
            SET_FP_TO_WITH_BMI_AVX
            InternalUncompressAOCLArray_fp = InternalUncompress<AOCL_SnappyArrayWriter_AVX, with_bmi_avx>;
#else
#ifdef AOCL_ENABLE_THREADS
            SNAPPY_SAW_raw_uncompress_direct_fp = AOCL_SAW_RawUncompressDirect;
            InternalUncompressDirectAOCLArray_fp = InternalUncompressDirect<AOCL_SnappyArrayWriter_AVX, with_avx>;
            InternalUncompressDirectArray_fp = InternalUncompressDirect<SnappyArrayWriter, with_avx>;
#endif
            SET_FP_TO_WITH_AVX
            InternalUncompressAOCLArray_fp = InternalUncompress<AOCL_SnappyArrayWriter_AVX, with_avx>;
#endif
#else /* !AOCL_SNAPPY_AVX_OPT */
            SNAPPY_compress_fragment_fp    = internal::CompressFragment;
            SNAPPY_SAW_raw_uncompress_fp   = SAW_RawUncompress;
#ifdef AOCL_ENABLE_THREADS
            SNAPPY_SAW_raw_uncompress_direct_fp = SAW_RawUncompressDirect;
            InternalUncompressDirectArray_fp = InternalUncompressDirect<SnappyArrayWriter, with_c>;
#endif
            SET_FP_TO_WITH_C
#endif
            break;
        }
    }
}

char* aocl_setup_snappy(int optOff, int optLevel, size_t insize,
    size_t level, size_t windowLog) {
    AOCL_ENTER_CRITICAL(setup_snappy)
    if (!setup_ok_snappy) {
        optOff = optOff ? 1 : get_disable_opt_flags(0);
        aocl_register_snappy_fmv(optOff, optLevel);
        setup_ok_snappy = 1;
    }
    AOCL_EXIT_CRITICAL(setup_snappy)
    return NULL;
}

#ifdef AOCL_SNAPPY_OPT
static void aocl_setup_native(void) {
    AOCL_ENTER_CRITICAL(setup_snappy)
    if (!setup_ok_snappy) {
        int optLevel = get_cpu_opt_flags(0);
        int optOff = get_disable_opt_flags(0);
        aocl_register_snappy_fmv(optOff, optLevel);
        setup_ok_snappy = 1;
    }
    AOCL_EXIT_CRITICAL(setup_snappy)
}
#endif

void aocl_destroy_snappy(void){
    AOCL_ENTER_CRITICAL(setup_snappy)
    setup_ok_snappy = 0;
    AOCL_EXIT_CRITICAL(setup_snappy)
}
>>>>>>> f5427442
}  // namespace snappy<|MERGE_RESOLUTION|>--- conflicted
+++ resolved
@@ -97,21 +97,6 @@
 
 namespace snappy {
 
-<<<<<<< HEAD
-#ifdef AOCL_DYNAMIC_DISPATCHER
-    //Forward declarations to allow default pointer initializations
-    bool SAW_RawUncompress(const char* compressed, size_t compressed_length, char* uncompressed);
-
-    static char* (*SNAPPY_compress_fragment_fp)(const char* input,
-        size_t input_size, char* op,
-        uint16_t* table, const int table_size) = internal::CompressFragment;
-
-    // function pointer to variants of the RawUncompress function, used for integration
-    // with the dynamic dispatcher. "SAW" stands for "SnappyArrayWriter" as that is the
-    // class used for decompression of flat buffers to flat buffers in this library.
-    static bool (*SNAPPY_SAW_raw_uncompress_fp)(const char* compressed,
-        size_t compressed_length, char* uncompressed) = SAW_RawUncompress;
-=======
 #ifdef AOCL_SNAPPY_OPT
 /* Dynamic dispatcher setup function for native APIs.
  * All native APIs that call aocl optimized functions within their call stack,
@@ -146,7 +131,6 @@
 #ifdef AOCL_ENABLE_THREADS
     static bool (*SNAPPY_SAW_raw_uncompress_direct_fp)(const char* compressed,
         size_t compressed_length, char* uncompressed, AOCL_UINT32 uncompressed_len) = SAW_RawUncompressDirect;
->>>>>>> f5427442
 #endif
 
 // The amount of slop bytes writers are using for unconditional copies.
@@ -199,14 +183,10 @@
 
 namespace {
 
-<<<<<<< HEAD
-inline void FastMemcopy64Bytes(char* dst, char* src) {
-=======
 #ifdef AOCL_SNAPPY_AVX_OPT
 AOCL_SNAPPY_TARGET_AVX
 inline void FastMemcopy64Bytes(char* dst, char* src) {
   AOCL_SIMD_UNIT_TEST(DEBUG, logCtx, "Enter");
->>>>>>> f5427442
   // assume: kSlopBytes is 64
   // assume: there is always space to copy 64 bytes
   // assume: copy is always from a lower address to a higher address (op - offset) to (op)
@@ -233,10 +213,7 @@
   _mm256_storeu_si256(dst1, s1);
   _mm256_storeu_si256(dst1 + 1, s2);
 }
-<<<<<<< HEAD
-=======
 #endif /* AOCL_SNAPPY_AVX_OPT */
->>>>>>> f5427442
 
 void UnalignedCopy64(const void* src, void* dst) {
   char tmp[8];
@@ -537,43 +514,6 @@
     // it's in the noise.
 
     // Emit 64 byte copies but make sure to keep at least four bytes reserved.
-<<<<<<< HEAD
-    while (SNAPPY_PREDICT_FALSE(len >= 68)) {
-      op = EmitCopyAtMost64</*len_less_than_12=*/false>(op, offset, 64);
-      len -= 64;
-    }
-
-    // One or two copies will now finish the job.
-    if (len > 64) {
-      op = EmitCopyAtMost64</*len_less_than_12=*/false>(op, offset, 60);
-      len -= 60;
-    }
-
-    // Emit remainder.
-    if (len < 12) {
-      op = EmitCopyAtMost64</*len_less_than_12=*/true>(op, offset, len);
-    } else {
-      op = EmitCopyAtMost64</*len_less_than_12=*/false>(op, offset, len);
-    }
-    return op;
-  }
-}
-
-template <bool len_less_than_12>
-static inline char* AOCL_EmitCopy(char* op, size_t offset, size_t len) {
-  assert(len_less_than_12 == (len < 12));
-  if (len_less_than_12) {
-    return EmitCopyAtMost64</*len_less_than_12=*/true>(op, offset, len);
-  } else {
-    // A special case for len <= 64 might help, but so far measurements suggest
-    // it's in the noise.
-
-    // Emit 64 byte copies but make sure to keep at least four bytes reserved.
-#ifdef AOCL_SNAPPY_OPT 
-    while (len >= 68) {
-#else
-=======
->>>>>>> f5427442
     while (SNAPPY_PREDICT_FALSE(len >= 68)) {
       op = EmitCopyAtMost64</*len_less_than_12=*/false>(op, offset, 64);
       len -= 64;
@@ -744,7 +684,6 @@
   const char* base_ip = ip;
 
   const size_t kInputMarginBytes = 15;
-<<<<<<< HEAD
   if (SNAPPY_PREDICT_TRUE(input_size >= kInputMarginBytes)) {
     const char* ip_limit = input + input_size - kInputMarginBytes;
 
@@ -888,257 +827,6 @@
         // BM_Flat/12 cp      p = 0.5
         // BM_Flat/13 c       p = 0.3
       } while (static_cast<uint32_t>(data) == LittleEndian::Load32(candidate));
-      // Because the least significant 5 bytes matched, we can utilize data
-      // for the next iteration.
-      preload = data >> 8;
-    }
-  }
-
- emit_remainder:
-  // Emit the remaining bytes as a literal
-  if (ip < ip_end) {
-    op = EmitLiteral</*allow_fast_path=*/false>(op, ip, ip_end - ip);
-  }
-
-  return op;
-}
-
-char* AOCL_CompressFragment(const char* input,
-                       size_t input_size,
-                       char* op,
-                       uint16_t* table,
-                       const int table_size) {
-  // "ip" is the input pointer, and "op" is the output pointer.
-  const char* ip = input;
-  assert(input_size <= kBlockSize);
-  assert((table_size & (table_size - 1)) == 0);  // table must be power of two
-  const int shift = 32 - Bits::Log2Floor(table_size);
-  assert(static_cast<int>(kuint32max >> shift) == table_size - 1);
-  const char* ip_end = input + input_size;
-  const char* base_ip = ip;
-
-  const size_t kInputMarginBytes = 15;
-#ifdef AOCL_SNAPPY_OPT 
-  if (input_size >= kInputMarginBytes) {
-#else
-=======
->>>>>>> f5427442
-  if (SNAPPY_PREDICT_TRUE(input_size >= kInputMarginBytes)) {
-    const char* ip_limit = input + input_size - kInputMarginBytes;
-
-#ifdef AOCL_SNAPPY_MATCH_SKIP_OPT
-    uint32_t bbhl_prev = 0; //baseline bytes_between_hash_lookups to use
-#endif
-    for (uint32_t preload = LittleEndian::AOCL_Load32(ip + 1);;) {
-      // Bytes in [next_emit, ip) will be emitted as literal bytes.  Or
-      // [next_emit, ip_end) after the main loop.
-      const char* next_emit = ip++;
-      uint64_t data = LittleEndian::AOCL_Load64(ip);
-      // The body of this loop calls EmitLiteral once and then EmitCopy one or
-      // more times.  (The exception is that when we're close to exhausting
-      // the input we goto emit_remainder.)
-      //
-      // In the first iteration of this loop we're just starting, so
-      // there's nothing to copy, so calling EmitLiteral once is
-      // necessary.  And we only start a new iteration when the
-      // current iteration has determined that a call to EmitLiteral will
-      // precede the next call to EmitCopy (if any).
-      //
-      // Step 1: Scan forward in the input looking for a 4-byte-long match.
-      // If we get close to exhausting the input then goto emit_remainder.
-      //
-      // Heuristic match skipping: If 32 bytes are scanned with no matches
-      // found, start looking only at every other byte. If 32 more bytes are
-      // scanned (or skipped), look at every third byte, etc.. When a match is
-      // found, immediately go back to looking at every byte. This is a small
-      // loss (~5% performance, ~0.1% density) for compressible data due to more
-      // bookkeeping, but for non-compressible data (such as JPEG) it's a huge
-      // win since the compressor quickly "realizes" the data is incompressible
-      // and doesn't bother looking for matches everywhere.
-      //
-      // The "skip" variable keeps track of how many bytes there are since the
-      // last match; dividing it by 32 (ie. right-shifting by five) gives the
-      // number of bytes to move ahead for each iteration.
-      uint32_t skip = 32;
-
-      const char* candidate;
-      if (ip_limit - ip >= 16) {
-        auto delta = ip - base_ip;
-        for (int j = 0; j < 4; ++j) {
-          for (int k = 0; k < 4; ++k) {
-            int i = 4 * j + k;
-            // These for-loops are meant to be unrolled. So we can freely
-            // special case the first iteration to use the value already
-            // loaded in preload.
-            uint32_t dword = i == 0 ? preload : static_cast<uint32_t>(data);
-            assert(dword == LittleEndian::AOCL_Load32(ip + i));
-            uint32_t hash = HashBytes(dword, shift);
-            candidate = base_ip + table[hash];
-            assert(candidate >= base_ip);
-            assert(candidate < ip + i);
-            table[hash] = delta + i;
-<<<<<<< HEAD
-#ifdef AOCL_SNAPPY_OPT 
-            if (LittleEndian::AOCL_Load32(candidate) == dword) {
-#else
-            if (SNAPPY_PREDICT_FALSE(LittleEndian::AOCL_Load32(candidate) == dword)) {
-#endif
-=======
-            if (SNAPPY_PREDICT_FALSE(LittleEndian::Load32(candidate) == dword)) {
->>>>>>> f5427442
-              *op = LITERAL | (i << 2);
-              UnalignedCopy128(next_emit, op + 1);
-              ip += i;
-              op = op + i + 2;
-              goto emit_match;
-            }
-            data >>= 8;
-          }
-          data = LittleEndian::AOCL_Load64(ip + 4 * j + 4);
-        }
-        ip += 16;
-        skip += 16;
-      }
-      while (true) {
-        assert(static_cast<uint32_t>(data) == LittleEndian::AOCL_Load32(ip));
-        uint32_t hash = HashBytes(data, shift);
-<<<<<<< HEAD
-
-#ifdef AOCL_SNAPPY_MATCH_SKIP_OPT
-        uint32_t bytes_between_hash_lookups = bbhl_prev + ((skip >> 5) << 1);
-        skip += (skip >> 5);
-#else
-=======
->>>>>>> f5427442
-        uint32_t bytes_between_hash_lookups = skip >> 5;
-        skip += bytes_between_hash_lookups;
-        const char* next_ip = ip + bytes_between_hash_lookups;
-<<<<<<< HEAD
-#ifdef AOCL_SNAPPY_OPT 
-        if (next_ip > ip_limit) {
-#else
-=======
->>>>>>> f5427442
-        if (SNAPPY_PREDICT_FALSE(next_ip > ip_limit)) {
-          ip = next_emit;
-          goto emit_remainder;
-        }
-        candidate = base_ip + table[hash];
-        assert(candidate >= base_ip);
-        assert(candidate < ip);
-
-        table[hash] = ip - base_ip;
-<<<<<<< HEAD
-#ifdef AOCL_SNAPPY_OPT 
-        if (static_cast<uint32_t>(data) ==
-                                LittleEndian::AOCL_Load32(candidate)) {
-#else
-        if (SNAPPY_PREDICT_FALSE(static_cast<uint32_t>(data) ==
-                                LittleEndian::AOCL_Load32(candidate))) {
-#endif
-#ifdef AOCL_SNAPPY_MATCH_SKIP_OPT
-            //set offset to 0 or 1/2 of current value depending on how large 
-            //bytes_between_hash_lookups(bbhl) is.
-            //For files that compress well, bbhl tends to be small,
-            //and no additonal offset is required (bbhl_prev=0).
-            //For files that do not compress well, finding matches once bbhl
-            //is fairly large is unreliable. Hence, instead of starting to match with bbhl=1
-            //in the next iteration, we start with an offset of bbhl/2.
-            //This gives significant speed up for files that do not compress well, at the
-            //expense of slight ratio degradation.
-            bbhl_prev = bytes_between_hash_lookups > AOCL_SNAPPY_MATCH_SKIPPING_THRESHOLD ? (bytes_between_hash_lookups >> 1) : 0;
-#endif
-=======
-        if (SNAPPY_PREDICT_FALSE(static_cast<uint32_t>(data) ==
-                                LittleEndian::Load32(candidate))) {
->>>>>>> f5427442
-          break;
-        }
-        data = LittleEndian::AOCL_Load32(next_ip);
-        ip = next_ip;
-      }
-
-      // Step 2: A 4-byte match has been found.  We'll later see if more
-      // than 4 bytes match.  But, prior to the match, input
-      // bytes [next_emit, ip) are unmatched.  Emit them as "literal bytes."
-      assert(next_emit + 16 <= ip_end);
-      op = EmitLiteral</*allow_fast_path=*/true>(op, next_emit, ip - next_emit);
-
-      // Step 3: Call EmitCopy, and then see if another EmitCopy could
-      // be our next move.  Repeat until we find no match for the
-      // input immediately after what was consumed by the last EmitCopy call.
-      //
-      // If we exit this loop normally then we need to call EmitLiteral next,
-      // though we don't yet know how big the literal will be.  We handle that
-      // by proceeding to the next iteration of the main loop.  We also can exit
-      // this loop via goto if we get close to exhausting the input.
-    emit_match:
-<<<<<<< HEAD
-#ifdef AOCL_SNAPPY_OPT 
-      uint32_t candidate_data;
-#endif
-=======
->>>>>>> f5427442
-      do {
-        // We have a 4-byte match at ip, and no need to emit any
-        // "literal bytes" prior to ip.
-        const char* base = ip;
-        std::pair<size_t, bool> p =
-            AOCL_FindMatchLength(candidate + 4, ip + 4, ip_end, &data);
-        size_t matched = 4 + p.first;
-        ip += matched;
-        size_t offset = base - candidate;
-        assert(0 == memcmp(base, candidate, matched));
-        if (p.second) {
-          op = AOCL_EmitCopy</*len_less_than_12=*/true>(op, offset, matched);
-        } else {
-          op = AOCL_EmitCopy</*len_less_than_12=*/false>(op, offset, matched);
-        }
-<<<<<<< HEAD
-#ifdef AOCL_SNAPPY_OPT 
-        if (ip >= ip_limit) {
-#else
-=======
->>>>>>> f5427442
-        if (SNAPPY_PREDICT_FALSE(ip >= ip_limit)) {
-          goto emit_remainder;
-        }
-        // Expect 5 bytes to match
-        assert((data & 0xFFFFFFFFFF) ==
-               (LittleEndian::AOCL_Load64(ip) & 0xFFFFFFFFFF));
-        // We are now looking for a 4-byte match again.  We read
-        // table[Hash(ip, shift)] for that.  To improve compression,
-        // we also update table[Hash(ip - 1, shift)] and table[Hash(ip, shift)].
-        table[HashBytes(LittleEndian::AOCL_Load32(ip - 1), shift)] =
-            ip - base_ip - 1;
-        uint32_t hash = HashBytes(data, shift);
-        candidate = base_ip + table[hash];
-<<<<<<< HEAD
-#ifdef AOCL_SNAPPY_OPT 
-        candidate_data = LittleEndian::AOCL_Load32(candidate);
-#endif
-=======
->>>>>>> f5427442
-        table[hash] = ip - base_ip;
-        // Measurements on the benchmarks have shown the following probabilities
-        // for the loop to exit (ie. avg. number of iterations is reciprocal).
-        // BM_Flat/6  txt1    p = 0.3-0.4
-        // BM_Flat/7  txt2    p = 0.35
-        // BM_Flat/8  txt3    p = 0.3-0.4
-        // BM_Flat/9  txt3    p = 0.34-0.4
-        // BM_Flat/10 pb      p = 0.4
-        // BM_Flat/11 gaviota p = 0.1
-        // BM_Flat/12 cp      p = 0.5
-        // BM_Flat/13 c       p = 0.3
-<<<<<<< HEAD
-#ifdef AOCL_SNAPPY_OPT 
-      } while (static_cast<uint32_t>(data) == candidate_data);
-#else
-      } while (static_cast<uint32_t>(data) == LittleEndian::AOCL_Load32(candidate));
-#endif
-=======
-      } while (static_cast<uint32_t>(data) == LittleEndian::Load32(candidate));
->>>>>>> f5427442
       // Because the least significant 5 bytes matched, we can utilize data
       // for the next iteration.
       preload = data >> 8;
@@ -2054,21 +1742,12 @@
 
 static bool (*GetUncompressedLengthInternal_fp)(Source* source, uint32_t* result) = InternalGetUncompressedLength<with_avx>;
 bool GetUncompressedLength(Source* source, uint32_t* result) {
-<<<<<<< HEAD
-  if (source == NULL || result == NULL) return false;
-  SnappyDecompressor decompressor(source);
-  return decompressor.ReadUncompressedLength(result);
-}
-
-size_t Compress(Source* reader, Sink* writer) {
-=======
   AOCL_SETUP_NATIVE();
   return GetUncompressedLengthInternal_fp(source, result);
 }
 
 size_t Compress(Source* reader, Sink* writer) {
   AOCL_SETUP_NATIVE();
->>>>>>> f5427442
   if (reader == NULL || writer == NULL) return 0;
   size_t written = 0;
   size_t N = reader->Available();
@@ -2127,17 +1806,8 @@
     char* dest = writer->GetAppendBuffer(max_output, wmem.GetScratchOutput());
 
 #ifdef AOCL_SNAPPY_OPT 
-<<<<<<< HEAD
-#ifdef AOCL_DYNAMIC_DISPATCHER
     char* end = SNAPPY_compress_fragment_fp(fragment, fragment_size, dest, table, table_size);
 #else
-    char* end = internal::AOCL_CompressFragment(fragment, fragment_size, dest, table, table_size);
-#endif
-#else
-=======
-    char* end = SNAPPY_compress_fragment_fp(fragment, fragment_size, dest, table, table_size);
-#else
->>>>>>> f5427442
     char* end = internal::CompressFragment(fragment, fragment_size, dest, table, table_size);
 #endif
     writer->Append(dest, end - dest);
@@ -2449,33 +2119,16 @@
   }
   inline void Flush() {}
 };
-<<<<<<< HEAD
-
-bool RawUncompressToIOVec(const char* compressed, size_t compressed_length,
-                          const struct iovec* iov, size_t iov_cnt) {
-  if (compressed == NULL || iov == NULL) return false;
-  ByteArraySource reader(compressed, compressed_length);
-  return RawUncompressToIOVec(&reader, iov, iov_cnt);
-}
-
-bool RawUncompressToIOVec(Source* compressed, const struct iovec* iov,
-                          size_t iov_cnt) {
-  if (compressed == NULL || iov == NULL) return false;
-  SnappyIOVecWriter output(iov, iov_cnt);
-  return InternalUncompress(compressed, &output);
-}
-=======
 #endif /* AOCL_SNAPPY_AVX_OPT */
->>>>>>> f5427442
 
 // -----------------------------------------------------------------------
-// Optimized Flat array interfaces
+// Flat array interfaces
 // -----------------------------------------------------------------------
 
 // A type that writes to a flat array.
 // Note that this is not a "ByteSink", but a type that matches the
 // Writer template argument to SnappyDecompressor::DecompressAllTags().
-class AOCL_SnappyArrayWriter {
+class SnappyArrayWriter {
  private:
   char* base_;
   char* op_;
@@ -2485,7 +2138,7 @@
   char* op_limit_min_slop_;
 
  public:
-  inline explicit AOCL_SnappyArrayWriter(char* dst)
+  inline explicit SnappyArrayWriter(char* dst)
       : base_(dst),
         op_(dst),
         op_limit_(dst),
@@ -2533,97 +2186,6 @@
     assert(op >= base_);
     char* const op_end = op + len;
 
-#ifdef __clang__
-    __builtin_prefetch(op - offset);
-#endif
-
-    // Check if we try to append from before the start of the buffer.
-    if (SNAPPY_PREDICT_FALSE(static_cast<size_t>(op - base_) < offset))
-      return false;
-
-    if (SNAPPY_PREDICT_FALSE((kSlopBytes < 64 && len > kSlopBytes) || op >= op_limit_min_slop_ || offset < len)) {
-      if (op_end > op_limit_ || offset == 0) return false;
-      *op_p = IncrementalCopy(op - offset, op, op_end, op_limit_);
-      return true;
-    }
-
-    FastMemcopy64Bytes(op, op - offset);
-    *op_p = op_end;
-    return true;
-  }
-
-  inline size_t Produced() const {
-    assert(op_ >= base_);
-    return op_ - base_;
-  }
-  inline void Flush() {}
-};
-
-// -----------------------------------------------------------------------
-// Flat array interfaces
-// -----------------------------------------------------------------------
-
-// A type that writes to a flat array.
-// Note that this is not a "ByteSink", but a type that matches the
-// Writer template argument to SnappyDecompressor::DecompressAllTags().
-class SnappyArrayWriter {
- private:
-  char* base_;
-  char* op_;
-  char* op_limit_;
-  // If op < op_limit_min_slop_ then it's safe to unconditionally write
-  // kSlopBytes starting at op.
-  char* op_limit_min_slop_;
-
- public:
-  inline explicit SnappyArrayWriter(char* dst)
-      : base_(dst),
-        op_(dst),
-        op_limit_(dst),
-        op_limit_min_slop_(dst) {}  // Safe default see invariant.
-
-  inline void SetExpectedLength(size_t len) {
-    op_limit_ = op_ + len;
-    // Prevent pointer from being past the buffer.
-    op_limit_min_slop_ = op_limit_ - std::min<size_t>(kSlopBytes - 1, len);
-  }
-
-  inline bool CheckLength() const {
-    return op_ == op_limit_;
-  }
-
-  char* GetOutputPtr() { return op_; }
-  void SetOutputPtr(char* op) { op_ = op; }
-
-  inline bool Append(const char* ip, size_t len, char** op_p) {
-    char* op = *op_p;
-    const size_t space_left = op_limit_ - op;
-    if (space_left < len) return false;
-    std::memcpy(op, ip, len);
-    *op_p = op + len;
-    return true;
-  }
-
-  inline bool TryFastAppend(const char* ip, size_t available, size_t len,
-                            char** op_p) {
-    char* op = *op_p;
-    const size_t space_left = op_limit_ - op;
-    if (len <= 16 && available >= 16 + kMaximumTagLength && space_left >= 16) {
-      // Fast path, used for the majority (about 95%) of invocations.
-      UnalignedCopy128(ip, op);
-      *op_p = op + len;
-      return true;
-    } else {
-      return false;
-    }
-  }
-
-  SNAPPY_ATTRIBUTE_ALWAYS_INLINE
-  inline bool AppendFromSelf(size_t offset, size_t len, char** op_p) {
-    char* const op = *op_p;
-    assert(op >= base_);
-    char* const op_end = op + len;
-
     // Check if we try to append from before the start of the buffer.
     if (SNAPPY_PREDICT_FALSE(static_cast<size_t>(op - base_) < offset))
       return false;
@@ -2646,9 +2208,6 @@
   inline void Flush() {}
 };
 
-<<<<<<< HEAD
-bool SAW_RawUncompress(const char* compressed, size_t compressed_length, char* uncompressed) {
-=======
 bool (*InternalUncompressArray_fp)(Source* r, SnappyArrayWriter* writer) = InternalUncompress<SnappyArrayWriter, with_avx>;
 bool SAW_RawUncompress(const char* compressed, size_t compressed_length, char* uncompressed) {
   ByteArraySource reader(compressed, compressed_length);
@@ -2674,7 +2233,6 @@
 // function that takes the uncompressed length as a parameter. The following functions
 // are top level functions that facilitate said behavior
 bool SAW_RawUncompressDirect(const char* compressed, size_t compressed_length, char* uncompressed, AOCL_UINT32 uncompressed_len) {
->>>>>>> f5427442
   ByteArraySource reader(compressed, compressed_length);
   SnappyArrayWriter output(uncompressed);
   return InternalUncompressDirectArray_fp(&reader, &output, uncompressed_len);
@@ -2830,41 +2388,6 @@
   return ret;
 #endif
 }
-
-bool AOCL_SAW_RawUncompress(const char* compressed, size_t compressed_length, char* uncompressed) {
-  ByteArraySource reader(compressed, compressed_length);
-  AOCL_SnappyArrayWriter output(uncompressed);
-  return InternalUncompress(&reader, &output);
-}
-
-#ifdef AOCL_SNAPPY_OPT 
-bool RawUncompress(const char* compressed, size_t compressed_length, char* uncompressed) {
-  // sanity checks ------------------------------------------------------------
-     size_t ulength;
-     if (!GetUncompressedLength(compressed, compressed_length, &ulength)) return false;
-     if (ulength != 0 && uncompressed == NULL) return false;
-  // sanity checks ------------------------------------------------------------
-
-  #ifdef AOCL_DYNAMIC_DISPATCHER
-    return SNAPPY_SAW_raw_uncompress_fp(compressed, compressed_length, uncompressed);
-  #else
-    return AOCL_SAW_RawUncompress(compressed, compressed_length, uncompressed);
-  #endif
-}
-
-bool RawUncompress(Source* compressed, char* uncompressed) {
-  // sanity checks ------------------------------------------------------------
-     size_t _readable_length, ulength;
-     const char* _compressed_buffer;
-     if (compressed == NULL) return false;
-     _compressed_buffer = compressed->Peek(&_readable_length);
-     if (!GetUncompressedLength(_compressed_buffer, _readable_length, &ulength)) return false;
-     if (ulength != 0 && uncompressed == NULL) return false;
-  // sanity checks ------------------------------------------------------------
-
-  AOCL_SnappyArrayWriter output(uncompressed);
-  return InternalUncompress(compressed, &output);
-}
 #else
 bool RawUncompress(const char* compressed, size_t compressed_length,
                    char* uncompressed) {
@@ -2879,19 +2402,6 @@
 #endif
 
 bool RawUncompress(Source* compressed, char* uncompressed) {
-<<<<<<< HEAD
-  // sanity checks ------------------------------------------------------------
-     size_t _readable_length, ulength;
-     const char* _compressed_buffer;
-     if (compressed == NULL) return false;
-     _compressed_buffer = compressed->Peek(&_readable_length);
-     if (!GetUncompressedLength(_compressed_buffer, _readable_length, &ulength)) return false;
-     if (ulength != 0 && uncompressed == NULL) return false;
-  // sanity checks ------------------------------------------------------------
-
-  SnappyArrayWriter output(uncompressed);
-  return InternalUncompress(compressed, &output);
-=======
     // sanity checks ------------------------------------------------------------
     size_t _readable_length, ulength;
     const char* _compressed_buffer;
@@ -2903,7 +2413,6 @@
 
     SnappyArrayWriter output(uncompressed);
     return InternalUncompressArray_fp(compressed, &output);
->>>>>>> f5427442
 }
 
 bool Uncompress(const char* compressed, size_t compressed_length,
@@ -2968,10 +2477,7 @@
 
 bool (*InternalUncompressDecompression_fp)(Source* r, SnappyDecompressionValidator* writer) = InternalUncompress<SnappyDecompressionValidator, with_avx>;
 bool IsValidCompressedBuffer(const char* compressed, size_t compressed_length) {
-<<<<<<< HEAD
-=======
   AOCL_SETUP_NATIVE();
->>>>>>> f5427442
   if (compressed == NULL) return false;
   ByteArraySource reader(compressed, compressed_length);
   SnappyDecompressionValidator writer;
@@ -2979,10 +2485,7 @@
 }
 
 bool IsValidCompressed(Source* compressed) {
-<<<<<<< HEAD
-=======
   AOCL_SETUP_NATIVE();
->>>>>>> f5427442
   if (compressed == NULL) return false;
   SnappyDecompressionValidator writer;
   return InternalUncompressDecompression_fp(compressed, &writer);
@@ -2992,9 +2495,6 @@
                  size_t input_length,
                  char* compressed,
                  size_t* compressed_length) {
-<<<<<<< HEAD
-  if (input == NULL || compressed == NULL || compressed_length == NULL) return;
-=======
   LOG_UNFORMATTED(TRACE, logCtx, "Enter");
   if (input == NULL || compressed == NULL || compressed_length == NULL)
   {
@@ -3154,7 +2654,6 @@
     aocl_destroy_parallel_compress_mt(&thread_group_handle);
   }
 #else /* !(defined(AOCL_ENABLE_THREADS) && defined(AOCL_SNAPPY_OPT)) */ // Non-threaded
->>>>>>> f5427442
   ByteArraySource reader(input, input_length);
   UncheckedByteArraySink writer(compressed);
   Compress(&reader, &writer);
@@ -3168,10 +2667,7 @@
 
 size_t Compress(const char* input, size_t input_length,
                 std::string* compressed) {
-<<<<<<< HEAD
-=======
   AOCL_SETUP_NATIVE();
->>>>>>> f5427442
   if (input == NULL || compressed == NULL) return 0;
   // Pre-grow the buffer to the max length of the compressed output
   STLStringResizeUninitialized(compressed, MaxCompressedLength(input_length));
@@ -3183,43 +2679,6 @@
   return compressed_length;
 }
 
-<<<<<<< HEAD
-#ifdef AOCL_DYNAMIC_DISPATCHER
-static void aocl_register_snappy_fmv(int optOff, int optLevel) {
-    if (optOff)
-    {
-        //C version
-        SNAPPY_compress_fragment_fp = internal::CompressFragment;
-        SNAPPY_SAW_raw_uncompress_fp = SAW_RawUncompress;
-    }
-    else
-    {
-        switch (optLevel)
-        {
-        case 0://C version
-        case 1://SSE version
-            SNAPPY_compress_fragment_fp = internal::CompressFragment;
-            SNAPPY_SAW_raw_uncompress_fp = SAW_RawUncompress;
-            break;
-        case 2://AVX version
-        case 3://AVX2 version
-        default://AVX512 and other versions
-            SNAPPY_compress_fragment_fp = internal::AOCL_CompressFragment;
-            SNAPPY_SAW_raw_uncompress_fp = AOCL_SAW_RawUncompress;
-            break;
-        }
-    }
-}
-
-char* aocl_setup_snappy(int optOff, int optLevel, size_t insize,
-    size_t level, size_t windowLog) {
-    aocl_register_snappy_fmv(optOff, optLevel);
-    return NULL;
-}
-#endif
-
-=======
->>>>>>> f5427442
 // -----------------------------------------------------------------------
 // Sink interface
 // -----------------------------------------------------------------------
@@ -3456,10 +2915,7 @@
 
 bool (*InternalUncompressScattered_fp)(Source* r, SnappyScatteredWriter<SnappySinkAllocator>* writer) = InternalUncompress<SnappyScatteredWriter<SnappySinkAllocator>, with_avx>;
 size_t UncompressAsMuchAsPossible(Source* compressed, Sink* uncompressed) {
-<<<<<<< HEAD
-=======
   AOCL_SETUP_NATIVE();
->>>>>>> f5427442
   if (compressed == NULL || uncompressed == NULL) return 0;
   SnappySinkAllocator allocator(uncompressed);
   SnappyScatteredWriter<SnappySinkAllocator> writer(allocator);
@@ -3467,11 +2923,7 @@
   return writer.Produced();
 }
 
-<<<<<<< HEAD
-bool Uncompress(Source* compressed, Sink* uncompressed) {
-=======
 bool InternalUncompress(Source* compressed, Sink* uncompressed) {
->>>>>>> f5427442
   if (compressed == NULL || uncompressed == NULL) return false;
   // Read the uncompressed length from the front of the compressed input
   SnappyDecompressor<with_c> decompressor(compressed);
@@ -3502,8 +2954,6 @@
   }
 }
 
-<<<<<<< HEAD
-=======
 /* Same as InternalUncompress but creates SnappyDecompressor<T>
 * and calls InternalUncompressAllTags_avx */
 template <typename T>
@@ -3544,7 +2994,6 @@
     return UncompressInternal_fp(compressed, uncompressed);
 }
 
->>>>>>> f5427442
 // This method is used by snappy_test.cc for creating an instance of
 // ByteArraySource class, the constructor of this class can't be
 // accessed by snappy_test.cc.
@@ -3567,8 +3016,6 @@
   return Varint::Append32(s,value);
 }
 
-<<<<<<< HEAD
-=======
 #define SET_FP_TO_WITH_C \
 InternalUncompressIOVec_fp           = InternalUncompress<SnappyIOVecWriter, with_c>;\
 InternalUncompressArray_fp           = InternalUncompress<SnappyArrayWriter, with_c>;\
@@ -3733,5 +3180,4 @@
     setup_ok_snappy = 0;
     AOCL_EXIT_CRITICAL(setup_snappy)
 }
->>>>>>> f5427442
 }  // namespace snappy