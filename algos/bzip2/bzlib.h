--- conflicted
+++ resolved
@@ -282,10 +282,7 @@
 * |:-----------|:------------|
 * | Success    | `BZ_OK`     |
 * | Fail       | `BZ_PARAM_ERROR` - If strm is NULL or strm->s is NULL or strm->avail_out < 1 |
-<<<<<<< HEAD
-=======
 * | ^          | `BZ_SEQUENCE_ERROR` - If s->state is BZ_X_IDLE |
->>>>>>> f5427442
 * | ^          | `BZ_DATA_ERROR` - If a data integrity error is detected in the compressed stream |
 * | ^          | `BZ_DATA_ERROR_MAGIC` - If the compressed stream doesn't begin with the right magic bytes |
 * | ^          | `BZ_MEM_ERROR` - If available memory is insufficient. |
@@ -754,13 +751,8 @@
 /**
  * @}
 */
-<<<<<<< HEAD
-
-
-=======
-
-
->>>>>>> f5427442
+
+
 /// @cond DOXYGEN_SHOULD_SKIP_THIS
 /*--
    Code contributed by Yoshioka Tsuneo (tsuneo@rr.iij4u.or.jp)
@@ -813,11 +805,6 @@
 #endif
 /// @endcond /* DOXYGEN_SHOULD_SKIP_THIS */
 
-<<<<<<< HEAD
-#ifdef AOCL_DYNAMIC_DISPATCHER
-
-=======
->>>>>>> f5427442
 BZ_EXTERN char * BZ_API(aocl_setup_bzip2) (
       int optOff,
       int optLevel,
@@ -826,11 +813,7 @@
       size_t windowLog
    );
 
-<<<<<<< HEAD
-#endif
-=======
 BZ_EXTERN void BZ_API(aocl_destroy_bzip2) (void);
->>>>>>> f5427442
 
 #ifdef __cplusplus
 }
